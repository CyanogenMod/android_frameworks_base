/*
 * Copyright (C) 2007 The Android Open Source Project
 *
 * Licensed under the Apache License, Version 2.0 (the "License");
 * you may not use this file except in compliance with the License.
 * You may obtain a copy of the License at
 *
 *      http://www.apache.org/licenses/LICENSE-2.0
 *
 * Unless required by applicable law or agreed to in writing, software
 * distributed under the License is distributed on an "AS IS" BASIS,
 * WITHOUT WARRANTIES OR CONDITIONS OF ANY KIND, either express or implied.
 * See the License for the specific language governing permissions and
 * limitations under the License.
 */

package android.media;

import android.Manifest;
import android.annotation.NonNull;
import android.annotation.SdkConstant;
import android.annotation.SdkConstant.SdkConstantType;
import android.annotation.SystemApi;
import android.app.PendingIntent;
import android.bluetooth.BluetoothDevice;
import android.content.ComponentName;
import android.content.Context;
import android.content.Intent;
import android.media.RemoteController.OnClientUpdateListener;
import android.media.audiopolicy.AudioPolicy;
import android.media.audiopolicy.AudioPolicyConfig;
import android.media.session.MediaController;
import android.media.session.MediaSession;
import android.media.session.MediaSessionLegacyHelper;
import android.media.session.MediaSessionManager;
import android.os.Binder;
import android.os.Handler;
import android.os.IBinder;
import android.os.Looper;
import android.os.Message;
import android.os.Process;
import android.os.RemoteException;
import android.os.SystemClock;
import android.os.ServiceManager;
import android.os.UserHandle;
import android.provider.Settings;
import android.util.Log;
import android.view.KeyEvent;

import java.util.ArrayList;
<<<<<<< HEAD
import java.util.Iterator;

=======
import java.util.HashMap;
import java.util.Iterator;
>>>>>>> d0f748a7

/**
 * AudioManager provides access to volume and ringer mode control.
 * <p>
 * Use <code>Context.getSystemService(Context.AUDIO_SERVICE)</code> to get
 * an instance of this class.
 */
public class AudioManager {

    private final Context mContext;
    private long mVolumeKeyUpTime;
    private final boolean mUseMasterVolume;
    private final boolean mUseVolumeKeySounds;
    private final boolean mUseFixedVolume;
    private final Binder mToken = new Binder();
    private static String TAG = "AudioManager";
<<<<<<< HEAD
    AudioPortEventHandler mAudioPortEventHandler;
=======
    private static final AudioPortEventHandler sAudioPortEventHandler = new AudioPortEventHandler();

>>>>>>> d0f748a7
    /**
     * Broadcast intent, a hint for applications that audio is about to become
     * 'noisy' due to a change in audio outputs. For example, this intent may
     * be sent when a wired headset is unplugged, or when an A2DP audio
     * sink is disconnected, and the audio system is about to automatically
     * switch audio route to the speaker. Applications that are controlling
     * audio streams may consider pausing, reducing volume or some other action
     * on receipt of this intent so as not to surprise the user with audio
     * from the speaker.
     */
    @SdkConstant(SdkConstantType.BROADCAST_INTENT_ACTION)
    public static final String ACTION_AUDIO_BECOMING_NOISY = "android.media.AUDIO_BECOMING_NOISY";

    /**
     * Sticky broadcast intent action indicating that the ringer mode has
     * changed. Includes the new ringer mode.
     *
     * @see #EXTRA_RINGER_MODE
     */
    @SdkConstant(SdkConstantType.BROADCAST_INTENT_ACTION)
    public static final String RINGER_MODE_CHANGED_ACTION = "android.media.RINGER_MODE_CHANGED";

    /**
     * @hide
     * Sticky broadcast intent action indicating that the internal ringer mode has
     * changed. Includes the new ringer mode.
     *
     * @see #EXTRA_RINGER_MODE
     */
    @SdkConstant(SdkConstantType.BROADCAST_INTENT_ACTION)
    public static final String INTERNAL_RINGER_MODE_CHANGED_ACTION =
            "android.media.INTERNAL_RINGER_MODE_CHANGED_ACTION";

    /**
     * The new ringer mode.
     *
     * @see #RINGER_MODE_CHANGED_ACTION
     * @see #RINGER_MODE_NORMAL
     * @see #RINGER_MODE_SILENT
     * @see #RINGER_MODE_VIBRATE
     */
    public static final String EXTRA_RINGER_MODE = "android.media.EXTRA_RINGER_MODE";

    /**
     * Broadcast intent action indicating that the vibrate setting has
     * changed. Includes the vibrate type and its new setting.
     *
     * @see #EXTRA_VIBRATE_TYPE
     * @see #EXTRA_VIBRATE_SETTING
     * @deprecated Applications should maintain their own vibrate policy based on
     * current ringer mode and listen to {@link #RINGER_MODE_CHANGED_ACTION} instead.
     */
    @SdkConstant(SdkConstantType.BROADCAST_INTENT_ACTION)
    public static final String VIBRATE_SETTING_CHANGED_ACTION =
        "android.media.VIBRATE_SETTING_CHANGED";

    /**
     * @hide Broadcast intent when the volume for a particular stream type changes.
     * Includes the stream, the new volume and previous volumes.
     * Notes:
     *  - for internal platform use only, do not make public,
     *  - never used for "remote" volume changes
     *
     * @see #EXTRA_VOLUME_STREAM_TYPE
     * @see #EXTRA_VOLUME_STREAM_VALUE
     * @see #EXTRA_PREV_VOLUME_STREAM_VALUE
     */
    @SdkConstant(SdkConstantType.BROADCAST_INTENT_ACTION)
    public static final String VOLUME_CHANGED_ACTION = "android.media.VOLUME_CHANGED_ACTION";

    /**
     * @hide Broadcast intent when a stream mute state changes.
     * Includes the stream that changed and the new mute state
     *
     * @see #EXTRA_VOLUME_STREAM_TYPE
     * @see #EXTRA_STREAM_VOLUME_MUTED
     */
    @SdkConstant(SdkConstantType.BROADCAST_INTENT_ACTION)
    public static final String STREAM_MUTE_CHANGED_ACTION =
        "android.media.STREAM_MUTE_CHANGED_ACTION";

    /**
     * @hide Broadcast intent when the master volume changes.
     * Includes the new volume
     *
     * @see #EXTRA_MASTER_VOLUME_VALUE
     * @see #EXTRA_PREV_MASTER_VOLUME_VALUE
     */
    @SdkConstant(SdkConstantType.BROADCAST_INTENT_ACTION)
    public static final String MASTER_VOLUME_CHANGED_ACTION =
        "android.media.MASTER_VOLUME_CHANGED_ACTION";

    /**
     * @hide Broadcast intent when the master mute state changes.
     * Includes the the new volume
     *
     * @see #EXTRA_MASTER_VOLUME_MUTED
     */
    @SdkConstant(SdkConstantType.BROADCAST_INTENT_ACTION)
    public static final String MASTER_MUTE_CHANGED_ACTION =
        "android.media.MASTER_MUTE_CHANGED_ACTION";

    /**
     * The new vibrate setting for a particular type.
     *
     * @see #VIBRATE_SETTING_CHANGED_ACTION
     * @see #EXTRA_VIBRATE_TYPE
     * @see #VIBRATE_SETTING_ON
     * @see #VIBRATE_SETTING_OFF
     * @see #VIBRATE_SETTING_ONLY_SILENT
     * @deprecated Applications should maintain their own vibrate policy based on
     * current ringer mode and listen to {@link #RINGER_MODE_CHANGED_ACTION} instead.
     */
    public static final String EXTRA_VIBRATE_SETTING = "android.media.EXTRA_VIBRATE_SETTING";

    /**
     * The vibrate type whose setting has changed.
     *
     * @see #VIBRATE_SETTING_CHANGED_ACTION
     * @see #VIBRATE_TYPE_NOTIFICATION
     * @see #VIBRATE_TYPE_RINGER
     * @deprecated Applications should maintain their own vibrate policy based on
     * current ringer mode and listen to {@link #RINGER_MODE_CHANGED_ACTION} instead.
     */
    public static final String EXTRA_VIBRATE_TYPE = "android.media.EXTRA_VIBRATE_TYPE";

    /**
     * @hide The stream type for the volume changed intent.
     */
    public static final String EXTRA_VOLUME_STREAM_TYPE = "android.media.EXTRA_VOLUME_STREAM_TYPE";

    /**
     * @hide The volume associated with the stream for the volume changed intent.
     */
    public static final String EXTRA_VOLUME_STREAM_VALUE =
        "android.media.EXTRA_VOLUME_STREAM_VALUE";

    /**
     * @hide The previous volume associated with the stream for the volume changed intent.
     */
    public static final String EXTRA_PREV_VOLUME_STREAM_VALUE =
        "android.media.EXTRA_PREV_VOLUME_STREAM_VALUE";

    /**
     * @hide The new master volume value for the master volume changed intent.
     * Value is integer between 0 and 100 inclusive.
     */
    public static final String EXTRA_MASTER_VOLUME_VALUE =
        "android.media.EXTRA_MASTER_VOLUME_VALUE";

    /**
     * @hide The previous master volume value for the master volume changed intent.
     * Value is integer between 0 and 100 inclusive.
     */
    public static final String EXTRA_PREV_MASTER_VOLUME_VALUE =
        "android.media.EXTRA_PREV_MASTER_VOLUME_VALUE";

    /**
     * @hide The new master volume mute state for the master mute changed intent.
     * Value is boolean
     */
    public static final String EXTRA_MASTER_VOLUME_MUTED =
        "android.media.EXTRA_MASTER_VOLUME_MUTED";

    /**
     * @hide The new stream volume mute state for the stream mute changed intent.
     * Value is boolean
     */
    public static final String EXTRA_STREAM_VOLUME_MUTED =
        "android.media.EXTRA_STREAM_VOLUME_MUTED";

    /**
     * Broadcast Action: Wired Headset plugged in or unplugged.
     *
     * You <em>cannot</em> receive this through components declared
     * in manifests, only by explicitly registering for it with
     * {@link Context#registerReceiver(BroadcastReceiver, IntentFilter)
     * Context.registerReceiver()}.
     *
     * <p>The intent will have the following extra values:
     * <ul>
     *   <li><em>state</em> - 0 for unplugged, 1 for plugged. </li>
     *   <li><em>name</em> - Headset type, human readable string </li>
     *   <li><em>microphone</em> - 1 if headset has a microphone, 0 otherwise </li>
     * </ul>
     * </ul>
     */
    @SdkConstant(SdkConstantType.BROADCAST_INTENT_ACTION)
    public static final String ACTION_HEADSET_PLUG =
            "android.intent.action.HEADSET_PLUG";

    /**
     * Broadcast Action: A sticky broadcast indicating an HMDI cable was plugged or unplugged
     *
     * The intent will have the following extra values: {@link #EXTRA_AUDIO_PLUG_STATE},
     * {@link #EXTRA_MAX_CHANNEL_COUNT}, {@link #EXTRA_ENCODINGS}.
     * <p>It can only be received by explicitly registering for it with
     * {@link Context#registerReceiver(BroadcastReceiver, IntentFilter)}.
     */
    @SdkConstant(SdkConstantType.BROADCAST_INTENT_ACTION)
    public static final String ACTION_HDMI_AUDIO_PLUG =
            "android.media.action.HDMI_AUDIO_PLUG";

    /**
     * Extra used in {@link #ACTION_HDMI_AUDIO_PLUG} to communicate whether HDMI is plugged in
     * or unplugged.
     * An integer value of 1 indicates a plugged-in state, 0 is unplugged.
     */
    public static final String EXTRA_AUDIO_PLUG_STATE = "android.media.extra.AUDIO_PLUG_STATE";

    /**
     * Extra used in {@link #ACTION_HDMI_AUDIO_PLUG} to define the maximum number of channels
     * supported by the HDMI device.
     * The corresponding integer value is only available when the device is plugged in (as expressed
     * by {@link #EXTRA_AUDIO_PLUG_STATE}).
     */
    public static final String EXTRA_MAX_CHANNEL_COUNT = "android.media.extra.MAX_CHANNEL_COUNT";

    /**
     * Extra used in {@link #ACTION_HDMI_AUDIO_PLUG} to define the audio encodings supported by
     * the connected HDMI device.
     * The corresponding array of encoding values is only available when the device is plugged in
     * (as expressed by {@link #EXTRA_AUDIO_PLUG_STATE}). Encoding values are defined in
     * {@link AudioFormat} (for instance see {@link AudioFormat#ENCODING_PCM_16BIT}). Use
     * {@link android.content.Intent#getIntArrayExtra(String)} to retrieve the encoding values.
     */
    public static final String EXTRA_ENCODINGS = "android.media.extra.ENCODINGS";

    /**
     * Broadcast Action: An analog audio speaker/headset plugged in or unplugged.
     *
     * <p>The intent will have the following extra values:
     * <ul>
     *   <li><em>state</em> - 0 for unplugged, 1 for plugged. </li>
     *   <li><em>name</em> - Headset type, human readable string </li>
     * </ul>
     * </ul>
     * @hide
     */
    @SdkConstant(SdkConstantType.BROADCAST_INTENT_ACTION)
    public static final String ACTION_ANALOG_AUDIO_DOCK_PLUG =
            "android.media.action.ANALOG_AUDIO_DOCK_PLUG";

    /**
     * Broadcast Action: A digital audio speaker/headset plugged in or unplugged.
     *
     * <p>The intent will have the following extra values:
     * <ul>
     *   <li><em>state</em> - 0 for unplugged, 1 for plugged. </li>
     *   <li><em>name</em> - Headset type, human readable string </li>
     * </ul>
     * </ul>
     * @hide
     */
    @SdkConstant(SdkConstantType.BROADCAST_INTENT_ACTION)
    public static final String ACTION_DIGITAL_AUDIO_DOCK_PLUG =
            "android.media.action.DIGITAL_AUDIO_DOCK_PLUG";

    /**
     * Broadcast Action: A USB audio accessory was plugged in or unplugged.
     *
     * <p>The intent will have the following extra values:
     * <ul>
     *   <li><em>state</em> - 0 for unplugged, 1 for plugged. </li>
     *   <li><em>card</em> - ALSA card number (integer) </li>
     *   <li><em>device</em> - ALSA device number (integer) </li>
     * </ul>
     * </ul>
     * @hide
     */
    @SdkConstant(SdkConstantType.BROADCAST_INTENT_ACTION)
    public static final String ACTION_USB_AUDIO_ACCESSORY_PLUG =
            "android.media.action.USB_AUDIO_ACCESSORY_PLUG";

    /**
     * Broadcast Action: A USB audio device was plugged in or unplugged.
     *
     * <p>The intent will have the following extra values:
     * <ul>
     *   <li><em>state</em> - 0 for unplugged, 1 for plugged. </li>
     *   <li><em>card</em> - ALSA card number (integer) </li>
     *   <li><em>device</em> - ALSA device number (integer) </li>
     * </ul>
     * </ul>
     * @hide
     */
    @SdkConstant(SdkConstantType.BROADCAST_INTENT_ACTION)
    public static final String ACTION_USB_AUDIO_DEVICE_PLUG =
            "android.media.action.USB_AUDIO_DEVICE_PLUG";

    /**
     * @hide Broadcast intent when RemoteControlClient list is updated.
     */
    @SdkConstant(SdkConstantType.BROADCAST_INTENT_ACTION)
    public static final String RCC_CHANGED_ACTION =
                "org.codeaurora.bluetooth.RCC_CHANGED_ACTION";

    /**
     * @hide Used for sharing the calling package name
     */
    public static final String EXTRA_CALLING_PACKAGE_NAME =
            "org.codeaurora.bluetooth.EXTRA_CALLING_PACKAGE_NAME";

    /**
     * @hide Used for sharing the focus changed value
     */
    public static final String EXTRA_FOCUS_CHANGED_VALUE =
            "org.codeaurora.bluetooth.EXTRA_FOCUS_CHANGED_VALUE";

    /**
     * @hide Used for sharing the availability changed value
     */
    public static final String EXTRA_AVAILABLITY_CHANGED_VALUE =
            "org.codeaurora.bluetooth.EXTRA_AVAILABLITY_CHANGED_VALUE";


    /** The audio stream for phone calls */
    public static final int STREAM_VOICE_CALL = AudioSystem.STREAM_VOICE_CALL;
    /** The audio stream for system sounds */
    public static final int STREAM_SYSTEM = AudioSystem.STREAM_SYSTEM;
    /** The audio stream for the phone ring */
    public static final int STREAM_RING = AudioSystem.STREAM_RING;
    /** The audio stream for music playback */
    public static final int STREAM_MUSIC = AudioSystem.STREAM_MUSIC;
    /** The audio stream for alarms */
    public static final int STREAM_ALARM = AudioSystem.STREAM_ALARM;
    /** The audio stream for notifications */
    public static final int STREAM_NOTIFICATION = AudioSystem.STREAM_NOTIFICATION;
    /** @hide The audio stream for phone calls when connected to bluetooth */
    public static final int STREAM_BLUETOOTH_SCO = AudioSystem.STREAM_BLUETOOTH_SCO;
    /** @hide The audio stream for enforced system sounds in certain countries (e.g camera in Japan) */
    public static final int STREAM_SYSTEM_ENFORCED = AudioSystem.STREAM_SYSTEM_ENFORCED;
    /** The audio stream for DTMF Tones */
    public static final int STREAM_DTMF = AudioSystem.STREAM_DTMF;
    /** @hide The audio stream for text to speech (TTS) */
    public static final int STREAM_TTS = AudioSystem.STREAM_TTS;
    /** @hide The audio stream for incall music delivery */
    public static final int STREAM_INCALL_MUSIC = AudioSystem.STREAM_INCALL_MUSIC;
    /** Number of audio streams */
    /**
     * @deprecated Use AudioSystem.getNumStreamTypes() instead
     */
    @Deprecated public static final int NUM_STREAMS = AudioSystem.NUM_STREAMS;

<<<<<<< HEAD

    /**  @hide Default volume index values for audio streams */
    public static final int[] DEFAULT_STREAM_VOLUME = new int[] {
        4,  // STREAM_VOICE_CALL
        7,  // STREAM_SYSTEM
        5,  // STREAM_RING
        11, // STREAM_MUSIC
        6,  // STREAM_ALARM
        5,  // STREAM_NOTIFICATION
        7,  // STREAM_BLUETOOTH_SCO
        7,  // STREAM_SYSTEM_ENFORCED
        11, // STREAM_DTMF
        11,  // STREAM_TTS
        4   // STREAM_INCALL_MUSIC
    };

=======
>>>>>>> d0f748a7
    /**
     * Increase the ringer volume.
     *
     * @see #adjustVolume(int, int)
     * @see #adjustStreamVolume(int, int, int)
     */
    public static final int ADJUST_RAISE = 1;

    /**
     * Decrease the ringer volume.
     *
     * @see #adjustVolume(int, int)
     * @see #adjustStreamVolume(int, int, int)
     */
    public static final int ADJUST_LOWER = -1;

    /**
     * Maintain the previous ringer volume. This may be useful when needing to
     * show the volume toast without actually modifying the volume.
     *
     * @see #adjustVolume(int, int)
     * @see #adjustStreamVolume(int, int, int)
     */
    public static final int ADJUST_SAME = 0;

    // Flags should be powers of 2!

    /**
     * Show a toast containing the current volume.
     *
     * @see #adjustStreamVolume(int, int, int)
     * @see #adjustVolume(int, int)
     * @see #setStreamVolume(int, int, int)
     * @see #setRingerMode(int)
     */
    public static final int FLAG_SHOW_UI = 1 << 0;

    /**
     * Whether to include ringer modes as possible options when changing volume.
     * For example, if true and volume level is 0 and the volume is adjusted
     * with {@link #ADJUST_LOWER}, then the ringer mode may switch the silent or
     * vibrate mode.
     * <p>
     * By default this is on for the ring stream. If this flag is included,
     * this behavior will be present regardless of the stream type being
     * affected by the ringer mode.
     *
     * @see #adjustVolume(int, int)
     * @see #adjustStreamVolume(int, int, int)
     */
    public static final int FLAG_ALLOW_RINGER_MODES = 1 << 1;

    /**
     * Whether to play a sound when changing the volume.
     * <p>
     * If this is given to {@link #adjustVolume(int, int)} or
     * {@link #adjustSuggestedStreamVolume(int, int, int)}, it may be ignored
     * in some cases (for example, the decided stream type is not
     * {@link AudioManager#STREAM_RING}, or the volume is being adjusted
     * downward).
     *
     * @see #adjustStreamVolume(int, int, int)
     * @see #adjustVolume(int, int)
     * @see #setStreamVolume(int, int, int)
     */
    public static final int FLAG_PLAY_SOUND = 1 << 2;

    /**
     * Removes any sounds/vibrate that may be in the queue, or are playing (related to
     * changing volume).
     */
    public static final int FLAG_REMOVE_SOUND_AND_VIBRATE = 1 << 3;

    /**
     * Whether to vibrate if going into the vibrate ringer mode.
     */
    public static final int FLAG_VIBRATE = 1 << 4;

    /**
     * Indicates to VolumePanel that the volume slider should be disabled as user
     * cannot change the stream volume
     * @hide
     */
    public static final int FLAG_FIXED_VOLUME = 1 << 5;

    /**
     * Indicates the volume set/adjust call is for Bluetooth absolute volume
     * @hide
     */
    public static final int FLAG_BLUETOOTH_ABS_VOLUME = 1 << 6;

    /**
     * Adjusting the volume was prevented due to silent mode, display a hint in the UI.
     * @hide
     */
    public static final int FLAG_SHOW_SILENT_HINT = 1 << 7;

    /**
     * Indicates the volume call is for Hdmi Cec system audio volume
     * @hide
     */
    public static final int FLAG_HDMI_SYSTEM_AUDIO_VOLUME = 1 << 8;

    /**
     * Indicates that this should only be handled if media is actively playing.
     * @hide
     */
    public static final int FLAG_ACTIVE_MEDIA_ONLY = 1 << 9;

    /**
     * Like FLAG_SHOW_UI, but only dialog warnings and confirmations, no sliders.
     * @hide
     */
    public static final int FLAG_SHOW_UI_WARNINGS = 1 << 10;

    /**
     * Adjusting the volume down from vibrated was prevented, display a hint in the UI.
     * @hide
     */
    public static final int FLAG_SHOW_VIBRATE_HINT = 1 << 11;

    private static final String[] FLAG_NAMES = {
        "FLAG_SHOW_UI",
        "FLAG_ALLOW_RINGER_MODES",
        "FLAG_PLAY_SOUND",
        "FLAG_REMOVE_SOUND_AND_VIBRATE",
        "FLAG_VIBRATE",
        "FLAG_FIXED_VOLUME",
        "FLAG_BLUETOOTH_ABS_VOLUME",
        "FLAG_SHOW_SILENT_HINT",
        "FLAG_HDMI_SYSTEM_AUDIO_VOLUME",
        "FLAG_ACTIVE_MEDIA_ONLY",
        "FLAG_SHOW_UI_WARNINGS",
        "FLAG_SHOW_VIBRATE_HINT",
    };

    /** @hide */
    public static String flagsToString(int flags) {
        final StringBuilder sb = new StringBuilder();
        for (int i = 0; i < FLAG_NAMES.length; i++) {
            final int flag = 1 << i;
            if ((flags & flag) != 0) {
                if (sb.length() > 0) {
                    sb.append(',');
                }
                sb.append(FLAG_NAMES[i]);
                flags &= ~flag;
            }
        }
        if (flags != 0) {
            if (sb.length() > 0) {
                sb.append(',');
            }
            sb.append(flags);
        }
        return sb.toString();
    }

    /**
     * Ringer mode that will be silent and will not vibrate. (This overrides the
     * vibrate setting.)
     *
     * @see #setRingerMode(int)
     * @see #getRingerMode()
     */
    public static final int RINGER_MODE_SILENT = 0;

    /**
     * Ringer mode that will be silent and will vibrate. (This will cause the
     * phone ringer to always vibrate, but the notification vibrate to only
     * vibrate if set.)
     *
     * @see #setRingerMode(int)
     * @see #getRingerMode()
     */
    public static final int RINGER_MODE_VIBRATE = 1;

    /**
     * Ringer mode that may be audible and may vibrate. It will be audible if
     * the volume before changing out of this mode was audible. It will vibrate
     * if the vibrate setting is on.
     *
     * @see #setRingerMode(int)
     * @see #getRingerMode()
     */
    public static final int RINGER_MODE_NORMAL = 2;

    /**
     * Maximum valid ringer mode value. Values must start from 0 and be contiguous.
     * @hide
     */
    public static final int RINGER_MODE_MAX = RINGER_MODE_NORMAL;

    /**
     * Vibrate type that corresponds to the ringer.
     *
     * @see #setVibrateSetting(int, int)
     * @see #getVibrateSetting(int)
     * @see #shouldVibrate(int)
     * @deprecated Applications should maintain their own vibrate policy based on
     * current ringer mode that can be queried via {@link #getRingerMode()}.
     */
    public static final int VIBRATE_TYPE_RINGER = 0;

    /**
     * Vibrate type that corresponds to notifications.
     *
     * @see #setVibrateSetting(int, int)
     * @see #getVibrateSetting(int)
     * @see #shouldVibrate(int)
     * @deprecated Applications should maintain their own vibrate policy based on
     * current ringer mode that can be queried via {@link #getRingerMode()}.
     */
    public static final int VIBRATE_TYPE_NOTIFICATION = 1;

    /**
     * Vibrate setting that suggests to never vibrate.
     *
     * @see #setVibrateSetting(int, int)
     * @see #getVibrateSetting(int)
     * @deprecated Applications should maintain their own vibrate policy based on
     * current ringer mode that can be queried via {@link #getRingerMode()}.
     */
    public static final int VIBRATE_SETTING_OFF = 0;

    /**
     * Vibrate setting that suggests to vibrate when possible.
     *
     * @see #setVibrateSetting(int, int)
     * @see #getVibrateSetting(int)
     * @deprecated Applications should maintain their own vibrate policy based on
     * current ringer mode that can be queried via {@link #getRingerMode()}.
     */
    public static final int VIBRATE_SETTING_ON = 1;

    /**
     * Vibrate setting that suggests to only vibrate when in the vibrate ringer
     * mode.
     *
     * @see #setVibrateSetting(int, int)
     * @see #getVibrateSetting(int)
     * @deprecated Applications should maintain their own vibrate policy based on
     * current ringer mode that can be queried via {@link #getRingerMode()}.
     */
    public static final int VIBRATE_SETTING_ONLY_SILENT = 2;

    /**
     * Suggests using the default stream type. This may not be used in all
     * places a stream type is needed.
     */
    public static final int USE_DEFAULT_STREAM_TYPE = Integer.MIN_VALUE;

    private static IAudioService sService;

    /**
     * @hide
     */
    public AudioManager(Context context) {
        mContext = context;
        mUseMasterVolume = mContext.getResources().getBoolean(
                com.android.internal.R.bool.config_useMasterVolume);
        mUseVolumeKeySounds = mContext.getResources().getBoolean(
                com.android.internal.R.bool.config_useVolumeKeySounds);
        mUseFixedVolume = mContext.getResources().getBoolean(
                com.android.internal.R.bool.config_useFixedVolume);
        sAudioPortEventHandler.init();
    }

    private static IAudioService getService()
    {
        if (sService != null) {
            return sService;
        }
        IBinder b = ServiceManager.getService(Context.AUDIO_SERVICE);
        sService = IAudioService.Stub.asInterface(b);
        return sService;
    }

    /**
     * Sends a simulated key event for a media button.
     * To simulate a key press, you must first send a KeyEvent built with a
     * {@link KeyEvent#ACTION_DOWN} action, then another event with the {@link KeyEvent#ACTION_UP}
     * action.
     * <p>The key event will be sent to the current media key event consumer which registered with
     * {@link AudioManager#registerMediaButtonEventReceiver(PendingIntent)}.
     * @param keyEvent a {@link KeyEvent} instance whose key code is one of
     *     {@link KeyEvent#KEYCODE_MUTE},
     *     {@link KeyEvent#KEYCODE_HEADSETHOOK},
     *     {@link KeyEvent#KEYCODE_MEDIA_PLAY},
     *     {@link KeyEvent#KEYCODE_MEDIA_PAUSE},
     *     {@link KeyEvent#KEYCODE_MEDIA_PLAY_PAUSE},
     *     {@link KeyEvent#KEYCODE_MEDIA_STOP},
     *     {@link KeyEvent#KEYCODE_MEDIA_NEXT},
     *     {@link KeyEvent#KEYCODE_MEDIA_PREVIOUS},
     *     {@link KeyEvent#KEYCODE_MEDIA_REWIND},
     *     {@link KeyEvent#KEYCODE_MEDIA_RECORD},
     *     {@link KeyEvent#KEYCODE_MEDIA_FAST_FORWARD},
     *     {@link KeyEvent#KEYCODE_MEDIA_CLOSE},
     *     {@link KeyEvent#KEYCODE_MEDIA_EJECT},
     *     or {@link KeyEvent#KEYCODE_MEDIA_AUDIO_TRACK}.
     */
    public void dispatchMediaKeyEvent(KeyEvent keyEvent) {
        MediaSessionLegacyHelper helper = MediaSessionLegacyHelper.getHelper(mContext);
        helper.sendMediaButtonEvent(keyEvent, false);
    }

    /**
     * @hide
     */
    public void preDispatchKeyEvent(KeyEvent event, int stream) {
        /*
         * If the user hits another key within the play sound delay, then
         * cancel the sound
         */
        int keyCode = event.getKeyCode();
        if (keyCode != KeyEvent.KEYCODE_VOLUME_DOWN && keyCode != KeyEvent.KEYCODE_VOLUME_UP
                && keyCode != KeyEvent.KEYCODE_VOLUME_MUTE
                && mVolumeKeyUpTime + AudioService.PLAY_SOUND_DELAY
                        > SystemClock.uptimeMillis()) {
            /*
             * The user has hit another key during the delay (e.g., 300ms)
             * since the last volume key up, so cancel any sounds.
             */
            if (mUseMasterVolume) {
                adjustMasterVolume(ADJUST_SAME, AudioManager.FLAG_REMOVE_SOUND_AND_VIBRATE);
            } else {
                adjustSuggestedStreamVolume(ADJUST_SAME,
                        stream, AudioManager.FLAG_REMOVE_SOUND_AND_VIBRATE);
            }
        }
    }

    /**
     * @hide
     */
    public void handleKeyDown(KeyEvent event, int stream) {
        int keyCode = event.getKeyCode();
        switch (keyCode) {
            case KeyEvent.KEYCODE_VOLUME_UP:
            case KeyEvent.KEYCODE_VOLUME_DOWN:
                /*
                 * Adjust the volume in on key down since it is more
                 * responsive to the user.
                 */
                int flags = FLAG_SHOW_UI | FLAG_VIBRATE;

                if (mUseMasterVolume) {
                    adjustMasterVolume(
                            keyCode == KeyEvent.KEYCODE_VOLUME_UP
                                    ? ADJUST_RAISE
                                    : ADJUST_LOWER,
                            flags);
                } else {
                    adjustSuggestedStreamVolume(
                            keyCode == KeyEvent.KEYCODE_VOLUME_UP
                                    ? ADJUST_RAISE
                                    : ADJUST_LOWER,
                            stream,
                            flags);
                }
                break;
            case KeyEvent.KEYCODE_VOLUME_MUTE:
                if (event.getRepeatCount() == 0) {
                    MediaSessionLegacyHelper.getHelper(mContext).sendVolumeKeyEvent(event, false);
                }
                break;
        }
    }

    /**
     * @hide
     */
    public void handleKeyUp(KeyEvent event, int stream) {
        int keyCode = event.getKeyCode();
        switch (keyCode) {
            case KeyEvent.KEYCODE_VOLUME_UP:
            case KeyEvent.KEYCODE_VOLUME_DOWN:
                /*
                 * Play a sound. This is done on key up since we don't want the
                 * sound to play when a user holds down volume down to mute.
                 */
                if (mUseVolumeKeySounds) {
                    if (mUseMasterVolume) {
                        adjustMasterVolume(ADJUST_SAME, FLAG_PLAY_SOUND);
                    } else {
                        int flags = FLAG_PLAY_SOUND;
                        adjustSuggestedStreamVolume(
                                ADJUST_SAME,
                                stream,
                                flags);
                    }
                }
                mVolumeKeyUpTime = SystemClock.uptimeMillis();
                break;
            case KeyEvent.KEYCODE_VOLUME_MUTE:
                MediaSessionLegacyHelper.getHelper(mContext).sendVolumeKeyEvent(event, false);
                break;
        }
    }

    /**
     * Indicates if the device implements a fixed volume policy.
     * <p>Some devices may not have volume control and may operate at a fixed volume,
     * and may not enable muting or changing the volume of audio streams.
     * This method will return true on such devices.
     * <p>The following APIs have no effect when volume is fixed:
     * <ul>
     *   <li> {@link #adjustVolume(int, int)}
     *   <li> {@link #adjustSuggestedStreamVolume(int, int, int)}
     *   <li> {@link #adjustStreamVolume(int, int, int)}
     *   <li> {@link #setStreamVolume(int, int, int)}
     *   <li> {@link #setRingerMode(int)}
     *   <li> {@link #setStreamSolo(int, boolean)}
     *   <li> {@link #setStreamMute(int, boolean)}
     * </ul>
     */
    public boolean isVolumeFixed() {
        return mUseFixedVolume;
    }

    /**
     * Adjusts the volume of a particular stream by one step in a direction.
     * <p>
     * This method should only be used by applications that replace the platform-wide
     * management of audio settings or the main telephony application.
     *
     * @param streamType The stream type to adjust. One of {@link #STREAM_VOICE_CALL},
     * {@link #STREAM_SYSTEM}, {@link #STREAM_RING}, {@link #STREAM_MUSIC} or
     * {@link #STREAM_ALARM}
     * @param direction The direction to adjust the volume. One of
     *            {@link #ADJUST_LOWER}, {@link #ADJUST_RAISE}, or
     *            {@link #ADJUST_SAME}.
     * @param flags One or more flags.
     * @see #adjustVolume(int, int)
     * @see #setStreamVolume(int, int, int)
     */
    public void adjustStreamVolume(int streamType, int direction, int flags) {
        IAudioService service = getService();
        try {
            if (mUseMasterVolume) {
                service.adjustMasterVolume(direction, flags, mContext.getOpPackageName());
            } else {
                service.adjustStreamVolume(streamType, direction, flags,
                        mContext.getOpPackageName());
            }
        } catch (RemoteException e) {
            Log.e(TAG, "Dead object in adjustStreamVolume", e);
        }
    }

    /**
     * Adjusts the volume of the most relevant stream. For example, if a call is
     * active, it will have the highest priority regardless of if the in-call
     * screen is showing. Another example, if music is playing in the background
     * and a call is not active, the music stream will be adjusted.
     * <p>
     * This method should only be used by applications that replace the platform-wide
     * management of audio settings or the main telephony application.
     * <p>This method has no effect if the device implements a fixed volume policy
     * as indicated by {@link #isVolumeFixed()}.
     * @param direction The direction to adjust the volume. One of
     *            {@link #ADJUST_LOWER}, {@link #ADJUST_RAISE}, or
     *            {@link #ADJUST_SAME}.
     * @param flags One or more flags.
     * @see #adjustSuggestedStreamVolume(int, int, int)
     * @see #adjustStreamVolume(int, int, int)
     * @see #setStreamVolume(int, int, int)
     * @see #isVolumeFixed()
     */
    public void adjustVolume(int direction, int flags) {
        IAudioService service = getService();
        try {
            if (mUseMasterVolume) {
                service.adjustMasterVolume(direction, flags, mContext.getOpPackageName());
            } else {
                MediaSessionLegacyHelper helper = MediaSessionLegacyHelper.getHelper(mContext);
                helper.sendAdjustVolumeBy(USE_DEFAULT_STREAM_TYPE, direction, flags);
            }
        } catch (RemoteException e) {
            Log.e(TAG, "Dead object in adjustVolume", e);
        }
    }

    /**
     * Adjusts the volume of the most relevant stream, or the given fallback
     * stream.
     * <p>
     * This method should only be used by applications that replace the platform-wide
     * management of audio settings or the main telephony application.
     *
     * <p>This method has no effect if the device implements a fixed volume policy
     * as indicated by {@link #isVolumeFixed()}.
     * @param direction The direction to adjust the volume. One of
     *            {@link #ADJUST_LOWER}, {@link #ADJUST_RAISE}, or
     *            {@link #ADJUST_SAME}.
     * @param suggestedStreamType The stream type that will be used if there
     *            isn't a relevant stream. {@link #USE_DEFAULT_STREAM_TYPE} is valid here.
     * @param flags One or more flags.
     * @see #adjustVolume(int, int)
     * @see #adjustStreamVolume(int, int, int)
     * @see #setStreamVolume(int, int, int)
     * @see #isVolumeFixed()
     */
    public void adjustSuggestedStreamVolume(int direction, int suggestedStreamType, int flags) {
        IAudioService service = getService();
        try {
            if (mUseMasterVolume) {
                service.adjustMasterVolume(direction, flags, mContext.getOpPackageName());
            } else {
                MediaSessionLegacyHelper helper = MediaSessionLegacyHelper.getHelper(mContext);
                helper.sendAdjustVolumeBy(suggestedStreamType, direction, flags);
            }
        } catch (RemoteException e) {
            Log.e(TAG, "Dead object in adjustSuggestedStreamVolume", e);
        }
    }

    /**
     * Adjusts the master volume for the device's audio amplifier.
     * <p>
     *
     * @param steps The number of volume steps to adjust. A positive
     *            value will raise the volume.
     * @param flags One or more flags.
     * @hide
     */
    public void adjustMasterVolume(int steps, int flags) {
        IAudioService service = getService();
        try {
            service.adjustMasterVolume(steps, flags, mContext.getOpPackageName());
        } catch (RemoteException e) {
            Log.e(TAG, "Dead object in adjustMasterVolume", e);
        }
    }

    /**
     * Returns the current ringtone mode.
     *
     * @return The current ringtone mode, one of {@link #RINGER_MODE_NORMAL},
     *         {@link #RINGER_MODE_SILENT}, or {@link #RINGER_MODE_VIBRATE}.
     * @see #setRingerMode(int)
     */
    public int getRingerMode() {
        IAudioService service = getService();
        try {
            return service.getRingerModeExternal();
        } catch (RemoteException e) {
            Log.e(TAG, "Dead object in getRingerMode", e);
            return RINGER_MODE_NORMAL;
        }
    }

    /**
     * Checks valid ringer mode values.
     *
     * @return true if the ringer mode indicated is valid, false otherwise.
     *
     * @see #setRingerMode(int)
     * @hide
     */
    public static boolean isValidRingerMode(int ringerMode) {
        if (ringerMode < 0 || ringerMode > RINGER_MODE_MAX) {
            return false;
        }
        IAudioService service = getService();
        try {
            return service.isValidRingerMode(ringerMode);
        } catch (RemoteException e) {
            Log.e(TAG, "Dead object in isValidRingerMode", e);
            return false;
        }
    }

    /**
     * Returns the maximum volume index for a particular stream.
     *
     * @param streamType The stream type whose maximum volume index is returned.
     * @return The maximum valid volume index for the stream.
     * @see #getStreamVolume(int)
     */
    public int getStreamMaxVolume(int streamType) {
        IAudioService service = getService();
        try {
            if (mUseMasterVolume) {
                return service.getMasterMaxVolume();
            } else {
                return service.getStreamMaxVolume(streamType);
            }
        } catch (RemoteException e) {
            Log.e(TAG, "Dead object in getStreamMaxVolume", e);
            return 0;
        }
    }

    /**
     * Returns the current volume index for a particular stream.
     *
     * @param streamType The stream type whose volume index is returned.
     * @return The current volume index for the stream.
     * @see #getStreamMaxVolume(int)
     * @see #setStreamVolume(int, int, int)
     */
    public int getStreamVolume(int streamType) {
        IAudioService service = getService();
        try {
            if (mUseMasterVolume) {
                return service.getMasterVolume();
            } else {
                return service.getStreamVolume(streamType);
            }
        } catch (RemoteException e) {
            Log.e(TAG, "Dead object in getStreamVolume", e);
            return 0;
        }
    }

    /**
     * Get last audible volume before stream was muted.
     *
     * @hide
     */
    public int getLastAudibleStreamVolume(int streamType) {
        IAudioService service = getService();
        try {
            if (mUseMasterVolume) {
                return service.getLastAudibleMasterVolume();
            } else {
                return service.getLastAudibleStreamVolume(streamType);
            }
        } catch (RemoteException e) {
            Log.e(TAG, "Dead object in getLastAudibleStreamVolume", e);
            return 0;
        }
    }

    /**
     * Get the stream type whose volume is driving the UI sounds volume.
     * UI sounds are screen lock/unlock, camera shutter, key clicks...
     * It is assumed that this stream type is also tied to ringer mode changes.
     * @hide
     */
    public int getMasterStreamType() {
        IAudioService service = getService();
        try {
            return service.getMasterStreamType();
        } catch (RemoteException e) {
            Log.e(TAG, "Dead object in getMasterStreamType", e);
            return STREAM_RING;
        }
    }

    /**
     * Sets the ringer mode.
     * <p>
     * Silent mode will mute the volume and will not vibrate. Vibrate mode will
     * mute the volume and vibrate. Normal mode will be audible and may vibrate
     * according to user settings.
     * <p>This method has no effect if the device implements a fixed volume policy
     * as indicated by {@link #isVolumeFixed()}.
     * @param ringerMode The ringer mode, one of {@link #RINGER_MODE_NORMAL},
     *            {@link #RINGER_MODE_SILENT}, or {@link #RINGER_MODE_VIBRATE}.
     * @see #getRingerMode()
     * @see #isVolumeFixed()
     */
    public void setRingerMode(int ringerMode) {
        if (!isValidRingerMode(ringerMode)) {
            return;
        }
        IAudioService service = getService();
        try {
            service.setRingerModeExternal(ringerMode, mContext.getOpPackageName());
        } catch (RemoteException e) {
            Log.e(TAG, "Dead object in setRingerMode", e);
        }
    }

    /**
     * Sets the volume index for a particular stream.
     * <p>This method has no effect if the device implements a fixed volume policy
     * as indicated by {@link #isVolumeFixed()}.
     * @param streamType The stream whose volume index should be set.
     * @param index The volume index to set. See
     *            {@link #getStreamMaxVolume(int)} for the largest valid value.
     * @param flags One or more flags.
     * @see #getStreamMaxVolume(int)
     * @see #getStreamVolume(int)
     * @see #isVolumeFixed()
     */
    public void setStreamVolume(int streamType, int index, int flags) {
        IAudioService service = getService();
        try {
            if (mUseMasterVolume) {
                service.setMasterVolume(index, flags, mContext.getOpPackageName());
            } else {
                service.setStreamVolume(streamType, index, flags, mContext.getOpPackageName());
            }
        } catch (RemoteException e) {
            Log.e(TAG, "Dead object in setStreamVolume", e);
        }
    }

    /**
     * Returns the maximum volume index for master volume.
     *
     * @hide
     */
    public int getMasterMaxVolume() {
        IAudioService service = getService();
        try {
            return service.getMasterMaxVolume();
        } catch (RemoteException e) {
            Log.e(TAG, "Dead object in getMasterMaxVolume", e);
            return 0;
        }
    }

    /**
     * Returns the current volume index for master volume.
     *
     * @return The current volume index for master volume.
     * @hide
     */
    public int getMasterVolume() {
        IAudioService service = getService();
        try {
            return service.getMasterVolume();
        } catch (RemoteException e) {
            Log.e(TAG, "Dead object in getMasterVolume", e);
            return 0;
        }
    }

    /**
     * Get last audible volume before master volume was muted.
     *
     * @hide
     */
    public int getLastAudibleMasterVolume() {
        IAudioService service = getService();
        try {
            return service.getLastAudibleMasterVolume();
        } catch (RemoteException e) {
            Log.e(TAG, "Dead object in getLastAudibleMasterVolume", e);
            return 0;
        }
    }

    /**
     * Sets the volume index for master volume.
     *
     * @param index The volume index to set. See
     *            {@link #getMasterMaxVolume()} for the largest valid value.
     * @param flags One or more flags.
     * @see #getMasterMaxVolume()
     * @see #getMasterVolume()
     * @hide
     */
    public void setMasterVolume(int index, int flags) {
        IAudioService service = getService();
        try {
            service.setMasterVolume(index, flags, mContext.getOpPackageName());
        } catch (RemoteException e) {
            Log.e(TAG, "Dead object in setMasterVolume", e);
        }
    }

    /**
     * Solo or unsolo a particular stream. All other streams are muted.
     * <p>
     * The solo command is protected against client process death: if a process
     * with an active solo request on a stream dies, all streams that were muted
     * because of this request will be unmuted automatically.
     * <p>
     * The solo requests for a given stream are cumulative: the AudioManager
     * can receive several solo requests from one or more clients and the stream
     * will be unsoloed only when the same number of unsolo requests are received.
     * <p>
     * For a better user experience, applications MUST unsolo a soloed stream
     * in onPause() and solo is again in onResume() if appropriate.
     * <p>This method has no effect if the device implements a fixed volume policy
     * as indicated by {@link #isVolumeFixed()}.
     *
     * @param streamType The stream to be soloed/unsoloed.
     * @param state The required solo state: true for solo ON, false for solo OFF
     *
     * @see #isVolumeFixed()
     */
    public void setStreamSolo(int streamType, boolean state) {
        IAudioService service = getService();
        try {
            service.setStreamSolo(streamType, state, mICallBack);
        } catch (RemoteException e) {
            Log.e(TAG, "Dead object in setStreamSolo", e);
        }
    }

    /**
     * Mute or unmute an audio stream.
     * <p>
     * The mute command is protected against client process death: if a process
     * with an active mute request on a stream dies, this stream will be unmuted
     * automatically.
     * <p>
     * The mute requests for a given stream are cumulative: the AudioManager
     * can receive several mute requests from one or more clients and the stream
     * will be unmuted only when the same number of unmute requests are received.
     * <p>
     * For a better user experience, applications MUST unmute a muted stream
     * in onPause() and mute is again in onResume() if appropriate.
     * <p>
     * This method should only be used by applications that replace the platform-wide
     * management of audio settings or the main telephony application.
     * <p>This method has no effect if the device implements a fixed volume policy
     * as indicated by {@link #isVolumeFixed()}.
     *
     * @param streamType The stream to be muted/unmuted.
     * @param state The required mute state: true for mute ON, false for mute OFF
     *
     * @see #isVolumeFixed()
     */
    public void setStreamMute(int streamType, boolean state) {
        IAudioService service = getService();
        try {
            service.setStreamMute(streamType, state, mICallBack);
        } catch (RemoteException e) {
            Log.e(TAG, "Dead object in setStreamMute", e);
        }
    }

    /**
     * get stream mute state.
     *
     * @hide
     */
    public boolean isStreamMute(int streamType) {
        IAudioService service = getService();
        try {
            return service.isStreamMute(streamType);
        } catch (RemoteException e) {
            Log.e(TAG, "Dead object in isStreamMute", e);
            return false;
        }
    }

    /**
     * set master mute state.
     *
     * @hide
     */
    public void setMasterMute(boolean state) {
        setMasterMute(state, FLAG_SHOW_UI);
    }

    /**
     * set master mute state with optional flags.
     *
     * @hide
     */
    public void setMasterMute(boolean state, int flags) {
        IAudioService service = getService();
        try {
            service.setMasterMute(state, flags, mContext.getOpPackageName(), mICallBack);
        } catch (RemoteException e) {
            Log.e(TAG, "Dead object in setMasterMute", e);
        }
    }

    /**
     * get master mute state.
     *
     * @hide
     */
    public boolean isMasterMute() {
        IAudioService service = getService();
        try {
            return service.isMasterMute();
        } catch (RemoteException e) {
            Log.e(TAG, "Dead object in isMasterMute", e);
            return false;
        }
    }

    /**
     * forces the stream controlled by hard volume keys
     * specifying streamType == -1 releases control to the
     * logic.
     *
     * @hide
     */
    public void forceVolumeControlStream(int streamType) {
        if (mUseMasterVolume) {
            return;
        }
        IAudioService service = getService();
        try {
            service.forceVolumeControlStream(streamType, mICallBack);
        } catch (RemoteException e) {
            Log.e(TAG, "Dead object in forceVolumeControlStream", e);
        }
    }

    /**
     * Returns whether a particular type should vibrate according to user
     * settings and the current ringer mode.
     * <p>
     * This shouldn't be needed by most clients that use notifications to
     * vibrate. The notification manager will not vibrate if the policy doesn't
     * allow it, so the client should always set a vibrate pattern and let the
     * notification manager control whether or not to actually vibrate.
     *
     * @param vibrateType The type of vibrate. One of
     *            {@link #VIBRATE_TYPE_NOTIFICATION} or
     *            {@link #VIBRATE_TYPE_RINGER}.
     * @return Whether the type should vibrate at the instant this method is
     *         called.
     * @see #setVibrateSetting(int, int)
     * @see #getVibrateSetting(int)
     * @deprecated Applications should maintain their own vibrate policy based on
     * current ringer mode that can be queried via {@link #getRingerMode()}.
     */
    public boolean shouldVibrate(int vibrateType) {
        IAudioService service = getService();
        try {
            return service.shouldVibrate(vibrateType);
        } catch (RemoteException e) {
            Log.e(TAG, "Dead object in shouldVibrate", e);
            return false;
        }
    }

    /**
     * Returns whether the user's vibrate setting for a vibrate type.
     * <p>
     * This shouldn't be needed by most clients that want to vibrate, instead
     * see {@link #shouldVibrate(int)}.
     *
     * @param vibrateType The type of vibrate. One of
     *            {@link #VIBRATE_TYPE_NOTIFICATION} or
     *            {@link #VIBRATE_TYPE_RINGER}.
     * @return The vibrate setting, one of {@link #VIBRATE_SETTING_ON},
     *         {@link #VIBRATE_SETTING_OFF}, or
     *         {@link #VIBRATE_SETTING_ONLY_SILENT}.
     * @see #setVibrateSetting(int, int)
     * @see #shouldVibrate(int)
     * @deprecated Applications should maintain their own vibrate policy based on
     * current ringer mode that can be queried via {@link #getRingerMode()}.
     */
    public int getVibrateSetting(int vibrateType) {
        IAudioService service = getService();
        try {
            return service.getVibrateSetting(vibrateType);
        } catch (RemoteException e) {
            Log.e(TAG, "Dead object in getVibrateSetting", e);
            return VIBRATE_SETTING_OFF;
        }
    }

    /**
     * Sets the setting for when the vibrate type should vibrate.
     * <p>
     * This method should only be used by applications that replace the platform-wide
     * management of audio settings or the main telephony application.
     *
     * @param vibrateType The type of vibrate. One of
     *            {@link #VIBRATE_TYPE_NOTIFICATION} or
     *            {@link #VIBRATE_TYPE_RINGER}.
     * @param vibrateSetting The vibrate setting, one of
     *            {@link #VIBRATE_SETTING_ON},
     *            {@link #VIBRATE_SETTING_OFF}, or
     *            {@link #VIBRATE_SETTING_ONLY_SILENT}.
     * @see #getVibrateSetting(int)
     * @see #shouldVibrate(int)
     * @deprecated Applications should maintain their own vibrate policy based on
     * current ringer mode that can be queried via {@link #getRingerMode()}.
     */
    public void setVibrateSetting(int vibrateType, int vibrateSetting) {
        IAudioService service = getService();
        try {
            service.setVibrateSetting(vibrateType, vibrateSetting);
        } catch (RemoteException e) {
            Log.e(TAG, "Dead object in setVibrateSetting", e);
        }
    }

    /**
     * Sets the speakerphone on or off.
     * <p>
     * This method should only be used by applications that replace the platform-wide
     * management of audio settings or the main telephony application.
     *
     * @param on set <var>true</var> to turn on speakerphone;
     *           <var>false</var> to turn it off
     */
    public void setSpeakerphoneOn(boolean on){
        IAudioService service = getService();
        try {
            service.setSpeakerphoneOn(on);
        } catch (RemoteException e) {
            Log.e(TAG, "Dead object in setSpeakerphoneOn", e);
        }
    }

    /**
     * Checks whether the speakerphone is on or off.
     *
     * @return true if speakerphone is on, false if it's off
     */
    public boolean isSpeakerphoneOn() {
        IAudioService service = getService();
        try {
            return service.isSpeakerphoneOn();
        } catch (RemoteException e) {
            Log.e(TAG, "Dead object in isSpeakerphoneOn", e);
            return false;
        }
     }

    //====================================================================
    // Bluetooth SCO control
    /**
     * Sticky broadcast intent action indicating that the bluetoooth SCO audio
     * connection state has changed. The intent contains on extra {@link #EXTRA_SCO_AUDIO_STATE}
     * indicating the new state which is either {@link #SCO_AUDIO_STATE_DISCONNECTED}
     * or {@link #SCO_AUDIO_STATE_CONNECTED}
     *
     * @see #startBluetoothSco()
     * @deprecated Use  {@link #ACTION_SCO_AUDIO_STATE_UPDATED} instead
     */
    @Deprecated
    @SdkConstant(SdkConstantType.BROADCAST_INTENT_ACTION)
    public static final String ACTION_SCO_AUDIO_STATE_CHANGED =
            "android.media.SCO_AUDIO_STATE_CHANGED";

     /**
     * Sticky broadcast intent action indicating that the bluetoooth SCO audio
     * connection state has been updated.
     * <p>This intent has two extras:
     * <ul>
     *   <li> {@link #EXTRA_SCO_AUDIO_STATE} - The new SCO audio state. </li>
     *   <li> {@link #EXTRA_SCO_AUDIO_PREVIOUS_STATE}- The previous SCO audio state. </li>
     * </ul>
     * <p> EXTRA_SCO_AUDIO_STATE or EXTRA_SCO_AUDIO_PREVIOUS_STATE can be any of:
     * <ul>
     *   <li> {@link #SCO_AUDIO_STATE_DISCONNECTED}, </li>
     *   <li> {@link #SCO_AUDIO_STATE_CONNECTING} or </li>
     *   <li> {@link #SCO_AUDIO_STATE_CONNECTED}, </li>
     * </ul>
     * @see #startBluetoothSco()
     */
    @SdkConstant(SdkConstantType.BROADCAST_INTENT_ACTION)
    public static final String ACTION_SCO_AUDIO_STATE_UPDATED =
            "android.media.ACTION_SCO_AUDIO_STATE_UPDATED";

    /**
     * Extra for intent {@link #ACTION_SCO_AUDIO_STATE_CHANGED} or
     * {@link #ACTION_SCO_AUDIO_STATE_UPDATED} containing the new bluetooth SCO connection state.
     */
    public static final String EXTRA_SCO_AUDIO_STATE =
            "android.media.extra.SCO_AUDIO_STATE";

    /**
     * Extra for intent {@link #ACTION_SCO_AUDIO_STATE_UPDATED} containing the previous
     * bluetooth SCO connection state.
     */
    public static final String EXTRA_SCO_AUDIO_PREVIOUS_STATE =
            "android.media.extra.SCO_AUDIO_PREVIOUS_STATE";

    /**
     * Value for extra EXTRA_SCO_AUDIO_STATE or EXTRA_SCO_AUDIO_PREVIOUS_STATE
     * indicating that the SCO audio channel is not established
     */
    public static final int SCO_AUDIO_STATE_DISCONNECTED = 0;
    /**
     * Value for extra {@link #EXTRA_SCO_AUDIO_STATE} or {@link #EXTRA_SCO_AUDIO_PREVIOUS_STATE}
     * indicating that the SCO audio channel is established
     */
    public static final int SCO_AUDIO_STATE_CONNECTED = 1;
    /**
     * Value for extra EXTRA_SCO_AUDIO_STATE or EXTRA_SCO_AUDIO_PREVIOUS_STATE
     * indicating that the SCO audio channel is being established
     */
    public static final int SCO_AUDIO_STATE_CONNECTING = 2;
    /**
     * Value for extra EXTRA_SCO_AUDIO_STATE indicating that
     * there was an error trying to obtain the state
     */
    public static final int SCO_AUDIO_STATE_ERROR = -1;


    /**
     * Indicates if current platform supports use of SCO for off call use cases.
     * Application wanted to use bluetooth SCO audio when the phone is not in call
     * must first call this method to make sure that the platform supports this
     * feature.
     * @return true if bluetooth SCO can be used for audio when not in call
     *         false otherwise
     * @see #startBluetoothSco()
    */
    public boolean isBluetoothScoAvailableOffCall() {
        return mContext.getResources().getBoolean(
               com.android.internal.R.bool.config_bluetooth_sco_off_call);
    }

    /**
     * Start bluetooth SCO audio connection.
     * <p>Requires Permission:
     *   {@link android.Manifest.permission#MODIFY_AUDIO_SETTINGS}.
     * <p>This method can be used by applications wanting to send and received audio
     * to/from a bluetooth SCO headset while the phone is not in call.
     * <p>As the SCO connection establishment can take several seconds,
     * applications should not rely on the connection to be available when the method
     * returns but instead register to receive the intent {@link #ACTION_SCO_AUDIO_STATE_UPDATED}
     * and wait for the state to be {@link #SCO_AUDIO_STATE_CONNECTED}.
     * <p>As the ACTION_SCO_AUDIO_STATE_UPDATED intent is sticky, the application can check the SCO
     * audio state before calling startBluetoothSco() by reading the intent returned by the receiver
     * registration. If the state is already CONNECTED, no state change will be received via the
     * intent after calling startBluetoothSco(). It is however useful to call startBluetoothSco()
     * so that the connection stays active in case the current initiator stops the connection.
     * <p>Unless the connection is already active as described above, the state will always
     * transition from DISCONNECTED to CONNECTING and then either to CONNECTED if the connection
     * succeeds or back to DISCONNECTED if the connection fails (e.g no headset is connected).
     * <p>When finished with the SCO connection or if the establishment fails, the application must
     * call {@link #stopBluetoothSco()} to clear the request and turn down the bluetooth connection.
     * <p>Even if a SCO connection is established, the following restrictions apply on audio
     * output streams so that they can be routed to SCO headset:
     * <ul>
     *   <li> the stream type must be {@link #STREAM_VOICE_CALL} </li>
     *   <li> the format must be mono </li>
     *   <li> the sampling must be 16kHz or 8kHz </li>
     * </ul>
     * <p>The following restrictions apply on input streams:
     * <ul>
     *   <li> the format must be mono </li>
     *   <li> the sampling must be 8kHz </li>
     * </ul>
     * <p>Note that the phone application always has the priority on the usage of the SCO
     * connection for telephony. If this method is called while the phone is in call
     * it will be ignored. Similarly, if a call is received or sent while an application
     * is using the SCO connection, the connection will be lost for the application and NOT
     * returned automatically when the call ends.
     * <p>NOTE: up to and including API version
     * {@link android.os.Build.VERSION_CODES#JELLY_BEAN_MR1}, this method initiates a virtual
     * voice call to the bluetooth headset.
     * After API version {@link android.os.Build.VERSION_CODES#JELLY_BEAN_MR2} only a raw SCO audio
     * connection is established.
     * @see #stopBluetoothSco()
     * @see #ACTION_SCO_AUDIO_STATE_UPDATED
     */
    public void startBluetoothSco(){
        IAudioService service = getService();
        try {
            service.startBluetoothSco(mICallBack, mContext.getApplicationInfo().targetSdkVersion);
        } catch (RemoteException e) {
            Log.e(TAG, "Dead object in startBluetoothSco", e);
        }
    }

    /**
     * @hide
     * Start bluetooth SCO audio connection in virtual call mode.
     * <p>Requires Permission:
     *   {@link android.Manifest.permission#MODIFY_AUDIO_SETTINGS}.
     * <p>Similar to {@link #startBluetoothSco()} with explicit selection of virtual call mode.
     * Telephony and communication applications (VoIP, Video Chat) should preferably select
     * virtual call mode.
     * Applications using voice input for search or commands should first try raw audio connection
     * with {@link #startBluetoothSco()} and fall back to startBluetoothScoVirtualCall() in case of
     * failure.
     * @see #startBluetoothSco()
     * @see #stopBluetoothSco()
     * @see #ACTION_SCO_AUDIO_STATE_UPDATED
     */
    public void startBluetoothScoVirtualCall() {
        IAudioService service = getService();
        try {
            service.startBluetoothScoVirtualCall(mICallBack);
        } catch (RemoteException e) {
            Log.e(TAG, "Dead object in startBluetoothScoVirtualCall", e);
        }
    }

    /**
     * Stop bluetooth SCO audio connection.
     * <p>Requires Permission:
     *   {@link android.Manifest.permission#MODIFY_AUDIO_SETTINGS}.
     * <p>This method must be called by applications having requested the use of
     * bluetooth SCO audio with {@link #startBluetoothSco()} when finished with the SCO
     * connection or if connection fails.
     * @see #startBluetoothSco()
     */
    // Also used for connections started with {@link #startBluetoothScoVirtualCall()}
    public void stopBluetoothSco(){
        IAudioService service = getService();
        try {
            service.stopBluetoothSco(mICallBack);
        } catch (RemoteException e) {
            Log.e(TAG, "Dead object in stopBluetoothSco", e);
        }
    }

    /**
     * Request use of Bluetooth SCO headset for communications.
     * <p>
     * This method should only be used by applications that replace the platform-wide
     * management of audio settings or the main telephony application.
     *
     * @param on set <var>true</var> to use bluetooth SCO for communications;
     *               <var>false</var> to not use bluetooth SCO for communications
     */
    public void setBluetoothScoOn(boolean on){
        IAudioService service = getService();
        try {
            service.setBluetoothScoOn(on);
        } catch (RemoteException e) {
            Log.e(TAG, "Dead object in setBluetoothScoOn", e);
        }
    }

    /**
     * Checks whether communications use Bluetooth SCO.
     *
     * @return true if SCO is used for communications;
     *         false if otherwise
     */
    public boolean isBluetoothScoOn() {
        IAudioService service = getService();
        try {
            return service.isBluetoothScoOn();
        } catch (RemoteException e) {
            Log.e(TAG, "Dead object in isBluetoothScoOn", e);
            return false;
        }
    }

    /**
     * @param on set <var>true</var> to route A2DP audio to/from Bluetooth
     *           headset; <var>false</var> disable A2DP audio
     * @deprecated Do not use.
     */
    @Deprecated public void setBluetoothA2dpOn(boolean on){
    }

    /**
     * Checks whether A2DP audio routing to the Bluetooth headset is on or off.
     *
     * @return true if A2DP audio is being routed to/from Bluetooth headset;
     *         false if otherwise
     */
    public boolean isBluetoothA2dpOn() {
        if (AudioSystem.getDeviceConnectionState(DEVICE_OUT_BLUETOOTH_A2DP,"")
            == AudioSystem.DEVICE_STATE_UNAVAILABLE) {
            return false;
        } else {
            return true;
        }
    }

    /**
     * Sets audio routing to the wired headset on or off.
     *
     * @param on set <var>true</var> to route audio to/from wired
     *           headset; <var>false</var> disable wired headset audio
     * @deprecated Do not use.
     */
    @Deprecated public void setWiredHeadsetOn(boolean on){
    }

    /**
     * Checks whether a wired headset is connected or not.
     * <p>This is not a valid indication that audio playback is
     * actually over the wired headset as audio routing depends on other conditions.
     *
     * @return true if a wired headset is connected.
     *         false if otherwise
     * @deprecated Use only to check is a headset is connected or not.
     */
    public boolean isWiredHeadsetOn() {
        if (AudioSystem.getDeviceConnectionState(DEVICE_OUT_WIRED_HEADSET,"")
                == AudioSystem.DEVICE_STATE_UNAVAILABLE &&
            AudioSystem.getDeviceConnectionState(DEVICE_OUT_WIRED_HEADPHONE,"")
                == AudioSystem.DEVICE_STATE_UNAVAILABLE) {
            return false;
        } else {
            return true;
        }
    }

    /**
     * Sets the microphone mute on or off.
     * <p>
     * This method should only be used by applications that replace the platform-wide
     * management of audio settings or the main telephony application.
     *
     * @param on set <var>true</var> to mute the microphone;
     *           <var>false</var> to turn mute off
     */
    public void setMicrophoneMute(boolean on){
        IAudioService service = getService();
        try {
            service.setMicrophoneMute(on, mContext.getOpPackageName());
        } catch (RemoteException e) {
            Log.e(TAG, "Dead object in setMicrophoneMute", e);
        }
    }

    /**
     * Checks whether the microphone mute is on or off.
     *
     * @return true if microphone is muted, false if it's not
     */
    public boolean isMicrophoneMute() {
        return AudioSystem.isMicrophoneMuted();
    }

    /**
     * Sets the audio mode.
     * <p>
     * The audio mode encompasses audio routing AND the behavior of
     * the telephony layer. Therefore this method should only be used by applications that
     * replace the platform-wide management of audio settings or the main telephony application.
     * In particular, the {@link #MODE_IN_CALL} mode should only be used by the telephony
     * application when it places a phone call, as it will cause signals from the radio layer
     * to feed the platform mixer.
     *
     * @param mode  the requested audio mode ({@link #MODE_NORMAL}, {@link #MODE_RINGTONE},
     *              {@link #MODE_IN_CALL} or {@link #MODE_IN_COMMUNICATION}).
     *              Informs the HAL about the current audio state so that
     *              it can route the audio appropriately.
     */
    public void setMode(int mode) {
        IAudioService service = getService();
        try {
            service.setMode(mode, mICallBack);
        } catch (RemoteException e) {
            Log.e(TAG, "Dead object in setMode", e);
        }
    }

    /**
     * Returns the current audio mode.
     *
     * @return      the current audio mode ({@link #MODE_NORMAL}, {@link #MODE_RINGTONE},
     *              {@link #MODE_IN_CALL} or {@link #MODE_IN_COMMUNICATION}).
     *              Returns the current current audio state from the HAL.
     */
    public int getMode() {
        IAudioService service = getService();
        try {
            return service.getMode();
        } catch (RemoteException e) {
            Log.e(TAG, "Dead object in getMode", e);
            return MODE_INVALID;
        }
    }

    /* modes for setMode/getMode/setRoute/getRoute */
    /**
     * Audio harware modes.
     */
    /**
     * Invalid audio mode.
     */
    public static final int MODE_INVALID            = AudioSystem.MODE_INVALID;
    /**
     * Current audio mode. Used to apply audio routing to current mode.
     */
    public static final int MODE_CURRENT            = AudioSystem.MODE_CURRENT;
    /**
     * Normal audio mode: not ringing and no call established.
     */
    public static final int MODE_NORMAL             = AudioSystem.MODE_NORMAL;
    /**
     * Ringing audio mode. An incoming is being signaled.
     */
    public static final int MODE_RINGTONE           = AudioSystem.MODE_RINGTONE;
    /**
     * In call audio mode. A telephony call is established.
     */
    public static final int MODE_IN_CALL            = AudioSystem.MODE_IN_CALL;
    /**
     * In communication audio mode. An audio/video chat or VoIP call is established.
     */
    public static final int MODE_IN_COMMUNICATION   = AudioSystem.MODE_IN_COMMUNICATION;

    /* Routing bits for setRouting/getRouting API */
    /**
     * Routing audio output to earpiece
     * @deprecated   Do not set audio routing directly, use setSpeakerphoneOn(),
     * setBluetoothScoOn() methods instead.
     */
    @Deprecated public static final int ROUTE_EARPIECE          = AudioSystem.ROUTE_EARPIECE;
    /**
     * Routing audio output to speaker
     * @deprecated   Do not set audio routing directly, use setSpeakerphoneOn(),
     * setBluetoothScoOn() methods instead.
     */
    @Deprecated public static final int ROUTE_SPEAKER           = AudioSystem.ROUTE_SPEAKER;
    /**
     * @deprecated use {@link #ROUTE_BLUETOOTH_SCO}
     * @deprecated   Do not set audio routing directly, use setSpeakerphoneOn(),
     * setBluetoothScoOn() methods instead.
     */
    @Deprecated public static final int ROUTE_BLUETOOTH = AudioSystem.ROUTE_BLUETOOTH_SCO;
    /**
     * Routing audio output to bluetooth SCO
     * @deprecated   Do not set audio routing directly, use setSpeakerphoneOn(),
     * setBluetoothScoOn() methods instead.
     */
    @Deprecated public static final int ROUTE_BLUETOOTH_SCO     = AudioSystem.ROUTE_BLUETOOTH_SCO;
    /**
     * Routing audio output to headset
     * @deprecated   Do not set audio routing directly, use setSpeakerphoneOn(),
     * setBluetoothScoOn() methods instead.
     */
    @Deprecated public static final int ROUTE_HEADSET           = AudioSystem.ROUTE_HEADSET;
    /**
     * Routing audio output to bluetooth A2DP
     * @deprecated   Do not set audio routing directly, use setSpeakerphoneOn(),
     * setBluetoothScoOn() methods instead.
     */
    @Deprecated public static final int ROUTE_BLUETOOTH_A2DP    = AudioSystem.ROUTE_BLUETOOTH_A2DP;
    /**
     * Used for mask parameter of {@link #setRouting(int,int,int)}.
     * @deprecated   Do not set audio routing directly, use setSpeakerphoneOn(),
     * setBluetoothScoOn() methods instead.
     */
    @Deprecated public static final int ROUTE_ALL               = AudioSystem.ROUTE_ALL;

    /**
     * Sets the audio routing for a specified mode
     *
     * @param mode   audio mode to change route. E.g., MODE_RINGTONE.
     * @param routes bit vector of routes requested, created from one or
     *               more of ROUTE_xxx types. Set bits indicate that route should be on
     * @param mask   bit vector of routes to change, created from one or more of
     * ROUTE_xxx types. Unset bits indicate the route should be left unchanged
     *
     * @deprecated   Do not set audio routing directly, use setSpeakerphoneOn(),
     * setBluetoothScoOn() methods instead.
     */
    @Deprecated
    public void setRouting(int mode, int routes, int mask) {
    }

    /**
     * Returns the current audio routing bit vector for a specified mode.
     *
     * @param mode audio mode to get route (e.g., MODE_RINGTONE)
     * @return an audio route bit vector that can be compared with ROUTE_xxx
     * bits
     * @deprecated   Do not query audio routing directly, use isSpeakerphoneOn(),
     * isBluetoothScoOn(), isBluetoothA2dpOn() and isWiredHeadsetOn() methods instead.
     */
    @Deprecated
    public int getRouting(int mode) {
        return -1;
    }

    /**
     * Checks whether any music is active.
     *
     * @return true if any music tracks are active.
     */
    public boolean isMusicActive() {
        return AudioSystem.isStreamActive(STREAM_MUSIC, 0);
    }

    /**
     * @hide
     * Checks whether any music or media is actively playing on a remote device (e.g. wireless
     *   display). Note that BT audio sinks are not considered remote devices.
     * @return true if {@link AudioManager#STREAM_MUSIC} is active on a remote device
     */
    public boolean isMusicActiveRemotely() {
        return AudioSystem.isStreamActiveRemotely(STREAM_MUSIC, 0);
    }

    /**
     * @hide
     * Checks whether the current audio focus is exclusive.
     * @return true if the top of the audio focus stack requested focus
     *     with {@link #AUDIOFOCUS_GAIN_TRANSIENT_EXCLUSIVE}
     */
    public boolean isAudioFocusExclusive() {
        IAudioService service = getService();
        try {
            return service.getCurrentAudioFocus() == AUDIOFOCUS_GAIN_TRANSIENT_EXCLUSIVE;
        } catch (RemoteException e) {
            Log.e(TAG, "Dead object in isAudioFocusExclusive()", e);
            return false;
        }
    }

    /**
     * Return a new audio session identifier not associated with any player or effect.
     * An audio session identifier is a system wide unique identifier for a set of audio streams
     * (one or more mixed together).
     * <p>The primary use of the audio session ID is to associate audio effects to audio players,
     * such as {@link MediaPlayer} or {@link AudioTrack}: all audio effects sharing the same audio
     * session ID will be applied to the mixed audio content of the players that share the same
     * audio session.
     * <p>This method can for instance be used when creating one of the
     * {@link android.media.audiofx.AudioEffect} objects to define the audio session of the effect,
     * or to specify a session for a speech synthesis utterance
     * in {@link android.speech.tts.TextToSpeech.Engine}.
     * @return a new unclaimed and unused audio session identifier, or {@link #ERROR} when the
     *   system failed to generate a new session, a condition in which audio playback or recording
     *   will subsequently fail as well.
     */
    public int generateAudioSessionId() {
        int session = AudioSystem.newAudioSessionId();
        if (session > 0) {
            return session;
        } else {
            Log.e(TAG, "Failure to generate a new audio session ID");
            return ERROR;
        }
    }

    /**
     * A special audio session ID to indicate that the audio session ID isn't known and the
     * framework should generate a new value. This can be used when building a new
     * {@link AudioTrack} instance with
     * {@link AudioTrack#AudioTrack(AudioAttributes, AudioFormat, int, int, int)}.
     */
    public static final int AUDIO_SESSION_ID_GENERATE = AudioSystem.AUDIO_SESSION_ALLOCATE;


    /*
     * Sets a generic audio configuration parameter. The use of these parameters
     * are platform dependant, see libaudio
     *
     * ** Temporary interface - DO NOT USE
     *
     * TODO: Replace with a more generic key:value get/set mechanism
     *
     * param key   name of parameter to set. Must not be null.
     * param value value of parameter. Must not be null.
     */
    /**
     * @hide
     * @deprecated Use {@link #setParameters(String)} instead
     */
    @Deprecated public void setParameter(String key, String value) {
        setParameters(key+"="+value);
    }

    /**
     * Sets a variable number of parameter values to audio hardware.
     *
     * @param keyValuePairs list of parameters key value pairs in the form:
     *    key1=value1;key2=value2;...
     *
     */
    public void setParameters(String keyValuePairs) {
        AudioSystem.setParameters(keyValuePairs);
    }

    /**
     * Gets a variable number of parameter values from audio hardware.
     *
     * @param keys list of parameters
     * @return list of parameters key value pairs in the form:
     *    key1=value1;key2=value2;...
     */
    public String getParameters(String keys) {
        return AudioSystem.getParameters(keys);
    }

    /* Sound effect identifiers */
    /**
     * Keyboard and direction pad click sound
     * @see #playSoundEffect(int)
     */
    public static final int FX_KEY_CLICK = 0;
    /**
     * Focus has moved up
     * @see #playSoundEffect(int)
     */
    public static final int FX_FOCUS_NAVIGATION_UP = 1;
    /**
     * Focus has moved down
     * @see #playSoundEffect(int)
     */
    public static final int FX_FOCUS_NAVIGATION_DOWN = 2;
    /**
     * Focus has moved left
     * @see #playSoundEffect(int)
     */
    public static final int FX_FOCUS_NAVIGATION_LEFT = 3;
    /**
     * Focus has moved right
     * @see #playSoundEffect(int)
     */
    public static final int FX_FOCUS_NAVIGATION_RIGHT = 4;
    /**
     * IME standard keypress sound
     * @see #playSoundEffect(int)
     */
    public static final int FX_KEYPRESS_STANDARD = 5;
    /**
     * IME spacebar keypress sound
     * @see #playSoundEffect(int)
     */
    public static final int FX_KEYPRESS_SPACEBAR = 6;
    /**
     * IME delete keypress sound
     * @see #playSoundEffect(int)
     */
    public static final int FX_KEYPRESS_DELETE = 7;
    /**
     * IME return_keypress sound
     * @see #playSoundEffect(int)
     */
    public static final int FX_KEYPRESS_RETURN = 8;

    /**
     * Invalid keypress sound
     * @see #playSoundEffect(int)
     */
    public static final int FX_KEYPRESS_INVALID = 9;
    /**
     * @hide Number of sound effects
     */
    public static final int NUM_SOUND_EFFECTS = 10;

    /**
     * Plays a sound effect (Key clicks, lid open/close...)
     * @param effectType The type of sound effect. One of
     *            {@link #FX_KEY_CLICK},
     *            {@link #FX_FOCUS_NAVIGATION_UP},
     *            {@link #FX_FOCUS_NAVIGATION_DOWN},
     *            {@link #FX_FOCUS_NAVIGATION_LEFT},
     *            {@link #FX_FOCUS_NAVIGATION_RIGHT},
     *            {@link #FX_KEYPRESS_STANDARD},
     *            {@link #FX_KEYPRESS_SPACEBAR},
     *            {@link #FX_KEYPRESS_DELETE},
     *            {@link #FX_KEYPRESS_RETURN},
     *            {@link #FX_KEYPRESS_INVALID},
     * NOTE: This version uses the UI settings to determine
     * whether sounds are heard or not.
     */
    public void  playSoundEffect(int effectType) {
        if (effectType < 0 || effectType >= NUM_SOUND_EFFECTS) {
            return;
        }

        if (!querySoundEffectsEnabled(Process.myUserHandle().getIdentifier())) {
            return;
        }

        IAudioService service = getService();
        try {
            service.playSoundEffect(effectType);
        } catch (RemoteException e) {
            Log.e(TAG, "Dead object in playSoundEffect"+e);
        }
    }

    /**
     * Plays a sound effect (Key clicks, lid open/close...)
     * @param effectType The type of sound effect. One of
     *            {@link #FX_KEY_CLICK},
     *            {@link #FX_FOCUS_NAVIGATION_UP},
     *            {@link #FX_FOCUS_NAVIGATION_DOWN},
     *            {@link #FX_FOCUS_NAVIGATION_LEFT},
     *            {@link #FX_FOCUS_NAVIGATION_RIGHT},
     *            {@link #FX_KEYPRESS_STANDARD},
     *            {@link #FX_KEYPRESS_SPACEBAR},
     *            {@link #FX_KEYPRESS_DELETE},
     *            {@link #FX_KEYPRESS_RETURN},
     *            {@link #FX_KEYPRESS_INVALID},
     * @param userId The current user to pull sound settings from
     * NOTE: This version uses the UI settings to determine
     * whether sounds are heard or not.
     * @hide
     */
    public void  playSoundEffect(int effectType, int userId) {
        if (effectType < 0 || effectType >= NUM_SOUND_EFFECTS) {
            return;
        }

        if (!querySoundEffectsEnabled(userId)) {
            return;
        }

        IAudioService service = getService();
        try {
            service.playSoundEffect(effectType);
        } catch (RemoteException e) {
            Log.e(TAG, "Dead object in playSoundEffect"+e);
        }
    }

    /**
     * Plays a sound effect (Key clicks, lid open/close...)
     * @param effectType The type of sound effect. One of
     *            {@link #FX_KEY_CLICK},
     *            {@link #FX_FOCUS_NAVIGATION_UP},
     *            {@link #FX_FOCUS_NAVIGATION_DOWN},
     *            {@link #FX_FOCUS_NAVIGATION_LEFT},
     *            {@link #FX_FOCUS_NAVIGATION_RIGHT},
     *            {@link #FX_KEYPRESS_STANDARD},
     *            {@link #FX_KEYPRESS_SPACEBAR},
     *            {@link #FX_KEYPRESS_DELETE},
     *            {@link #FX_KEYPRESS_RETURN},
     *            {@link #FX_KEYPRESS_INVALID},
     * @param volume Sound effect volume.
     * The volume value is a raw scalar so UI controls should be scaled logarithmically.
     * If a volume of -1 is specified, the AudioManager.STREAM_MUSIC stream volume minus 3dB will be used.
     * NOTE: This version is for applications that have their own
     * settings panel for enabling and controlling volume.
     */
    public void  playSoundEffect(int effectType, float volume) {
        if (effectType < 0 || effectType >= NUM_SOUND_EFFECTS) {
            return;
        }

        IAudioService service = getService();
        try {
            service.playSoundEffectVolume(effectType, volume);
        } catch (RemoteException e) {
            Log.e(TAG, "Dead object in playSoundEffect"+e);
        }
    }

    /**
     * Settings has an in memory cache, so this is fast.
     */
    private boolean querySoundEffectsEnabled(int user) {
        return Settings.System.getIntForUser(mContext.getContentResolver(),
                Settings.System.SOUND_EFFECTS_ENABLED, 0, user) != 0;
    }


    /**
     *  Load Sound effects.
     *  This method must be called when sound effects are enabled.
     */
    public void loadSoundEffects() {
        IAudioService service = getService();
        try {
            service.loadSoundEffects();
        } catch (RemoteException e) {
            Log.e(TAG, "Dead object in loadSoundEffects"+e);
        }
    }

    /**
     *  Unload Sound effects.
     *  This method can be called to free some memory when
     *  sound effects are disabled.
     */
    public void unloadSoundEffects() {
        IAudioService service = getService();
        try {
            service.unloadSoundEffects();
        } catch (RemoteException e) {
            Log.e(TAG, "Dead object in unloadSoundEffects"+e);
        }
    }

    /**
     * @hide
     * Used to indicate no audio focus has been gained or lost.
     */
    public static final int AUDIOFOCUS_NONE = 0;

    /**
     * Used to indicate a gain of audio focus, or a request of audio focus, of unknown duration.
     * @see OnAudioFocusChangeListener#onAudioFocusChange(int)
     * @see #requestAudioFocus(OnAudioFocusChangeListener, int, int)
     */
    public static final int AUDIOFOCUS_GAIN = 1;
    /**
     * Used to indicate a temporary gain or request of audio focus, anticipated to last a short
     * amount of time. Examples of temporary changes are the playback of driving directions, or an
     * event notification.
     * @see OnAudioFocusChangeListener#onAudioFocusChange(int)
     * @see #requestAudioFocus(OnAudioFocusChangeListener, int, int)
     */
    public static final int AUDIOFOCUS_GAIN_TRANSIENT = 2;
    /**
     * Used to indicate a temporary request of audio focus, anticipated to last a short
     * amount of time, and where it is acceptable for other audio applications to keep playing
     * after having lowered their output level (also referred to as "ducking").
     * Examples of temporary changes are the playback of driving directions where playback of music
     * in the background is acceptable.
     * @see OnAudioFocusChangeListener#onAudioFocusChange(int)
     * @see #requestAudioFocus(OnAudioFocusChangeListener, int, int)
     */
    public static final int AUDIOFOCUS_GAIN_TRANSIENT_MAY_DUCK = 3;
    /**
     * Used to indicate a temporary request of audio focus, anticipated to last a short
     * amount of time, during which no other applications, or system components, should play
     * anything. Examples of exclusive and transient audio focus requests are voice
     * memo recording and speech recognition, during which the system shouldn't play any
     * notifications, and media playback should have paused.
     * @see #requestAudioFocus(OnAudioFocusChangeListener, int, int)
     */
    public static final int AUDIOFOCUS_GAIN_TRANSIENT_EXCLUSIVE = 4;
    /**
     * Used to indicate a loss of audio focus of unknown duration.
     * @see OnAudioFocusChangeListener#onAudioFocusChange(int)
     */
    public static final int AUDIOFOCUS_LOSS = -1 * AUDIOFOCUS_GAIN;
    /**
     * Used to indicate a transient loss of audio focus.
     * @see OnAudioFocusChangeListener#onAudioFocusChange(int)
     */
    public static final int AUDIOFOCUS_LOSS_TRANSIENT = -1 * AUDIOFOCUS_GAIN_TRANSIENT;
    /**
     * Used to indicate a transient loss of audio focus where the loser of the audio focus can
     * lower its output volume if it wants to continue playing (also referred to as "ducking"), as
     * the new focus owner doesn't require others to be silent.
     * @see OnAudioFocusChangeListener#onAudioFocusChange(int)
     */
    public static final int AUDIOFOCUS_LOSS_TRANSIENT_CAN_DUCK =
            -1 * AUDIOFOCUS_GAIN_TRANSIENT_MAY_DUCK;

    /**
     * Interface definition for a callback to be invoked when the audio focus of the system is
     * updated.
     */
    public interface OnAudioFocusChangeListener {
        /**
         * Called on the listener to notify it the audio focus for this listener has been changed.
         * The focusChange value indicates whether the focus was gained,
         * whether the focus was lost, and whether that loss is transient, or whether the new focus
         * holder will hold it for an unknown amount of time.
         * When losing focus, listeners can use the focus change information to decide what
         * behavior to adopt when losing focus. A music player could for instance elect to lower
         * the volume of its music stream (duck) for transient focus losses, and pause otherwise.
         * @param focusChange the type of focus change, one of {@link AudioManager#AUDIOFOCUS_GAIN},
         *   {@link AudioManager#AUDIOFOCUS_LOSS}, {@link AudioManager#AUDIOFOCUS_LOSS_TRANSIENT}
         *   and {@link AudioManager#AUDIOFOCUS_LOSS_TRANSIENT_CAN_DUCK}.
         */
        public void onAudioFocusChange(int focusChange);
    }

    /**
     * Map to convert focus event listener IDs, as used in the AudioService audio focus stack,
     * to actual listener objects.
     */
    private final HashMap<String, OnAudioFocusChangeListener> mAudioFocusIdListenerMap =
            new HashMap<String, OnAudioFocusChangeListener>();
    /**
     * Lock to prevent concurrent changes to the list of focus listeners for this AudioManager
     * instance.
     */
    private final Object mFocusListenerLock = new Object();

    private OnAudioFocusChangeListener findFocusListener(String id) {
        return mAudioFocusIdListenerMap.get(id);
    }

    /**
     * Handler for audio focus events coming from the audio service.
     */
    private final FocusEventHandlerDelegate mAudioFocusEventHandlerDelegate =
            new FocusEventHandlerDelegate();

    /**
     * Helper class to handle the forwarding of audio focus events to the appropriate listener
     */
    private class FocusEventHandlerDelegate {
        private final Handler mHandler;

        FocusEventHandlerDelegate() {
            Looper looper;
            if ((looper = Looper.myLooper()) == null) {
                looper = Looper.getMainLooper();
            }

            if (looper != null) {
                // implement the event handler delegate to receive audio focus events
                mHandler = new Handler(looper) {
                    @Override
                    public void handleMessage(Message msg) {
                        OnAudioFocusChangeListener listener = null;
                        synchronized(mFocusListenerLock) {
                            listener = findFocusListener((String)msg.obj);
                        }
                        if (listener != null) {
                            Log.d(TAG, "AudioManager dispatching onAudioFocusChange("
                                    + msg.what + ") for " + msg.obj);
                            listener.onAudioFocusChange(msg.what);
                        }
                    }
                };
            } else {
                mHandler = null;
            }
        }

        Handler getHandler() {
            return mHandler;
        }
    }

    private final IAudioFocusDispatcher mAudioFocusDispatcher = new IAudioFocusDispatcher.Stub() {

        public void dispatchAudioFocusChange(int focusChange, String id) {
            Message m = mAudioFocusEventHandlerDelegate.getHandler().obtainMessage(focusChange, id);
            mAudioFocusEventHandlerDelegate.getHandler().sendMessage(m);
        }

    };

    private String getIdForAudioFocusListener(OnAudioFocusChangeListener l) {
        if (l == null) {
            return new String(this.toString());
        } else {
            return new String(this.toString() + l.toString());
        }
    }

    /**
     * @hide
     * Registers a listener to be called when audio focus changes. Calling this method is optional
     * before calling {@link #requestAudioFocus(OnAudioFocusChangeListener, int, int)}, as it
     * will register the listener as well if it wasn't registered already.
     * @param l the listener to be notified of audio focus changes.
     */
    public void registerAudioFocusListener(OnAudioFocusChangeListener l) {
        synchronized(mFocusListenerLock) {
            if (mAudioFocusIdListenerMap.containsKey(getIdForAudioFocusListener(l))) {
                return;
            }
            mAudioFocusIdListenerMap.put(getIdForAudioFocusListener(l), l);
        }
    }

    /**
     * @hide
     * Causes the specified listener to not be called anymore when focus is gained or lost.
     * @param l the listener to unregister.
     */
    public void unregisterAudioFocusListener(OnAudioFocusChangeListener l) {

        // remove locally
        synchronized(mFocusListenerLock) {
            mAudioFocusIdListenerMap.remove(getIdForAudioFocusListener(l));
        }
    }


    /**
     * A failed focus change request.
     */
    public static final int AUDIOFOCUS_REQUEST_FAILED = 0;
    /**
     * A successful focus change request.
     */
    public static final int AUDIOFOCUS_REQUEST_GRANTED = 1;
     /**
      * @hide
      * A focus change request whose granting is delayed: the request was successful, but the
      * requester will only be granted audio focus once the condition that prevented immediate
      * granting has ended.
      * See {@link #requestAudioFocus(OnAudioFocusChangeListener, AudioAttributes, int, int)}
      */
    public static final int AUDIOFOCUS_REQUEST_DELAYED = 2;


    /**
     *  Request audio focus.
     *  Send a request to obtain the audio focus
     *  @param l the listener to be notified of audio focus changes
     *  @param streamType the main audio stream type affected by the focus request
     *  @param durationHint use {@link #AUDIOFOCUS_GAIN_TRANSIENT} to indicate this focus request
     *      is temporary, and focus will be abandonned shortly. Examples of transient requests are
     *      for the playback of driving directions, or notifications sounds.
     *      Use {@link #AUDIOFOCUS_GAIN_TRANSIENT_MAY_DUCK} to indicate also that it's ok for
     *      the previous focus owner to keep playing if it ducks its audio output.
     *      Alternatively use {@link #AUDIOFOCUS_GAIN_TRANSIENT_EXCLUSIVE} for a temporary request
     *      that benefits from the system not playing disruptive sounds like notifications, for
     *      usecases such as voice memo recording, or speech recognition.
     *      Use {@link #AUDIOFOCUS_GAIN} for a focus request of unknown duration such
     *      as the playback of a song or a video.
     *  @return {@link #AUDIOFOCUS_REQUEST_FAILED} or {@link #AUDIOFOCUS_REQUEST_GRANTED}
     */
    public int requestAudioFocus(OnAudioFocusChangeListener l, int streamType, int durationHint) {
        int status = AUDIOFOCUS_REQUEST_FAILED;

        try {
            // status is guaranteed to be either AUDIOFOCUS_REQUEST_FAILED or
            // AUDIOFOCUS_REQUEST_GRANTED as focus is requested without the
            // AUDIOFOCUS_FLAG_DELAY_OK flag
            status = requestAudioFocus(l,
                    new AudioAttributes.Builder()
                            .setInternalLegacyStreamType(streamType).build(),
                    durationHint,
                    0 /* flags, legacy behavior */);
        } catch (IllegalArgumentException e) {
            Log.e(TAG, "Audio focus request denied due to ", e);
        }

        return status;
    }

    // when adding new flags, add them to the relevant AUDIOFOCUS_FLAGS_APPS or SYSTEM masks
    /**
     * @hide
     * Use this flag when requesting audio focus to indicate it is ok for the requester to not be
     * granted audio focus immediately (as indicated by {@link #AUDIOFOCUS_REQUEST_DELAYED}) when
     * the system is in a state where focus cannot change, but be granted focus later when
     * this condition ends.
     */
    @SystemApi
    public static final int AUDIOFOCUS_FLAG_DELAY_OK = 0x1 << 0;
    /**
     * @hide
     * Use this flag when requesting audio focus to indicate that the requester
     * will pause its media playback (if applicable) when losing audio focus with
     * {@link #AUDIOFOCUS_LOSS_TRANSIENT_CAN_DUCK}, rather than ducking.
     * <br>On some platforms, the ducking may be handled without the application being aware of it
     * (i.e. it will not transiently lose focus). For applications that for instance play spoken
     * content, such as audio book or podcast players, ducking may never be acceptable, and will
     * thus always pause. This flag enables them to be declared as such whenever they request focus.
     */
    @SystemApi
    public static final int AUDIOFOCUS_FLAG_PAUSES_ON_DUCKABLE_LOSS = 0x1 << 1;
    /**
     * @hide
     * Use this flag to lock audio focus so granting is temporarily disabled.
     * <br>This flag can only be used by owners of a registered
     * {@link android.media.audiopolicy.AudioPolicy} in
     * {@link #requestAudioFocus(OnAudioFocusChangeListener, AudioAttributes, int, int, AudioPolicy)}
     */
    @SystemApi
    public static final int AUDIOFOCUS_FLAG_LOCK     = 0x1 << 2;
    /** @hide */
    public static final int AUDIOFOCUS_FLAGS_APPS = AUDIOFOCUS_FLAG_DELAY_OK
            | AUDIOFOCUS_FLAG_PAUSES_ON_DUCKABLE_LOSS;
    /** @hide */
    public static final int AUDIOFOCUS_FLAGS_SYSTEM = AUDIOFOCUS_FLAG_DELAY_OK
            | AUDIOFOCUS_FLAG_PAUSES_ON_DUCKABLE_LOSS | AUDIOFOCUS_FLAG_LOCK;

    /**
     * @hide
     * Request audio focus.
     * Send a request to obtain the audio focus. This method differs from
     * {@link #requestAudioFocus(OnAudioFocusChangeListener, int, int)} in that it can express
     * that the requester accepts delayed grants of audio focus.
     * @param l the listener to be notified of audio focus changes. It is not allowed to be null
     *     when the request is flagged with {@link #AUDIOFOCUS_FLAG_DELAY_OK}.
     * @param requestAttributes non null {@link AudioAttributes} describing the main reason for
     *     requesting audio focus.
     * @param durationHint use {@link #AUDIOFOCUS_GAIN_TRANSIENT} to indicate this focus request
     *      is temporary, and focus will be abandonned shortly. Examples of transient requests are
     *      for the playback of driving directions, or notifications sounds.
     *      Use {@link #AUDIOFOCUS_GAIN_TRANSIENT_MAY_DUCK} to indicate also that it's ok for
     *      the previous focus owner to keep playing if it ducks its audio output.
     *      Alternatively use {@link #AUDIOFOCUS_GAIN_TRANSIENT_EXCLUSIVE} for a temporary request
     *      that benefits from the system not playing disruptive sounds like notifications, for
     *      usecases such as voice memo recording, or speech recognition.
     *      Use {@link #AUDIOFOCUS_GAIN} for a focus request of unknown duration such
     *      as the playback of a song or a video.
     * @param flags 0 or a combination of {link #AUDIOFOCUS_FLAG_DELAY_OK}
     *     and {@link #AUDIOFOCUS_FLAG_PAUSES_ON_DUCKABLE_LOSS}.
     *     <br>Use 0 when not using any flags for the request, which behaves like
     *     {@link #requestAudioFocus(OnAudioFocusChangeListener, int, int)}, where either audio
     *     focus is granted immediately, or the grant request fails because the system is in a
     *     state where focus cannot change (e.g. a phone call).
     * @return {@link #AUDIOFOCUS_REQUEST_FAILED}, {@link #AUDIOFOCUS_REQUEST_GRANTED}
     *     or {@link #AUDIOFOCUS_REQUEST_DELAYED}.
     *     The return value is never {@link #AUDIOFOCUS_REQUEST_DELAYED} when focus is requested
     *     without the {@link #AUDIOFOCUS_FLAG_DELAY_OK} flag.
     * @throws IllegalArgumentException
     */
    @SystemApi
    public int requestAudioFocus(OnAudioFocusChangeListener l,
            @NonNull AudioAttributes requestAttributes,
            int durationHint,
            int flags) throws IllegalArgumentException {
        if (flags != (flags & AUDIOFOCUS_FLAGS_APPS)) {
            throw new IllegalArgumentException("Invalid flags 0x"
                    + Integer.toHexString(flags).toUpperCase());
        }
        return requestAudioFocus(l, requestAttributes, durationHint,
                flags & AUDIOFOCUS_FLAGS_APPS,
                null /* no AudioPolicy*/);
    }

    /**
     * @hide
     * Request or lock audio focus.
     * This method is to be used by system components that have registered an
     * {@link android.media.audiopolicy.AudioPolicy} to request audio focus, but also to "lock" it
     * so focus granting is temporarily disabled.
     * @param l see the description of the same parameter in
     *     {@link #requestAudioFocus(OnAudioFocusChangeListener, AudioAttributes, int, int)}
     * @param requestAttributes non null {@link AudioAttributes} describing the main reason for
     *     requesting audio focus.
     * @param durationHint see the description of the same parameter in
     *     {@link #requestAudioFocus(OnAudioFocusChangeListener, AudioAttributes, int, int)}
     * @param flags 0 or a combination of {link #AUDIOFOCUS_FLAG_DELAY_OK},
     *     {@link #AUDIOFOCUS_FLAG_PAUSES_ON_DUCKABLE_LOSS}, and {@link #AUDIOFOCUS_FLAG_LOCK}.
     *     <br>Use 0 when not using any flags for the request, which behaves like
     *     {@link #requestAudioFocus(OnAudioFocusChangeListener, int, int)}, where either audio
     *     focus is granted immediately, or the grant request fails because the system is in a
     *     state where focus cannot change (e.g. a phone call).
     * @param ap a registered {@link android.media.audiopolicy.AudioPolicy} instance when locking
     *     focus, or null.
     * @return see the description of the same return value in
     *     {@link #requestAudioFocus(OnAudioFocusChangeListener, AudioAttributes, int, int)}
     * @throws IllegalArgumentException
     */
    @SystemApi
    public int requestAudioFocus(OnAudioFocusChangeListener l,
            @NonNull AudioAttributes requestAttributes,
            int durationHint,
            int flags,
            AudioPolicy ap) throws IllegalArgumentException {
        // parameter checking
        if (requestAttributes == null) {
            throw new IllegalArgumentException("Illegal null AudioAttributes argument");
        }
        if ((durationHint < AUDIOFOCUS_GAIN) ||
                (durationHint > AUDIOFOCUS_GAIN_TRANSIENT_EXCLUSIVE)) {
            throw new IllegalArgumentException("Invalid duration hint");
        }
        if (flags != (flags & AUDIOFOCUS_FLAGS_SYSTEM)) {
            throw new IllegalArgumentException("Illegal flags 0x"
                + Integer.toHexString(flags).toUpperCase());
        }
        if (((flags & AUDIOFOCUS_FLAG_DELAY_OK) == AUDIOFOCUS_FLAG_DELAY_OK) && (l == null)) {
            throw new IllegalArgumentException(
                    "Illegal null focus listener when flagged as accepting delayed focus grant");
        }
        if (((flags & AUDIOFOCUS_FLAG_LOCK) == AUDIOFOCUS_FLAG_LOCK) && (ap == null)) {
            throw new IllegalArgumentException(
                    "Illegal null audio policy when locking audio focus");
        }

        int status = AUDIOFOCUS_REQUEST_FAILED;
        registerAudioFocusListener(l);
        IAudioService service = getService();
        try {
            status = service.requestAudioFocus(requestAttributes, durationHint, mICallBack,
                    mAudioFocusDispatcher, getIdForAudioFocusListener(l),
                    mContext.getOpPackageName() /* package name */, flags,
                    ap != null ? ap.cb() : null);
        } catch (RemoteException e) {
            Log.e(TAG, "Can't call requestAudioFocus() on AudioService:", e);
        }
        return status;
    }

    /**
     * @hide
     * Used internally by telephony package to request audio focus. Will cause the focus request
     * to be associated with the "voice communication" identifier only used in AudioService
     * to identify this use case.
     * @param streamType use STREAM_RING for focus requests when ringing, VOICE_CALL for
     *    the establishment of the call
     * @param durationHint the type of focus request. AUDIOFOCUS_GAIN_TRANSIENT is recommended so
     *    media applications resume after a call
     */
    public void requestAudioFocusForCall(int streamType, int durationHint) {
        IAudioService service = getService();
        try {
            service.requestAudioFocus(new AudioAttributes.Builder()
                        .setInternalLegacyStreamType(streamType).build(),
                    durationHint, mICallBack, null,
                    MediaFocusControl.IN_VOICE_COMM_FOCUS_ID,
                    mContext.getOpPackageName(),
                    AUDIOFOCUS_FLAG_LOCK,
                    null /* policy token */);
        } catch (RemoteException e) {
            Log.e(TAG, "Can't call requestAudioFocusForCall() on AudioService:", e);
        }
    }

    /**
     * @hide
     * Used internally by telephony package to abandon audio focus, typically after a call or
     * when ringing ends and the call is rejected or not answered.
     * Should match one or more calls to {@link #requestAudioFocusForCall(int, int)}.
     */
    public void abandonAudioFocusForCall() {
        IAudioService service = getService();
        try {
            service.abandonAudioFocus(null, MediaFocusControl.IN_VOICE_COMM_FOCUS_ID,
                    null /*AudioAttributes, legacy behavior*/);
        } catch (RemoteException e) {
            Log.e(TAG, "Can't call abandonAudioFocusForCall() on AudioService:", e);
        }
    }

    /**
     *  Abandon audio focus. Causes the previous focus owner, if any, to receive focus.
     *  @param l the listener with which focus was requested.
     *  @return {@link #AUDIOFOCUS_REQUEST_FAILED} or {@link #AUDIOFOCUS_REQUEST_GRANTED}
     */
    public int abandonAudioFocus(OnAudioFocusChangeListener l) {
        return abandonAudioFocus(l, null /*AudioAttributes, legacy behavior*/);
    }

    /**
     * @hide
     * Abandon audio focus. Causes the previous focus owner, if any, to receive focus.
     *  @param l the listener with which focus was requested.
     * @param aa the {@link AudioAttributes} with which audio focus was requested
     * @return {@link #AUDIOFOCUS_REQUEST_FAILED} or {@link #AUDIOFOCUS_REQUEST_GRANTED}
     */
    @SystemApi
    public int abandonAudioFocus(OnAudioFocusChangeListener l, AudioAttributes aa) {
        int status = AUDIOFOCUS_REQUEST_FAILED;
        unregisterAudioFocusListener(l);
        IAudioService service = getService();
        try {
            status = service.abandonAudioFocus(mAudioFocusDispatcher,
                    getIdForAudioFocusListener(l), aa);
        } catch (RemoteException e) {
            Log.e(TAG, "Can't call abandonAudioFocus() on AudioService:", e);
        }
        return status;
    }

    //====================================================================
    // Remote Control

    /**
     * Register a component to be the sole receiver of MEDIA_BUTTON intents.
     * @param eventReceiver identifier of a {@link android.content.BroadcastReceiver}
     *      that will receive the media button intent. This broadcast receiver must be declared
     *      in the application manifest. The package of the component must match that of
     *      the context you're registering from.
     * @deprecated Use {@link MediaSession#setMediaButtonReceiver(PendingIntent)} instead.
     */
    @Deprecated
    public void registerMediaButtonEventReceiver(ComponentName eventReceiver) {
        if (eventReceiver == null) {
            return;
        }
        if (!eventReceiver.getPackageName().equals(mContext.getPackageName())) {
            Log.e(TAG, "registerMediaButtonEventReceiver() error: " +
                    "receiver and context package names don't match");
            return;
        }

        // construct a PendingIntent for the media button and register it
        Intent mediaButtonIntent = new Intent(Intent.ACTION_MEDIA_BUTTON);
        mediaButtonIntent.addFlags(mediaButtonIntent.FLAG_RECEIVER_FOREGROUND);
        //     the associated intent will be handled by the component being registered
        mediaButtonIntent.setComponent(eventReceiver);
        PendingIntent pi = PendingIntent.getBroadcast(mContext,
                0/*requestCode, ignored*/, mediaButtonIntent, 0/*flags*/);
        registerMediaButtonIntent(pi, eventReceiver);
    }


    /**
     * Register a component to be the sole receiver of MEDIA_BUTTON intents.  This is like
     * {@link #registerMediaButtonEventReceiver(android.content.ComponentName)}, but allows
     * the buttons to go to any PendingIntent.  Note that you should only use this form if
     * you know you will continue running for the full time until unregistering the
     * PendingIntent.
     * @param eventReceiver target that will receive media button intents.  The PendingIntent
     * will be sent an {@link Intent#ACTION_MEDIA_BUTTON} event when a media button action
     * occurs, with {@link Intent#EXTRA_KEY_EVENT} added and holding the key code of the
     * media button that was pressed.
     * @deprecated Use {@link MediaSession#setMediaButtonReceiver(PendingIntent)} instead.
     */
    @Deprecated
    public void registerMediaButtonEventReceiver(PendingIntent eventReceiver) {
        if (eventReceiver == null) {
            return;
        }
        registerMediaButtonIntent(eventReceiver, null);
    }

    /**
     * @hide
     * no-op if (pi == null) or (eventReceiver == null)
     */
    public void registerMediaButtonIntent(PendingIntent pi, ComponentName eventReceiver) {
        if (pi == null) {
            Log.e(TAG, "Cannot call registerMediaButtonIntent() with a null parameter");
            return;
        }
        MediaSessionLegacyHelper helper = MediaSessionLegacyHelper.getHelper(mContext);
        helper.addMediaButtonListener(pi, eventReceiver, mContext);
    }

    /**
     * Unregister the receiver of MEDIA_BUTTON intents.
     * @param eventReceiver identifier of a {@link android.content.BroadcastReceiver}
     *      that was registered with {@link #registerMediaButtonEventReceiver(ComponentName)}.
     * @deprecated Use {@link MediaSession} instead.
     */
    @Deprecated
    public void unregisterMediaButtonEventReceiver(ComponentName eventReceiver) {
        if (eventReceiver == null) {
            return;
        }
        // construct a PendingIntent for the media button and unregister it
        Intent mediaButtonIntent = new Intent(Intent.ACTION_MEDIA_BUTTON);
        //     the associated intent will be handled by the component being registered
        mediaButtonIntent.setComponent(eventReceiver);
        PendingIntent pi = PendingIntent.getBroadcast(mContext,
                0/*requestCode, ignored*/, mediaButtonIntent, 0/*flags*/);
        unregisterMediaButtonIntent(pi);
    }

    /**
     * Unregister the receiver of MEDIA_BUTTON intents.
     * @param eventReceiver same PendingIntent that was registed with
     *      {@link #registerMediaButtonEventReceiver(PendingIntent)}.
     * @deprecated Use {@link MediaSession} instead.
     */
    @Deprecated
    public void unregisterMediaButtonEventReceiver(PendingIntent eventReceiver) {
        if (eventReceiver == null) {
            return;
        }
        unregisterMediaButtonIntent(eventReceiver);
    }

    /**
     * @hide
     */
    public void unregisterMediaButtonIntent(PendingIntent pi) {
        MediaSessionLegacyHelper helper = MediaSessionLegacyHelper.getHelper(mContext);
        helper.removeMediaButtonListener(pi);
    }

    /**
     * Registers the remote control client for providing information to display on the remote
     * controls.
     * @param rcClient The remote control client from which remote controls will receive
     *      information to display.
     * @see RemoteControlClient
     * @deprecated Use {@link MediaSession} instead.
     */
    @Deprecated
    public void registerRemoteControlClient(RemoteControlClient rcClient) {
        if ((rcClient == null) || (rcClient.getRcMediaIntent() == null)) {
            return;
        }
        rcClient.registerWithSession(MediaSessionLegacyHelper.getHelper(mContext));
    }

    /**
     * Unregisters the remote control client that was providing information to display on the
     * remote controls.
     * @param rcClient The remote control client to unregister.
     * @see #registerRemoteControlClient(RemoteControlClient)
     * @deprecated Use {@link MediaSession} instead.
     */
    @Deprecated
    public void unregisterRemoteControlClient(RemoteControlClient rcClient) {
        if ((rcClient == null) || (rcClient.getRcMediaIntent() == null)) {
            return;
        }
        rcClient.unregisterWithSession(MediaSessionLegacyHelper.getHelper(mContext));
    }

    /**
     * Registers a {@link RemoteController} instance for it to receive media
     * metadata updates and playback state information from applications using
     * {@link RemoteControlClient}, and control their playback.
     * <p>
     * Registration requires the {@link OnClientUpdateListener} listener to be
     * one of the enabled notification listeners (see
     * {@link android.service.notification.NotificationListenerService}).
     *
     * @param rctlr the object to register.
     * @return true if the {@link RemoteController} was successfully registered,
     *         false if an error occurred, due to an internal system error, or
     *         insufficient permissions.
     * @deprecated Use
     *             {@link MediaSessionManager#addOnActiveSessionsChangedListener(android.media.session.MediaSessionManager.OnActiveSessionsChangedListener, ComponentName)}
     *             and {@link MediaController} instead.
     */
    @Deprecated
    public boolean registerRemoteController(RemoteController rctlr) {
        if (rctlr == null) {
            return false;
        }
        rctlr.startListeningToSessions();
        IAudioService service = getService();
        try {
            service.updateRemoteControllerOnExistingMediaPlayers();
        } catch (RemoteException e) {
            Log.e(TAG, "Error in calling Audio service interface" +
                "updateRemoteControllerOnExistingMediaPlayers() due to " + e);
        }
        return true;
    }

    /**
     * Unregisters a {@link RemoteController}, causing it to no longer receive
     * media metadata and playback state information, and no longer be capable
     * of controlling playback.
     *
     * @param rctlr the object to unregister.
     * @deprecated Use
     *             {@link MediaSessionManager#removeOnActiveSessionsChangedListener(android.media.session.MediaSessionManager.OnActiveSessionsChangedListener)}
     *             instead.
     */
    @Deprecated
    public void unregisterRemoteController(RemoteController rctlr) {
        if (rctlr == null) {
            return;
        }
        rctlr.stopListeningToSessions();
    }

    /**
     * @hide
     */
    public void updateMediaPlayerList(String packageName, boolean toAdd) {
        IAudioService service = getService();
        try {
            if (toAdd) {
                Log.d(TAG, "updateMediaPlayerList: Add RCC " + packageName + " to List");
                service.addMediaPlayerAndUpdateRemoteController(packageName);
            } else {
                Log.d(TAG, "updateMediaPlayerList: Remove RCC " + packageName + " from List");
                service.removeMediaPlayerAndUpdateRemoteController(packageName);
            }
        } catch (RemoteException e) {
            Log.e(TAG, "Exception while executing updateMediaPlayerList: " + e);
        }
    }

    /**
     * @hide
     * Registers a remote control display that will be sent information by remote control clients.
     * Use this method if your IRemoteControlDisplay is not going to display artwork, otherwise
     * use {@link #registerRemoteControlDisplay(IRemoteControlDisplay, int, int)} to pass the
     * artwork size directly, or
     * {@link #remoteControlDisplayUsesBitmapSize(IRemoteControlDisplay, int, int)} later if artwork
     * is not yet needed.
     * <p>Registration requires the {@link Manifest.permission#MEDIA_CONTENT_CONTROL} permission.
     * @param rcd the IRemoteControlDisplay
     */
    public void registerRemoteControlDisplay(IRemoteControlDisplay rcd) {
        // passing a negative value for art work width and height as they are unknown at this stage
        registerRemoteControlDisplay(rcd, /*w*/-1, /*h*/ -1);
    }

    /**
     * @hide
     * Registers a remote control display that will be sent information by remote control clients.
     * <p>Registration requires the {@link Manifest.permission#MEDIA_CONTENT_CONTROL} permission.
     * @param rcd
     * @param w the maximum width of the expected bitmap. Negative values indicate it is
     *   useless to send artwork.
     * @param h the maximum height of the expected bitmap. Negative values indicate it is
     *   useless to send artwork.
     */
    public void registerRemoteControlDisplay(IRemoteControlDisplay rcd, int w, int h) {
        if (rcd == null) {
            return;
        }
        IAudioService service = getService();
        try {
            service.registerRemoteControlDisplay(rcd, w, h);
        } catch (RemoteException e) {
            Log.e(TAG, "Dead object in registerRemoteControlDisplay " + e);
        }
    }

    /**
     * @hide
     * Unregisters a remote control display that was sent information by remote control clients.
     * @param rcd
     */
    public void unregisterRemoteControlDisplay(IRemoteControlDisplay rcd) {
        if (rcd == null) {
            return;
        }
        IAudioService service = getService();
        try {
            service.unregisterRemoteControlDisplay(rcd);
        } catch (RemoteException e) {
            Log.e(TAG, "Dead object in unregisterRemoteControlDisplay " + e);
        }
    }

    /**
     * @hide
     * Sets the artwork size a remote control display expects when receiving bitmaps.
     * @param rcd
     * @param w the maximum width of the expected bitmap. Negative values indicate it is
     *   useless to send artwork.
     * @param h the maximum height of the expected bitmap. Negative values indicate it is
     *   useless to send artwork.
     */
    public void remoteControlDisplayUsesBitmapSize(IRemoteControlDisplay rcd, int w, int h) {
        if (rcd == null) {
            return;
        }
        IAudioService service = getService();
        try {
            service.remoteControlDisplayUsesBitmapSize(rcd, w, h);
        } catch (RemoteException e) {
            Log.e(TAG, "Dead object in remoteControlDisplayUsesBitmapSize " + e);
        }
    }

    /**
     * @hide
     * Controls whether a remote control display needs periodic checks of the RemoteControlClient
     * playback position to verify that the estimated position has not drifted from the actual
     * position. By default the check is not performed.
     * The IRemoteControlDisplay must have been previously registered for this to have any effect.
     * @param rcd the IRemoteControlDisplay for which the anti-drift mechanism will be enabled
     *     or disabled. No effect is null.
     * @param wantsSync if true, RemoteControlClient instances which expose their playback position
     *     to the framework will regularly compare the estimated playback position with the actual
     *     position, and will update the IRemoteControlDisplay implementation whenever a drift is
     *     detected.
     */
    public void remoteControlDisplayWantsPlaybackPositionSync(IRemoteControlDisplay rcd,
            boolean wantsSync) {
        if (rcd == null) {
            return;
        }
        IAudioService service = getService();
        try {
            service.remoteControlDisplayWantsPlaybackPositionSync(rcd, wantsSync);
        } catch (RemoteException e) {
            Log.e(TAG, "Dead object in remoteControlDisplayWantsPlaybackPositionSync " + e);
        }
    }

    /**
     * @hide
     * Register the given {@link AudioPolicy}.
     * This call is synchronous and blocks until the registration process successfully completed
     * or failed to complete.
     * @param policy the non-null {@link AudioPolicy} to register.
     * @return {@link #ERROR} if there was an error communicating with the registration service
     *    or if the user doesn't have the required
     *    {@link android.Manifest.permission#MODIFY_AUDIO_ROUTING} permission,
     *    {@link #SUCCESS} otherwise.
     */
    @SystemApi
    public int registerAudioPolicy(@NonNull AudioPolicy policy) {
        if (policy == null) {
            throw new IllegalArgumentException("Illegal null AudioPolicy argument");
        }
        IAudioService service = getService();
        try {
            String regId = service.registerAudioPolicy(policy.getConfig(), policy.cb(),
                    policy.hasFocusListener());
            if (regId == null) {
                return ERROR;
            } else {
                policy.setRegistration(regId);
            }
            // successful registration
        } catch (RemoteException e) {
            Log.e(TAG, "Dead object in registerAudioPolicyAsync()", e);
            return ERROR;
        }
        return SUCCESS;
    }

    /**
     * @hide
     * @param policy the non-null {@link AudioPolicy} to unregister.
     */
    @SystemApi
    public void unregisterAudioPolicyAsync(@NonNull AudioPolicy policy) {
        if (policy == null) {
            throw new IllegalArgumentException("Illegal null AudioPolicy argument");
        }
        IAudioService service = getService();
        try {
            service.unregisterAudioPolicyAsync(policy.cb());
            policy.setRegistration(null);
        } catch (RemoteException e) {
            Log.e(TAG, "Dead object in unregisterAudioPolicyAsync()", e);
        }
    }

    /**
     * @hide
     * Request the user of a RemoteControlClient to play the requested item.
     * @param generationId the RemoteControlClient generation counter for which this request is
     *     issued.
     * @param uid uid of the song to be played.
     * @scope scope of the file system to use
     */
    public void setRemoteControlClientPlayItem(long uid, int scope) {
        IAudioService service = getService();
        try {
            service.setRemoteControlClientPlayItem(uid, scope);
        } catch (RemoteException e) {
            Log.e(TAG, "Dead object in setRemoteControlClientPlayItem(" +
                                                    uid + ", " + scope + ")", e);
        }
    }

    /**
     * @hide
     * Request the user of a RemoteControlClient to provide with the now playing list entries.
     * @param generationId the RemoteControlClient generation counter for which this request is
     *     issued.
     */
    public void getRemoteControlClientNowPlayingEntries() {
        IAudioService service = getService();
        try {
            service.getRemoteControlClientNowPlayingEntries();
        } catch (RemoteException e) {
            Log.e(TAG, "Dead object in getRemoteControlClientNowPlayingEntries(" + ")", e);
        }
    }

    /**
     * @hide
     * Request the user of a RemoteControlClient to set the music player as current browsed player.
     */
    public void setRemoteControlClientBrowsedPlayer() {
        Log.d(TAG, "setRemoteControlClientBrowsedPlayer: ");
        IAudioService service = getService();
        try {
            service.setRemoteControlClientBrowsedPlayer();
        } catch (RemoteException e) {
            Log.e(TAG, "Dead object in setRemoteControlClientBrowsedPlayer(" + ")", e);
        }
    }

    /**
     *  @hide
     *  Reload audio settings. This method is called by Settings backup
     *  agent when audio settings are restored and causes the AudioService
     *  to read and apply restored settings.
     */
    public void reloadAudioSettings() {
        IAudioService service = getService();
        try {
            service.reloadAudioSettings();
        } catch (RemoteException e) {
            Log.e(TAG, "Dead object in reloadAudioSettings"+e);
        }
    }

    /**
     * @hide
     * Notifies AudioService that it is connected to an A2DP device that supports absolute volume,
     * so that AudioService can send volume change events to the A2DP device, rather than handling
     * them.
     */
    public void avrcpSupportsAbsoluteVolume(String address, boolean support) {
        IAudioService service = getService();
        try {
            service.avrcpSupportsAbsoluteVolume(address, support);
        } catch (RemoteException e) {
            Log.e(TAG, "Dead object in avrcpSupportsAbsoluteVolume", e);
        }
    }

     /**
      * {@hide}
      */
     private final IBinder mICallBack = new Binder();

    /**
     * Checks whether the phone is in silent mode, with or without vibrate.
     *
     * @return true if phone is in silent mode, with or without vibrate.
     *
     * @see #getRingerMode()
     *
     * @hide pending API Council approval
     */
    public boolean isSilentMode() {
        int ringerMode = getRingerMode();
        boolean silentMode =
            (ringerMode == RINGER_MODE_SILENT) ||
            (ringerMode == RINGER_MODE_VIBRATE);
        return silentMode;
    }

    // This section re-defines new output device constants from AudioSystem, because the AudioSystem
    // class is not used by other parts of the framework, which instead use definitions and methods
    // from AudioManager. AudioSystem is an internal class used by AudioManager and AudioService.

    /** @hide
     * The audio device code for representing "no device." */
    public static final int DEVICE_NONE = AudioSystem.DEVICE_NONE;
    /** @hide
     *  The audio output device code for the small speaker at the front of the device used
     *  when placing calls.  Does not refer to an in-ear headphone without attached microphone,
     *  such as earbuds, earphones, or in-ear monitors (IEM). Those would be handled as a
     *  {@link #DEVICE_OUT_WIRED_HEADPHONE}.
     */
    public static final int DEVICE_OUT_EARPIECE = AudioSystem.DEVICE_OUT_EARPIECE;
    /** @hide
     *  The audio output device code for the built-in speaker */
    public static final int DEVICE_OUT_SPEAKER = AudioSystem.DEVICE_OUT_SPEAKER;
    /** @hide
     * The audio output device code for a wired headset with attached microphone */
    public static final int DEVICE_OUT_WIRED_HEADSET = AudioSystem.DEVICE_OUT_WIRED_HEADSET;
    /** @hide
     * The audio output device code for a wired headphone without attached microphone */
    public static final int DEVICE_OUT_WIRED_HEADPHONE = AudioSystem.DEVICE_OUT_WIRED_HEADPHONE;
    /** @hide
     * The audio output device code for generic Bluetooth SCO, for voice */
    public static final int DEVICE_OUT_BLUETOOTH_SCO = AudioSystem.DEVICE_OUT_BLUETOOTH_SCO;
    /** @hide
     * The audio output device code for Bluetooth SCO Headset Profile (HSP) and
     * Hands-Free Profile (HFP), for voice
     */
    public static final int DEVICE_OUT_BLUETOOTH_SCO_HEADSET =
            AudioSystem.DEVICE_OUT_BLUETOOTH_SCO_HEADSET;
    /** @hide
     * The audio output device code for Bluetooth SCO car audio, for voice */
    public static final int DEVICE_OUT_BLUETOOTH_SCO_CARKIT =
            AudioSystem.DEVICE_OUT_BLUETOOTH_SCO_CARKIT;
    /** @hide
     * The audio output device code for generic Bluetooth A2DP, for music */
    public static final int DEVICE_OUT_BLUETOOTH_A2DP = AudioSystem.DEVICE_OUT_BLUETOOTH_A2DP;
    /** @hide
     * The audio output device code for Bluetooth A2DP headphones, for music */
    public static final int DEVICE_OUT_BLUETOOTH_A2DP_HEADPHONES =
            AudioSystem.DEVICE_OUT_BLUETOOTH_A2DP_HEADPHONES;
    /** @hide
     * The audio output device code for Bluetooth A2DP external speaker, for music */
    public static final int DEVICE_OUT_BLUETOOTH_A2DP_SPEAKER =
            AudioSystem.DEVICE_OUT_BLUETOOTH_A2DP_SPEAKER;
    /** @hide
     * The audio output device code for S/PDIF (legacy) or HDMI
     * Deprecated: replaced by {@link #DEVICE_OUT_HDMI} */
    public static final int DEVICE_OUT_AUX_DIGITAL = AudioSystem.DEVICE_OUT_AUX_DIGITAL;
    /** @hide
     * The audio output device code for HDMI */
    public static final int DEVICE_OUT_HDMI = AudioSystem.DEVICE_OUT_HDMI;
    /** @hide
     * The audio output device code for an analog wired headset attached via a
     *  docking station
     */
    public static final int DEVICE_OUT_ANLG_DOCK_HEADSET = AudioSystem.DEVICE_OUT_ANLG_DOCK_HEADSET;
    /** @hide
     * The audio output device code for a digital wired headset attached via a
     *  docking station
     */
    public static final int DEVICE_OUT_DGTL_DOCK_HEADSET = AudioSystem.DEVICE_OUT_DGTL_DOCK_HEADSET;
    /** @hide
     * The audio output device code for a USB audio accessory. The accessory is in USB host
     * mode and the Android device in USB device mode
     */
    public static final int DEVICE_OUT_USB_ACCESSORY = AudioSystem.DEVICE_OUT_USB_ACCESSORY;
    /** @hide
     * The audio output device code for a USB audio device. The device is in USB device
     * mode and the Android device in USB host mode
     */
    public static final int DEVICE_OUT_USB_DEVICE = AudioSystem.DEVICE_OUT_USB_DEVICE;
    /** @hide
     * The audio output device code for projection output.
     */
    public static final int DEVICE_OUT_REMOTE_SUBMIX = AudioSystem.DEVICE_OUT_REMOTE_SUBMIX;
    /** @hide
     * The audio output device code the telephony voice TX path.
     */
    public static final int DEVICE_OUT_TELEPHONY_TX = AudioSystem.DEVICE_OUT_TELEPHONY_TX;
    /** @hide
     * The audio output device code for an analog jack with line impedance detected.
     */
    public static final int DEVICE_OUT_LINE = AudioSystem.DEVICE_OUT_LINE;
    /** @hide
     * The audio output device code for HDMI Audio Return Channel.
     */
    public static final int DEVICE_OUT_HDMI_ARC = AudioSystem.DEVICE_OUT_HDMI_ARC;
    /** @hide
     * The audio output device code for S/PDIF digital connection.
     */
    public static final int DEVICE_OUT_SPDIF = AudioSystem.DEVICE_OUT_SPDIF;
    /** @hide
     * The audio output device code for built-in FM transmitter.
     */
    public static final int DEVICE_OUT_FM = AudioSystem.DEVICE_OUT_FM;
    /** @hide
     * This is not used as a returned value from {@link #getDevicesForStream}, but could be
     *  used in the future in a set method to select whatever default device is chosen by the
     *  platform-specific implementation.
     */
    public static final int DEVICE_OUT_DEFAULT = AudioSystem.DEVICE_OUT_DEFAULT;

    /** @hide
     * The audio input device code for default built-in microphone
     */
    public static final int DEVICE_IN_BUILTIN_MIC = AudioSystem.DEVICE_IN_BUILTIN_MIC;
    /** @hide
     * The audio input device code for a Bluetooth SCO headset
     */
    public static final int DEVICE_IN_BLUETOOTH_SCO_HEADSET =
                                    AudioSystem.DEVICE_IN_BLUETOOTH_SCO_HEADSET;
    /** @hide
     * The audio input device code for wired headset microphone
     */
    public static final int DEVICE_IN_WIRED_HEADSET =
                                    AudioSystem.DEVICE_IN_WIRED_HEADSET;
    /** @hide
     * The audio input device code for HDMI
     */
    public static final int DEVICE_IN_HDMI =
                                    AudioSystem.DEVICE_IN_HDMI;
    /** @hide
     * The audio input device code for telephony voice RX path
     */
    public static final int DEVICE_IN_TELEPHONY_RX =
                                    AudioSystem.DEVICE_IN_TELEPHONY_RX;
    /** @hide
     * The audio input device code for built-in microphone pointing to the back
     */
    public static final int DEVICE_IN_BACK_MIC =
                                    AudioSystem.DEVICE_IN_BACK_MIC;
    /** @hide
     * The audio input device code for analog from a docking station
     */
    public static final int DEVICE_IN_ANLG_DOCK_HEADSET =
                                    AudioSystem.DEVICE_IN_ANLG_DOCK_HEADSET;
    /** @hide
     * The audio input device code for digital from a docking station
     */
    public static final int DEVICE_IN_DGTL_DOCK_HEADSET =
                                    AudioSystem.DEVICE_IN_DGTL_DOCK_HEADSET;
    /** @hide
     * The audio input device code for a USB audio accessory. The accessory is in USB host
     * mode and the Android device in USB device mode
     */
    public static final int DEVICE_IN_USB_ACCESSORY =
                                    AudioSystem.DEVICE_IN_USB_ACCESSORY;
    /** @hide
     * The audio input device code for a USB audio device. The device is in USB device
     * mode and the Android device in USB host mode
     */
    public static final int DEVICE_IN_USB_DEVICE =
                                    AudioSystem.DEVICE_IN_USB_DEVICE;
    /** @hide
     * The audio input device code for a FM radio tuner
     */
    public static final int DEVICE_IN_FM_TUNER = AudioSystem.DEVICE_IN_FM_TUNER;
    /** @hide
     * The audio input device code for a TV tuner
     */
    public static final int DEVICE_IN_TV_TUNER = AudioSystem.DEVICE_IN_TV_TUNER;
    /** @hide
     * The audio input device code for an analog jack with line impedance detected
     */
    public static final int DEVICE_IN_LINE = AudioSystem.DEVICE_IN_LINE;
    /** @hide
     * The audio input device code for a S/PDIF digital connection
     */
    public static final int DEVICE_IN_SPDIF = AudioSystem.DEVICE_IN_SPDIF;
    /** @hide
     * The audio input device code for audio loopback
     */
    public static final int DEVICE_IN_LOOPBACK = AudioSystem.DEVICE_IN_LOOPBACK;

    /**
     * Return true if the device code corresponds to an output device.
     * @hide
     */
    public static boolean isOutputDevice(int device)
    {
        return (device & AudioSystem.DEVICE_BIT_IN) == 0;
    }

    /**
     * Return true if the device code corresponds to an input device.
     * @hide
     */
    public static boolean isInputDevice(int device)
    {
        return (device & AudioSystem.DEVICE_BIT_IN) == AudioSystem.DEVICE_BIT_IN;
    }


    /**
     * Return the enabled devices for the specified output stream type.
     *
     * @param streamType The stream type to query. One of
     *            {@link #STREAM_VOICE_CALL},
     *            {@link #STREAM_SYSTEM},
     *            {@link #STREAM_RING},
     *            {@link #STREAM_MUSIC},
     *            {@link #STREAM_ALARM},
     *            {@link #STREAM_NOTIFICATION},
     *            {@link #STREAM_DTMF}.
     *
     * @return The bit-mask "or" of audio output device codes for all enabled devices on this
     *         stream. Zero or more of
     *            {@link #DEVICE_OUT_EARPIECE},
     *            {@link #DEVICE_OUT_SPEAKER},
     *            {@link #DEVICE_OUT_WIRED_HEADSET},
     *            {@link #DEVICE_OUT_WIRED_HEADPHONE},
     *            {@link #DEVICE_OUT_BLUETOOTH_SCO},
     *            {@link #DEVICE_OUT_BLUETOOTH_SCO_HEADSET},
     *            {@link #DEVICE_OUT_BLUETOOTH_SCO_CARKIT},
     *            {@link #DEVICE_OUT_BLUETOOTH_A2DP},
     *            {@link #DEVICE_OUT_BLUETOOTH_A2DP_HEADPHONES},
     *            {@link #DEVICE_OUT_BLUETOOTH_A2DP_SPEAKER},
     *            {@link #DEVICE_OUT_HDMI},
     *            {@link #DEVICE_OUT_ANLG_DOCK_HEADSET},
     *            {@link #DEVICE_OUT_DGTL_DOCK_HEADSET}.
     *            {@link #DEVICE_OUT_USB_ACCESSORY}.
     *            {@link #DEVICE_OUT_USB_DEVICE}.
     *            {@link #DEVICE_OUT_REMOTE_SUBMIX}.
     *            {@link #DEVICE_OUT_TELEPHONY_TX}.
     *            {@link #DEVICE_OUT_LINE}.
     *            {@link #DEVICE_OUT_HDMI_ARC}.
     *            {@link #DEVICE_OUT_SPDIF}.
     *            {@link #DEVICE_OUT_FM}.
     *            {@link #DEVICE_OUT_DEFAULT} is not used here.
     *
     * The implementation may support additional device codes beyond those listed, so
     * the application should ignore any bits which it does not recognize.
     * Note that the information may be imprecise when the implementation
     * cannot distinguish whether a particular device is enabled.
     *
     * {@hide}
     */
    public int getDevicesForStream(int streamType) {
        switch (streamType) {
        case STREAM_VOICE_CALL:
        case STREAM_SYSTEM:
        case STREAM_RING:
        case STREAM_MUSIC:
        case STREAM_ALARM:
        case STREAM_NOTIFICATION:
        case STREAM_DTMF:
            return AudioSystem.getDevicesForStream(streamType);
        default:
            return 0;
        }
    }

     /**
     * Indicate wired accessory connection state change.
     * @param device type of device connected/disconnected (AudioManager.DEVICE_OUT_xxx)
     * @param state  new connection state: 1 connected, 0 disconnected
     * @param name   device name
     * {@hide}
     */
    public void setWiredDeviceConnectionState(int device, int state, String name) {
        IAudioService service = getService();
        try {
            service.setWiredDeviceConnectionState(device, state, name);
        } catch (RemoteException e) {
            Log.e(TAG, "Dead object in setWiredDeviceConnectionState "+e);
        }
    }

     /**
     * Indicate A2DP source or sink connection state change.
     * @param device Bluetooth device connected/disconnected
     * @param state  new connection state (BluetoothProfile.STATE_xxx)
     * @param profile profile for the A2DP device
     * (either {@link android.bluetooth.BluetoothProfile.A2DP} or
     * {@link android.bluetooth.BluetoothProfile.A2DP_SINK})
     * @return a delay in ms that the caller should wait before broadcasting
     * BluetoothA2dp.ACTION_CONNECTION_STATE_CHANGED intent.
     * {@hide}
     */
    public int setBluetoothA2dpDeviceConnectionState(BluetoothDevice device, int state,
            int profile) {
        IAudioService service = getService();
        int delay = 0;
        try {
            delay = service.setBluetoothA2dpDeviceConnectionState(device, state, profile);
        } catch (RemoteException e) {
            Log.e(TAG, "Dead object in setBluetoothA2dpDeviceConnectionState "+e);
        } finally {
            return delay;
        }
    }

    /** {@hide} */
    public IRingtonePlayer getRingtonePlayer() {
        try {
            return getService().getRingtonePlayer();
        } catch (RemoteException e) {
            return null;
        }
    }

    /**
     * Used as a key for {@link #getProperty} to request the native or optimal output sample rate
     * for this device's primary output stream, in decimal Hz.
     */
    public static final String PROPERTY_OUTPUT_SAMPLE_RATE =
            "android.media.property.OUTPUT_SAMPLE_RATE";

    /**
     * Used as a key for {@link #getProperty} to request the native or optimal output buffer size
     * for this device's primary output stream, in decimal PCM frames.
     */
    public static final String PROPERTY_OUTPUT_FRAMES_PER_BUFFER =
            "android.media.property.OUTPUT_FRAMES_PER_BUFFER";

    /**
     * Returns the value of the property with the specified key.
     * @param key One of the strings corresponding to a property key: either
     *            {@link #PROPERTY_OUTPUT_SAMPLE_RATE} or
     *            {@link #PROPERTY_OUTPUT_FRAMES_PER_BUFFER}
     * @return A string representing the associated value for that property key,
     *         or null if there is no value for that key.
     */
    public String getProperty(String key) {
        if (PROPERTY_OUTPUT_SAMPLE_RATE.equals(key)) {
            int outputSampleRate = AudioSystem.getPrimaryOutputSamplingRate();
            return outputSampleRate > 0 ? Integer.toString(outputSampleRate) : null;
        } else if (PROPERTY_OUTPUT_FRAMES_PER_BUFFER.equals(key)) {
            int outputFramesPerBuffer = AudioSystem.getPrimaryOutputFrameCount();
            return outputFramesPerBuffer > 0 ? Integer.toString(outputFramesPerBuffer) : null;
        } else {
            // null or unknown key
            return null;
        }
    }

    /**
     * Returns the estimated latency for the given stream type in milliseconds.
     *
     * DO NOT UNHIDE. The existing approach for doing A/V sync has too many problems. We need
     * a better solution.
     * @hide
     */
    public int getOutputLatency(int streamType) {
        return AudioSystem.getOutputLatency(streamType);
    }

    /**
     * Registers a global volume controller interface.  Currently limited to SystemUI.
     *
     * @hide
     */
    public void setVolumeController(IVolumeController controller) {
        try {
            getService().setVolumeController(controller);
        } catch (RemoteException e) {
            Log.w(TAG, "Error setting volume controller", e);
        }
    }

    /**
     * Notify audio manager about volume controller visibility changes.
     * Currently limited to SystemUI.
     *
     * @hide
     */
    public void notifyVolumeControllerVisible(IVolumeController controller, boolean visible) {
        try {
            getService().notifyVolumeControllerVisible(controller, visible);
        } catch (RemoteException e) {
            Log.w(TAG, "Error notifying about volume controller visibility", e);
        }
    }

    /**
     * Only useful for volume controllers.
     * @hide
     */
    public boolean isStreamAffectedByRingerMode(int streamType) {
        try {
            return getService().isStreamAffectedByRingerMode(streamType);
        } catch (RemoteException e) {
            Log.w(TAG, "Error calling isStreamAffectedByRingerMode", e);
            return false;
        }
    }

    /**
     * Only useful for volume controllers.
     * @hide
     */
    public void disableSafeMediaVolume() {
        try {
            getService().disableSafeMediaVolume();
        } catch (RemoteException e) {
            Log.w(TAG, "Error disabling safe media volume", e);
        }
    }

    /**
     * Only useful for volume controllers.
     * @hide
     */
    public void setRingerModeInternal(int ringerMode) {
        try {
            getService().setRingerModeInternal(ringerMode, mContext.getOpPackageName());
        } catch (RemoteException e) {
            Log.w(TAG, "Error calling setRingerModeInternal", e);
        }
    }

    /**
     * Only useful for volume controllers.
     * @hide
     */
    public int getRingerModeInternal() {
        try {
            return getService().getRingerModeInternal();
        } catch (RemoteException e) {
            Log.w(TAG, "Error calling getRingerModeInternal", e);
            return RINGER_MODE_NORMAL;
        }
    }

    /**
     * Set Hdmi Cec system audio mode.
     *
     * @param on whether to be on system audio mode
     * @return output device type. 0 (DEVICE_NONE) if failed to set device.
     * @hide
     */
    public int setHdmiSystemAudioSupported(boolean on) {
        try {
            return getService().setHdmiSystemAudioSupported(on);
        } catch (RemoteException e) {
            Log.w(TAG, "Error setting system audio mode", e);
            return AudioSystem.DEVICE_NONE;
        }
    }

    /**
     * Returns true if Hdmi Cec system audio mode is supported.
     *
     * @hide
     */
    @SystemApi
    public boolean isHdmiSystemAudioSupported() {
        try {
            return getService().isHdmiSystemAudioSupported();
        } catch (RemoteException e) {
            Log.w(TAG, "Error querying system audio mode", e);
            return false;
        }
    }

    /**
     * Return codes for listAudioPorts(), createAudioPatch() ...
     */

    /** @hide
     * CANDIDATE FOR PUBLIC API
     */
    public static final int SUCCESS = AudioSystem.SUCCESS;
    /**
     * A default error code.
     */
    public static final int ERROR = AudioSystem.ERROR;
    /** @hide
     * CANDIDATE FOR PUBLIC API
     */
    public static final int ERROR_BAD_VALUE = AudioSystem.BAD_VALUE;
    /** @hide
     */
    public static final int ERROR_INVALID_OPERATION = AudioSystem.INVALID_OPERATION;
    /** @hide
     */
    public static final int ERROR_PERMISSION_DENIED = AudioSystem.PERMISSION_DENIED;
    /** @hide
     */
    public static final int ERROR_NO_INIT = AudioSystem.NO_INIT;
    /**
     * An error code indicating that the object reporting it is no longer valid and needs to
     * be recreated.
     */
    public static final int ERROR_DEAD_OBJECT = AudioSystem.DEAD_OBJECT;

    /**
     * Returns a list of descriptors for all audio ports managed by the audio framework.
     * Audio ports are nodes in the audio framework or audio hardware that can be configured
     * or connected and disconnected with createAudioPatch() or releaseAudioPatch().
     * See AudioPort for a list of attributes of each audio port.
     * @param ports An AudioPort ArrayList where the list will be returned.
     * @hide
     */
    public int listAudioPorts(ArrayList<AudioPort> ports) {
        return updateAudioPortCache(ports, null);
    }

    /**
     * Specialized version of listAudioPorts() listing only audio devices (AudioDevicePort)
     * @see listAudioPorts(ArrayList<AudioPort>)
     * @hide
     */
    public int listAudioDevicePorts(ArrayList<AudioPort> devices) {
        ArrayList<AudioPort> ports = new ArrayList<AudioPort>();
        int status = updateAudioPortCache(ports, null);
        if (status == SUCCESS) {
            devices.clear();
            for (int i = 0; i < ports.size(); i++) {
                if (ports.get(i) instanceof AudioDevicePort) {
                    devices.add(ports.get(i));
                }
            }
        }
        return status;
    }

    /**
     * Create a connection between two or more devices. The framework will reject the request if
     * device types are not compatible or the implementation does not support the requested
     * configuration.
     * NOTE: current implementation is limited to one source and one sink per patch.
     * @param patch AudioPatch array where the newly created patch will be returned.
     *              As input, if patch[0] is not null, the specified patch will be replaced by the
     *              new patch created. This avoids calling releaseAudioPatch() when modifying a
     *              patch and allows the implementation to optimize transitions.
     * @param sources List of source audio ports. All must be AudioPort.ROLE_SOURCE.
     * @param sinks   List of sink audio ports. All must be AudioPort.ROLE_SINK.
     *
     * @return - {@link #SUCCESS} if connection is successful.
     *         - {@link #ERROR_BAD_VALUE} if incompatible device types are passed.
     *         - {@link #ERROR_INVALID_OPERATION} if the requested connection is not supported.
     *         - {@link #ERROR_PERMISSION_DENIED} if the client does not have permission to create
     *         a patch.
     *         - {@link #ERROR_DEAD_OBJECT} if the server process is dead
     *         - {@link #ERROR} if patch cannot be connected for any other reason.
     *
     *         patch[0] contains the newly created patch
     * @hide
     */
    public int createAudioPatch(AudioPatch[] patch,
                                 AudioPortConfig[] sources,
                                 AudioPortConfig[] sinks) {
        return AudioSystem.createAudioPatch(patch, sources, sinks);
    }

    /**
     * Releases an existing audio patch connection.
     * @param patch The audio patch to disconnect.
     * @return - {@link #SUCCESS} if disconnection is successful.
     *         - {@link #ERROR_BAD_VALUE} if the specified patch does not exist.
     *         - {@link #ERROR_PERMISSION_DENIED} if the client does not have permission to release
     *         a patch.
     *         - {@link #ERROR_DEAD_OBJECT} if the server process is dead
     *         - {@link #ERROR} if patch cannot be released for any other reason.
     * @hide
     */
    public int releaseAudioPatch(AudioPatch patch) {
        return AudioSystem.releaseAudioPatch(patch);
    }

    /**
     * List all existing connections between audio ports.
     * @param patches An AudioPatch array where the list will be returned.
     * @hide
     */
    public int listAudioPatches(ArrayList<AudioPatch> patches) {
        return updateAudioPortCache(null, patches);
    }

    /**
     * Set the gain on the specified AudioPort. The AudioGainConfig config is build by
     * AudioGain.buildConfig()
     * @hide
     */
    public int setAudioPortGain(AudioPort port, AudioGainConfig gain) {
        if (port == null || gain == null) {
            return ERROR_BAD_VALUE;
        }
        AudioPortConfig activeConfig = port.activeConfig();
        AudioPortConfig config = new AudioPortConfig(port, activeConfig.samplingRate(),
                                        activeConfig.channelMask(), activeConfig.format(), gain);
        config.mConfigMask = AudioPortConfig.GAIN;
        return AudioSystem.setAudioPortConfig(config);
    }

    /**
     * Listener registered by client to be notified upon new audio port connections,
     * disconnections or attributes update.
     * @hide
     */
    public interface OnAudioPortUpdateListener {
        /**
         * Callback method called upon audio port list update.
         * @param portList the updated list of audio ports
         */
        public void onAudioPortListUpdate(AudioPort[] portList);

        /**
         * Callback method called upon audio patch list update.
         * @param patchList the updated list of audio patches
         */
        public void onAudioPatchListUpdate(AudioPatch[] patchList);

        /**
         * Callback method called when the mediaserver dies
         */
        public void onServiceDied();
    }

    /**
     * Register an audio port list update listener.
     * @hide
     */
    public void registerAudioPortUpdateListener(OnAudioPortUpdateListener l) {
        sAudioPortEventHandler.registerListener(l);
    }

    /**
     * Unregister an audio port list update listener.
     * @hide
     */
    public void unregisterAudioPortUpdateListener(OnAudioPortUpdateListener l) {
        sAudioPortEventHandler.unregisterListener(l);
    }

    //
    // AudioPort implementation
    //

    static final int AUDIOPORT_GENERATION_INIT = 0;
    static Integer sAudioPortGeneration = new Integer(AUDIOPORT_GENERATION_INIT);
    static ArrayList<AudioPort> sAudioPortsCached = new ArrayList<AudioPort>();
    static ArrayList<AudioPatch> sAudioPatchesCached = new ArrayList<AudioPatch>();

    static int resetAudioPortGeneration() {
        int generation;
        synchronized (sAudioPortGeneration) {
            generation = sAudioPortGeneration;
            sAudioPortGeneration = AUDIOPORT_GENERATION_INIT;
        }
        return generation;
    }

    static int updateAudioPortCache(ArrayList<AudioPort> ports, ArrayList<AudioPatch> patches) {
        synchronized (sAudioPortGeneration) {

            if (sAudioPortGeneration == AUDIOPORT_GENERATION_INIT) {
                int[] patchGeneration = new int[1];
                int[] portGeneration = new int[1];
                int status;
                ArrayList<AudioPort> newPorts = new ArrayList<AudioPort>();
                ArrayList<AudioPatch> newPatches = new ArrayList<AudioPatch>();

                do {
                    newPorts.clear();
                    status = AudioSystem.listAudioPorts(newPorts, portGeneration);
                    if (status != SUCCESS) {
                        Log.w(TAG, "updateAudioPortCache: listAudioPorts failed");
                        return status;
                    }
                    newPatches.clear();
                    status = AudioSystem.listAudioPatches(newPatches, patchGeneration);
                    if (status != SUCCESS) {
                        Log.w(TAG, "updateAudioPortCache: listAudioPatches failed");
                        return status;
                    }
                } while (patchGeneration[0] != portGeneration[0]);

                for (int i = 0; i < newPatches.size(); i++) {
                    for (int j = 0; j < newPatches.get(i).sources().length; j++) {
                        AudioPortConfig portCfg = updatePortConfig(newPatches.get(i).sources()[j],
                                                                   newPorts);
                        newPatches.get(i).sources()[j] = portCfg;
                    }
                    for (int j = 0; j < newPatches.get(i).sinks().length; j++) {
                        AudioPortConfig portCfg = updatePortConfig(newPatches.get(i).sinks()[j],
                                                                   newPorts);
                        newPatches.get(i).sinks()[j] = portCfg;
                    }
                }
                for (Iterator<AudioPatch> i = newPatches.iterator(); i.hasNext(); ) {
                    AudioPatch newPatch = i.next();
                    boolean hasInvalidPort = false;
                    for (AudioPortConfig portCfg : newPatch.sources()) {
                        if (portCfg == null) {
                            hasInvalidPort = true;
                            break;
                        }
                    }
                    for (AudioPortConfig portCfg : newPatch.sinks()) {
                        if (portCfg == null) {
                            hasInvalidPort = true;
                            break;
                        }
                    }
                    if (hasInvalidPort) {
                        // Temporarily remove patches with invalid ports. One who created the patch
                        // is responsible for dealing with the port change.
                        i.remove();
                    }
                }

                sAudioPortsCached = newPorts;
                sAudioPatchesCached = newPatches;
                sAudioPortGeneration = portGeneration[0];
            }
            if (ports != null) {
                ports.clear();
                ports.addAll(sAudioPortsCached);
            }
            if (patches != null) {
                patches.clear();
                patches.addAll(sAudioPatchesCached);
            }
        }
        return SUCCESS;
    }

    static AudioPortConfig updatePortConfig(AudioPortConfig portCfg, ArrayList<AudioPort> ports) {
        AudioPort port = portCfg.port();
        int k;
        for (k = 0; k < ports.size(); k++) {
            // compare handles because the port returned by JNI is not of the correct
            // subclass
            if (ports.get(k).handle().equals(port.handle())) {
                port = ports.get(k);
                break;
            }
        }
        if (k == ports.size()) {
            // this hould never happen
            Log.e(TAG, "updatePortConfig port not found for handle: "+port.handle().id());
            return null;
        }
        AudioGainConfig gainCfg = portCfg.gain();
        if (gainCfg != null) {
            AudioGain gain = port.gain(gainCfg.index());
            gainCfg = gain.buildConfig(gainCfg.mode(),
                                       gainCfg.channelMask(),
                                       gainCfg.values(),
                                       gainCfg.rampDurationMs());
        }
        return port.buildConfig(portCfg.samplingRate(),
                                                 portCfg.channelMask(),
                                                 portCfg.format(),
                                                 gainCfg);
    }
}<|MERGE_RESOLUTION|>--- conflicted
+++ resolved
@@ -48,13 +48,8 @@
 import android.view.KeyEvent;
 
 import java.util.ArrayList;
-<<<<<<< HEAD
-import java.util.Iterator;
-
-=======
 import java.util.HashMap;
 import java.util.Iterator;
->>>>>>> d0f748a7
 
 /**
  * AudioManager provides access to volume and ringer mode control.
@@ -71,12 +66,8 @@
     private final boolean mUseFixedVolume;
     private final Binder mToken = new Binder();
     private static String TAG = "AudioManager";
-<<<<<<< HEAD
-    AudioPortEventHandler mAudioPortEventHandler;
-=======
     private static final AudioPortEventHandler sAudioPortEventHandler = new AudioPortEventHandler();
 
->>>>>>> d0f748a7
     /**
      * Broadcast intent, a hint for applications that audio is about to become
      * 'noisy' due to a change in audio outputs. For example, this intent may
@@ -421,7 +412,6 @@
      */
     @Deprecated public static final int NUM_STREAMS = AudioSystem.NUM_STREAMS;
 
-<<<<<<< HEAD
 
     /**  @hide Default volume index values for audio streams */
     public static final int[] DEFAULT_STREAM_VOLUME = new int[] {
@@ -438,8 +428,6 @@
         4   // STREAM_INCALL_MUSIC
     };
 
-=======
->>>>>>> d0f748a7
     /**
      * Increase the ringer volume.
      *
