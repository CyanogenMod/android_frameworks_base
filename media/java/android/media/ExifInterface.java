--- conflicted
+++ resolved
@@ -1560,12 +1560,7 @@
      */
     public void saveAttributes() throws IOException {
         if (!mIsSupportedFile || mIsRaw) {
-<<<<<<< HEAD
-            throw new UnsupportedOperationException(
-                    "ExifInterface only supports saving attributes on JPEG formats.");
-=======
             throw new IOException("ExifInterface only supports saving attributes on JPEG formats.");
->>>>>>> 3570784f
         }
         if (mIsInputStream || (mSeekableFileDescriptor == null && mFilename == null)) {
             throw new IOException(
