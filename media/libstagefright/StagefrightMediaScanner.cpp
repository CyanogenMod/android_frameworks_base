/*
 * Copyright (C) 2009 The Android Open Source Project
 *
 * Licensed under the Apache License, Version 2.0 (the "License");
 * you may not use this file except in compliance with the License.
 * You may obtain a copy of the License at
 *
 *      http://www.apache.org/licenses/LICENSE-2.0
 *
 * Unless required by applicable law or agreed to in writing, software
 * distributed under the License is distributed on an "AS IS" BASIS,
 * WITHOUT WARRANTIES OR CONDITIONS OF ANY KIND, either express or implied.
 * See the License for the specific language governing permissions and
 * limitations under the License.
 */

//#define LOG_NDEBUG 0
#define LOG_TAG "StagefrightMediaScanner"
#include <utils/Log.h>

#include <media/stagefright/StagefrightMediaScanner.h>

#include <media/mediametadataretriever.h>
#include <private/media/VideoFrame.h>

// Sonivox includes
#include <libsonivox/eas.h>

// FLAC includes
#include <FLAC/all.h>

namespace android {

StagefrightMediaScanner::StagefrightMediaScanner()
    : mRetriever(new MediaMetadataRetriever) {
}

StagefrightMediaScanner::~StagefrightMediaScanner() {}

static bool FileHasAcceptableExtension(const char *extension) {
    static const char *kValidExtensions[] = {
        ".mp3", ".mp4", ".m4a", ".3gp", ".3gpp", ".3g2", ".3gpp2",
        ".mpeg", ".ogg", ".mid", ".smf", ".imy", ".wma", ".aac",
        ".wav", ".amr", ".midi", ".xmf", ".rtttl", ".rtx", ".ota",
        ".mkv", ".mka", ".webm", ".ts", ".flac"
    };
    static const size_t kNumValidExtensions =
        sizeof(kValidExtensions) / sizeof(kValidExtensions[0]);

    for (size_t i = 0; i < kNumValidExtensions; ++i) {
        if (!strcasecmp(extension, kValidExtensions[i])) {
            return true;
        }
    }

    return false;
}

static status_t HandleMIDI(
        const char *filename, MediaScannerClient *client) {
    // get the library configuration and do sanity check
    const S_EAS_LIB_CONFIG* pLibConfig = EAS_Config();
    if ((pLibConfig == NULL) || (LIB_VERSION != pLibConfig->libVersion)) {
        LOGE("EAS library/header mismatch\n");
        return UNKNOWN_ERROR;
    }
    EAS_I32 temp;

    // spin up a new EAS engine
    EAS_DATA_HANDLE easData = NULL;
    EAS_HANDLE easHandle = NULL;
    EAS_RESULT result = EAS_Init(&easData);
    if (result == EAS_SUCCESS) {
        EAS_FILE file;
        file.path = filename;
        file.fd = 0;
        file.offset = 0;
        file.length = 0;
        result = EAS_OpenFile(easData, &file, &easHandle);
    }
    if (result == EAS_SUCCESS) {
        result = EAS_Prepare(easData, easHandle);
    }
    if (result == EAS_SUCCESS) {
        result = EAS_ParseMetaData(easData, easHandle, &temp);
    }
    if (easHandle) {
        EAS_CloseFile(easData, easHandle);
    }
    if (easData) {
        EAS_Shutdown(easData);
    }

    if (result != EAS_SUCCESS) {
        return UNKNOWN_ERROR;
    }

    char buffer[20];
    sprintf(buffer, "%ld", temp);
    if (!client->addStringTag("duration", buffer)) return UNKNOWN_ERROR;

    return OK;
}

static FLAC__StreamDecoderWriteStatus flac_write(const FLAC__StreamDecoder *decoder, const FLAC__Frame *frame, const FLAC__int32 *const buffer[], void *client_data) {
    (void)decoder, (void)frame, (void)buffer, (void)client_data;
    return FLAC__STREAM_DECODER_WRITE_STATUS_CONTINUE;
}

static void flac_error(const FLAC__StreamDecoder *decoder, FLAC__StreamDecoderErrorStatus status, void *client_data) {
    (void)decoder, (void)status, (void)client_data;
}

static void flac_metadata(const FLAC__StreamDecoder *decoder, const FLAC__StreamMetadata *metadata, void *client_data) {
    MediaScannerClient *client = (MediaScannerClient *)client_data;

    if (metadata->type == FLAC__METADATA_TYPE_STREAMINFO) {
        FLAC__uint64 duration = 1000 * metadata->data.stream_info.total_samples / metadata->data.stream_info.sample_rate;
        if (duration > 0) {
            char buffer[20];
            sprintf(buffer, "%lld", duration);
            if (!client->addStringTag("duration", buffer))
                return;
        }
    } else if (metadata->type == FLAC__METADATA_TYPE_VORBIS_COMMENT) {
        for (uint32_t i = 0; i < metadata->data.vorbis_comment.num_comments; i++) {
            char *ptr = (char *)metadata->data.vorbis_comment.comments[i].entry;

            char *val = strchr(ptr, '=');
            if (val) {
                int keylen = val++ - ptr;
                char key[keylen + 1];
                strncpy(key, ptr, keylen);
                key[keylen] = 0;
                if (!client->addStringTag(key, val)) return;
            }
        }
    }
}

static status_t HandleFLAC(const char *filename, MediaScannerClient* client)
{
    status_t status = UNKNOWN_ERROR;
    FLAC__StreamDecoder *decoder;

    decoder = FLAC__stream_decoder_new();
    if (!decoder)
        return status;

    FLAC__stream_decoder_set_md5_checking(decoder, false);
    FLAC__stream_decoder_set_metadata_ignore_all(decoder);
    FLAC__stream_decoder_set_metadata_respond(decoder, FLAC__METADATA_TYPE_STREAMINFO);
    FLAC__stream_decoder_set_metadata_respond(decoder, FLAC__METADATA_TYPE_VORBIS_COMMENT);

    FLAC__StreamDecoderInitStatus init_status;
    init_status = FLAC__stream_decoder_init_file(decoder, filename, flac_write, flac_metadata, flac_error, client);
    if (init_status != FLAC__STREAM_DECODER_INIT_STATUS_OK)
        goto exit;

    if (!FLAC__stream_decoder_process_until_end_of_metadata(decoder))
        goto exit;

    status = OK;

exit:
    FLAC__stream_decoder_finish(decoder);
    FLAC__stream_decoder_delete(decoder);

    return status;
}

status_t StagefrightMediaScanner::processFile(
        const char *path, const char *mimeType,
        MediaScannerClient &client) {
    LOGV("processFile '%s'.", path);

    client.setLocale(locale());
    client.beginFile();

    const char *extension = strrchr(path, '.');

    if (!extension) {
        return UNKNOWN_ERROR;
    }

    if (!FileHasAcceptableExtension(extension)) {
        client.endFile();

        return UNKNOWN_ERROR;
    }

    if (!strcasecmp(extension, ".mid")
            || !strcasecmp(extension, ".smf")
            || !strcasecmp(extension, ".imy")
            || !strcasecmp(extension, ".midi")
            || !strcasecmp(extension, ".xmf")
            || !strcasecmp(extension, ".rtttl")
            || !strcasecmp(extension, ".rtx")
            || !strcasecmp(extension, ".ota")) {
        return HandleMIDI(path, &client);
    }

<<<<<<< HEAD
    if (!strcasecmp(extension, ".flac")) {
        return HandleFLAC(path, &client);
    }

    if (mRetriever->setDataSource(path) == OK
            && mRetriever->setMode(
                METADATA_MODE_METADATA_RETRIEVAL_ONLY) == OK) {
=======
    if (mRetriever->setDataSource(path) == OK) {
>>>>>>> 322891c6
        const char *value;
        if ((value = mRetriever->extractMetadata(
                        METADATA_KEY_MIMETYPE)) != NULL) {
            client.setMimeType(value);
        }

        struct KeyMap {
            const char *tag;
            int key;
        };
        static const KeyMap kKeyMap[] = {
            { "tracknumber", METADATA_KEY_CD_TRACK_NUMBER },
            { "discnumber", METADATA_KEY_DISC_NUMBER },
            { "album", METADATA_KEY_ALBUM },
            { "artist", METADATA_KEY_ARTIST },
            { "albumartist", METADATA_KEY_ALBUMARTIST },
            { "composer", METADATA_KEY_COMPOSER },
            { "genre", METADATA_KEY_GENRE },
            { "title", METADATA_KEY_TITLE },
            { "year", METADATA_KEY_YEAR },
            { "duration", METADATA_KEY_DURATION },
            { "writer", METADATA_KEY_WRITER },
            { "compilation", METADATA_KEY_COMPILATION },
        };
        static const size_t kNumEntries = sizeof(kKeyMap) / sizeof(kKeyMap[0]);

        for (size_t i = 0; i < kNumEntries; ++i) {
            const char *value;
            if ((value = mRetriever->extractMetadata(kKeyMap[i].key)) != NULL) {
                client.addStringTag(kKeyMap[i].tag, value);
            }
        }
    }

    client.endFile();

    return OK;
}

char *StagefrightMediaScanner::extractAlbumArt(int fd) {
    LOGV("extractAlbumArt %d", fd);

    off_t size = lseek(fd, 0, SEEK_END);
    if (size < 0) {
        return NULL;
    }
    lseek(fd, 0, SEEK_SET);

    if (mRetriever->setDataSource(fd, 0, size) == OK) {
        sp<IMemory> mem = mRetriever->extractAlbumArt();

        if (mem != NULL) {
            MediaAlbumArt *art = static_cast<MediaAlbumArt *>(mem->pointer());

            char *data = (char *)malloc(art->mSize + 4);
            *(int32_t *)data = art->mSize;
            memcpy(&data[4], &art[1], art->mSize);

            return data;
        }
    }

    return NULL;
}

}  // namespace android<|MERGE_RESOLUTION|>--- conflicted
+++ resolved
@@ -200,17 +200,11 @@
         return HandleMIDI(path, &client);
     }
 
-<<<<<<< HEAD
     if (!strcasecmp(extension, ".flac")) {
         return HandleFLAC(path, &client);
     }
 
-    if (mRetriever->setDataSource(path) == OK
-            && mRetriever->setMode(
-                METADATA_MODE_METADATA_RETRIEVAL_ONLY) == OK) {
-=======
     if (mRetriever->setDataSource(path) == OK) {
->>>>>>> 322891c6
         const char *value;
         if ((value = mRetriever->extractMetadata(
                         METADATA_KEY_MIMETYPE)) != NULL) {
