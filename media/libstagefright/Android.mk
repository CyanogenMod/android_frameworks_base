LOCAL_PATH:= $(call my-dir)
include $(CLEAR_VARS)

<<<<<<< HEAD
include frameworks/base/media/libstagefright/codecs/common/Config.mk

LOCAL_SRC_FILES:=                         \
        AMRExtractor.cpp                  \
        AMRWriter.cpp                     \
        AudioPlayer.cpp                   \
        AudioSource.cpp                   \
        AwesomePlayer.cpp                 \
        CameraSource.cpp                  \
        DataSource.cpp                    \
        ESDS.cpp                          \
        FileSource.cpp                    \
        HTTPStream.cpp                    \
        JPEGSource.cpp                    \
        MP3Extractor.cpp                  \
        MPEG2TSWriter.cpp                 \
        MPEG4Extractor.cpp                \
        MPEG4Writer.cpp                   \
        MediaBuffer.cpp                   \
        MediaBufferGroup.cpp              \
        MediaDefs.cpp                     \
        MediaExtractor.cpp                \
        MediaSource.cpp                   \
        MetaData.cpp                      \
        NuCachedSource2.cpp               \
        NuHTTPDataSource.cpp              \
        OMXClient.cpp                     \
        OMXCodec.cpp                      \
        OggExtractor.cpp                  \
        SampleIterator.cpp                \
        SampleTable.cpp                   \
        ShoutcastSource.cpp               \
        StagefrightMediaScanner.cpp       \
        StagefrightMetadataRetriever.cpp  \
        ThreadedSource.cpp                \
        ThrottledSource.cpp               \
        TimeSource.cpp                    \
        TimedEventQueue.cpp               \
        Utils.cpp                         \
        WAVExtractor.cpp                  \
        avc_utils.cpp                     \
=======
LOCAL_SRC_FILES:=                 \
        ESDS.cpp                  \
        MediaBuffer.cpp           \
        MediaBufferGroup.cpp      \
        MediaDefs.cpp             \
        MediaSource.cpp           \
        MetaData.cpp              \
        OMXCodec.cpp              \
        Utils.cpp                 \
        OMXClient.cpp

ifeq ($(BUILD_WITH_FULL_STAGEFRIGHT),true)

LOCAL_SRC_FILES +=                \
        AMRExtractor.cpp          \
        AMRWriter.cpp             \
        AudioPlayer.cpp           \
        AudioSource.cpp           \
        AwesomePlayer.cpp         \
        CachingDataSource.cpp     \
        CameraSource.cpp          \
        DataSource.cpp            \
        DRMExtractor.cpp          \
        FileSource.cpp            \
        HTTPDataSource.cpp        \
        HTTPStream.cpp            \
        JPEGSource.cpp            \
        MP3Extractor.cpp          \
        MPEG4Extractor.cpp        \
        MPEG4Writer.cpp           \
        MediaExtractor.cpp        \
        OggExtractor.cpp          \
        Prefetcher.cpp            \
        SampleIterator.cpp        \
        SampleTable.cpp           \
        ShoutcastSource.cpp       \
        StagefrightMediaScanner.cpp \
        StagefrightMetadataRetriever.cpp \
        TimeSource.cpp            \
        TimedEventQueue.cpp       \
        WAVExtractor.cpp          \
>>>>>>> 9084631d
        string.cpp

LOCAL_C_INCLUDES:= \
	$(JNI_H_INCLUDE) \
        $(TOP)/frameworks/base/include/media/stagefright/openmax \
        $(TOP)/external/tremolo \
        $(TOP)/frameworks/base/media/libstagefright/rtsp

LOCAL_SHARED_LIBRARIES := \
        libbinder         \
        libmedia          \
        libutils          \
        libcutils         \
        libui             \
        libsonivox        \
        libvorbisidec     \
        libsurfaceflinger_client \
        libcamera_client \
        libdrmframework

LOCAL_STATIC_LIBRARIES := \
        libstagefright_aacdec \
        libstagefright_aacenc \
        libstagefright_amrnbdec \
        libstagefright_amrnbenc \
        libstagefright_amrwbdec \
        libstagefright_amrwbenc \
        libstagefright_avcdec \
        libstagefright_avcenc \
        libstagefright_m4vh263dec \
        libstagefright_m4vh263enc \
        libstagefright_mp3dec \
        libstagefright_vorbisdec \
        libstagefright_matroska \
        libstagefright_vpxdec \
        libvpx \
        libstagefright_mpeg2ts \
        libstagefright_httplive \
        libstagefright_rtsp \
        libstagefright_id3 \
        libstagefright_g711dec \

LOCAL_SHARED_LIBRARIES += \
        libstagefright_amrnb_common \
        libstagefright_enc_common \
        libstagefright_avc_common \
        libstagefright_foundation \
        libstagefright_color_conversion

ifeq ($(TARGET_OS)-$(TARGET_SIMULATOR),linux-true)
        LOCAL_LDLIBS += -lpthread -ldl
        LOCAL_SHARED_LIBRARIES += libdvm
        LOCAL_CPPFLAGS += -DANDROID_SIMULATOR
endif

ifneq ($(TARGET_SIMULATOR),true)
LOCAL_SHARED_LIBRARIES += libdl
endif

ifeq ($(TARGET_OS)-$(TARGET_SIMULATOR),linux-true)
        LOCAL_LDLIBS += -lpthread
endif

LOCAL_CFLAGS += -Wno-multichar

LOCAL_MODULE:= libstagefright

include $(BUILD_SHARED_LIBRARY)

include $(call all-makefiles-under,$(LOCAL_PATH))<|MERGE_RESOLUTION|>--- conflicted
+++ resolved
@@ -1,7 +1,6 @@
 LOCAL_PATH:= $(call my-dir)
 include $(CLEAR_VARS)
 
-<<<<<<< HEAD
 include frameworks/base/media/libstagefright/codecs/common/Config.mk
 
 LOCAL_SRC_FILES:=                         \
@@ -12,6 +11,7 @@
         AwesomePlayer.cpp                 \
         CameraSource.cpp                  \
         DataSource.cpp                    \
+        DRMExtractor.cpp                  \
         ESDS.cpp                          \
         FileSource.cpp                    \
         HTTPStream.cpp                    \
@@ -43,49 +43,6 @@
         Utils.cpp                         \
         WAVExtractor.cpp                  \
         avc_utils.cpp                     \
-=======
-LOCAL_SRC_FILES:=                 \
-        ESDS.cpp                  \
-        MediaBuffer.cpp           \
-        MediaBufferGroup.cpp      \
-        MediaDefs.cpp             \
-        MediaSource.cpp           \
-        MetaData.cpp              \
-        OMXCodec.cpp              \
-        Utils.cpp                 \
-        OMXClient.cpp
-
-ifeq ($(BUILD_WITH_FULL_STAGEFRIGHT),true)
-
-LOCAL_SRC_FILES +=                \
-        AMRExtractor.cpp          \
-        AMRWriter.cpp             \
-        AudioPlayer.cpp           \
-        AudioSource.cpp           \
-        AwesomePlayer.cpp         \
-        CachingDataSource.cpp     \
-        CameraSource.cpp          \
-        DataSource.cpp            \
-        DRMExtractor.cpp          \
-        FileSource.cpp            \
-        HTTPDataSource.cpp        \
-        HTTPStream.cpp            \
-        JPEGSource.cpp            \
-        MP3Extractor.cpp          \
-        MPEG4Extractor.cpp        \
-        MPEG4Writer.cpp           \
-        MediaExtractor.cpp        \
-        OggExtractor.cpp          \
-        Prefetcher.cpp            \
-        SampleIterator.cpp        \
-        SampleTable.cpp           \
-        ShoutcastSource.cpp       \
-        StagefrightMediaScanner.cpp \
-        StagefrightMetadataRetriever.cpp \
-        TimeSource.cpp            \
-        TimedEventQueue.cpp       \
-        WAVExtractor.cpp          \
->>>>>>> 9084631d
         string.cpp
 
 LOCAL_C_INCLUDES:= \
