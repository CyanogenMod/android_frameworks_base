--- conflicted
+++ resolved
@@ -1464,7 +1464,6 @@
         if (value.dataType == Res_value::TYPE_STRING) {
             stringIndex = value.data;
         }
-<<<<<<< HEAD
         
 #if THROW_ON_BAD_ID
         if (stringBlock == BAD_INDEX) {
@@ -1473,9 +1472,6 @@
         }
 #endif
     
-=======
-
->>>>>>> 6d0e558b
         //todo: It might be faster to allocate a C array to contain
         //      the blocknums and indices, put them in there and then
         //      do just one SetIntArrayRegion()
