--- conflicted
+++ resolved
@@ -2303,11 +2303,10 @@
          must match the value of config_cameraLaunchGestureSensorType in OEM's HAL -->
     <string translatable="false" name="config_cameraLaunchGestureSensorStringType"></string>
 
-<<<<<<< HEAD
     <!-- Whether to open UI submenus side by side with the top menu (as opposed to
          replacing the top menu). -->
     <bool name="config_enableCascadingSubmenus">false</bool>
-=======
+
     <!-- Allow the gesture to double tap the power button twice to start the camera while the device
          is non-interactive. -->
     <bool name="config_cameraDoubleTapPowerGestureEnabled">true</bool>
@@ -2315,5 +2314,4 @@
     <!-- Name of the component to handle network policy notifications. If present,
          disables NetworkPolicyManagerService's presentation of data-usage notifications. -->
     <string translatable="false" name="config_networkPolicyNotificationComponent"></string>
->>>>>>> 0fb3f695
 </resources>