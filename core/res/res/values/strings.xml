<?xml version="1.0" encoding="utf-8"?>
<!--
/* //device/apps/common/assets/res/any/strings.xml
**
** Copyright 2006, The Android Open Source Project
**
** Licensed under the Apache License, Version 2.0 (the "License");
** you may not use this file except in compliance with the License.
** You may obtain a copy of the License at
**
**     http://www.apache.org/licenses/LICENSE-2.0
**
** Unless required by applicable law or agreed to in writing, software
** distributed under the License is distributed on an "AS IS" BASIS,
** WITHOUT WARRANTIES OR CONDITIONS OF ANY KIND, either express or implied.
** See the License for the specific language governing permissions and
** limitations under the License.
*/
-->
<resources xmlns:xliff="urn:oasis:names:tc:xliff:document:1.2">
    <!-- Suffix added to a number to signify size in bytes. -->
    <string name="byteShort">B</string>
    <!-- Suffix added to a number to signify size in kilobytes. -->
    <string name="kilobyteShort">KB</string>
    <!-- Suffix added to a number to signify size in megabytes. -->
    <string name="megabyteShort">MB</string>
    <!-- Suffix added to a number to signify size in gigabytes. -->
    <string name="gigabyteShort">GB</string>
    <!-- Suffix added to a number to signify size in terabytes. -->
    <string name="terabyteShort">TB</string>
    <!-- Suffix added to a number to signify size in petabytes. -->
    <string name="petabyteShort">PB</string>
    <!-- Format string used to add a suffix like "KB" or "MB" to a number
         to display a size in kilobytes, megabytes, or other size units.
         Some languages (like French) will want to add a space between
         the placeholders. -->
    <string name="fileSizeSuffix"><xliff:g id="number" example="123">%1$s</xliff:g><xliff:g id="unit" example="KB">%2$s</xliff:g></string>

    <!-- Used in Contacts for a field that has no label and in Note Pad
         for a note with no name. -->
    <string name="untitled">&lt;Untitled&gt;</string>

    <!-- Used to replace a range of characters in text that is too wide
         for the space allocated to it (three dots). -->
    <string name="ellipsis">\u2026</string>

    <!-- Used to replace a range of characters in text that is too wide
         for the space allocated to it (two dots). -->
    <string name="ellipsis_two_dots">\u2025</string>

    <!-- How to display the lack of a phone number -->
    <string name="emptyPhoneNumber">(No phone number)</string>

    <!-- How to display the lack of a name -->
    <string name="unknownName">(Unknown)</string>

    <!-- What the UI should display for "voice mail" unless overridden by the SIM-->
    <string name="defaultVoiceMailAlphaTag">Voicemail</string>

    <!-- What the UI should display for "Msisdn" unless overridden by the SIM-->
    <string name="defaultMsisdnAlphaTag">MSISDN1</string>

    <!-- For GsmMmiCode.java --> <skip />
    <!-- Displayed when the user dialed an MMI code whose function
         could not be performed. This will be displayed in a toast. -->
    <string name="mmiError">Connection problem or invalid MMI code.</string>
    <!-- Displayed when the user dialed an MMI code whose function
         could not be performed because FDN is enabled. This will be displayed in a toast. -->
    <string name="mmiFdnError">Operation is restricted to fixed dialing numbers only.</string>

    <!-- Displayed when a phone feature such as call barring was activated. -->
    <string name="serviceEnabled">Service was enabled.</string>
    <!-- Displayed in front of the list of a set of service classes
         (voice, data, fax, etc.) that were enabled. -->
    <string name="serviceEnabledFor">Service was enabled for:</string>
    <!-- Displayed when a phone feature such as call forwarding was deactivated. -->
    <string name="serviceDisabled">Service has been disabled.</string>
    <!-- Displayed when a phone property such as a SIM password was registered. -->
    <string name="serviceRegistered">Registration was successful.</string>
    <!-- Displayed when a phone property such as a SIM password was erased. -->
    <string name="serviceErased">Erasure was successful.</string>
    <!-- Displayed when a SIM password was entered incorrectly. -->
    <string name="passwordIncorrect">Incorrect password.</string>
    <!-- Displayed when a phone feature triggered by an MMI code is complete. -->
    <string name="mmiComplete">MMI complete.</string>
    <!-- Displayed when a SIM PIN password is entered incorrectly. -->
    <string name="badPin">The old PIN you typed isn\'t correct.</string>
    <!-- Displayed when a SIM PUK password is entered incorrectly. -->
    <string name="badPuk">The PUK you typed isn\'t correct.</string>
    <!-- Displayed when SIM PIN passwords are entered inconsistently. -->
    <string name="mismatchPin">The PINs you typed don\'t match.</string>
    <!-- Displayed when a SIM PIN password is too long or too short. -->
    <string name="invalidPin">Type a PIN that is 4 to 8 numbers.</string>
    <!-- Displayed when a SIM PUK password is too short. -->
    <string name="invalidPuk">Type a PUK that is 8 numbers or longer.</string>
    <!-- Displayed to prompt the user to type the PUK password to unlock
         the SIM card. -->
    <string name="needPuk">Your SIM card is PUK-locked. Type the PUK code to unlock it.</string>
    <string name="needPuk2">Type PUK2 to unblock SIM card.</string>

    <!-- Displayed as the title for a success/failure report enabling/disabling caller ID. -->
    <string name="ClipMmi">Incoming Caller ID</string>
    <!-- Displayed as the title for a success/failure report enabling/disabling caller ID. -->
    <string name="ClirMmi">Outgoing Caller ID</string>
    <!-- Displayed as the title for a success/failure report enabling/disabling call forwarding. -->
    <string name="CfMmi">Call forwarding</string>
    <!-- Displayed as the title for a success/failure report enabling/disabling call waiting. -->
    <string name="CwMmi">Call waiting</string>
    <!-- Displayed as the title for a success/failure report enabling/disabling call barring. -->
    <string name="BaMmi">Call barring</string>
    <!-- Displayed as the title for a success/failure report changing the SIM password. -->
    <string name="PwdMmi">Password change</string>
    <!-- Displayed as the title for a success/failure report changing the SIM PIN. -->
    <string name="PinMmi">PIN change</string>
    <string name="CnipMmi">Calling number present</string>
    <string name="CnirMmi">Calling number restricted</string>
    <string name="ThreeWCMmi">Three way calling</string>
    <string name="RuacMmi">Rejection of undesired annoying calls</string>
    <string name="CndMmi">Calling number delivery</string>
    <string name="DndMmi">Do not disturb</string>

    <!-- Displayed to confirm to the user that caller ID will be restricted on the next call as usual. -->
    <string name="CLIRDefaultOnNextCallOn">Caller ID defaults to restricted. Next call: Restricted</string>
    <!-- Displayed to confirm to the user that caller ID will be not restricted on the next call even though it usually is. -->
    <string name="CLIRDefaultOnNextCallOff">Caller ID defaults to restricted. Next call: Not restricted</string>
    <!-- Displayed to confirm to the user that caller ID will not be restricted on the next call but usually is. -->
    <string name="CLIRDefaultOffNextCallOn">Caller ID defaults to not restricted. Next call: Restricted</string>
    <!-- Displayed to confirm to the user that caller ID will not be restricted on the next call or in general. -->
    <string name="CLIRDefaultOffNextCallOff">Caller ID defaults to not restricted. Next call: Not restricted</string>


    <!-- Displayed to tell the user that caller ID is not provisioned for their SIM. -->
    <string name="serviceNotProvisioned">Service not provisioned.</string>
    <!-- Displayed to tell the user that they cannot change the caller ID setting. -->
    <string name="CLIRPermanent">You can\'t change the caller ID setting.</string>

    <!-- Notification title to tell the user that restricted state is changed by access control. -->
    <string name="RestrictedChangedTitle">Restricted access changed</string>
    <!-- Displayed to tell the user that data service is blocked by access control. -->
    <string name="RestrictedOnData">Data service is blocked.</string>
    <!-- Displayed to tell the user that emergency service is blocked by access control. -->
    <string name="RestrictedOnEmergency">Emergency service is blocked.</string>
    <!-- Displayed to tell the user that normal service is blocked by access control. -->
    <string name="RestrictedOnNormal">Voice service is blocked.</string>
    <!-- Displayed to tell the user that all emergency and normal voice services are blocked by access control. -->
    <string name="RestrictedOnAllVoice">All Voice services are blocked.</string>
    <!-- Displayed to tell the user that sms service is blocked by access control. -->
    <string name="RestrictedOnSms">SMS service is blocked.</string>
    <!-- Displayed to tell the user that voice/data service is blocked by access control. -->
    <string name="RestrictedOnVoiceData">Voice/Data services are blocked.</string>
    <!-- Displayed to tell the user that voice and sms service are blocked by access control. -->
    <string name="RestrictedOnVoiceSms">Voice/SMS services are blocked.</string>
    <!-- Displayed to tell the user that all service is blocked by access control. -->
    <string name="RestrictedOnAll">All Voice/Data/SMS services are blocked.</string>

    <!-- Mappings between TS 27.007 +CFCC/+CLCK "service classes" and human-readable strings--> <skip />
    <!-- Example: Service was enabled for: Voice, Data -->
    <string name="serviceClassVoice">Voice</string>
    <!-- Example: Service was enabled for: Voice, Data -->
    <string name="serviceClassData">Data</string>
    <!-- Example: Service was enabled for: Voice, FAX -->
    <string name="serviceClassFAX">FAX</string>
    <!-- Example: Service was enabled for: Voice, SMS -->
    <string name="serviceClassSMS">SMS</string>
    <!-- Meaning: asynchronous data.  Example: Service was enabled for: Voice, Async -->
    <string name="serviceClassDataAsync">Async</string>
    <!-- Meaning: synchronous data.  Example: Service was enabled for: Voice, Async -->
    <string name="serviceClassDataSync">Sync</string>
    <!-- Meaning: packet data.  Example: Service was enabled for: Voice, Packet -->
    <string name="serviceClassPacket">Packet</string>
    <!-- Meaning: unknown.  Example: Service was enabled for: Voice, PAD -->
    <string name="serviceClassPAD">PAD</string>

    <!-- CDMA Roaming Indicator Strings (non ERI)--> <skip />
    <!-- Default roaming indicator text -->
    <string name="roamingText0">Roaming Indicator On</string>
    <string name="roamingText1">Roaming Indicator Off</string>
    <string name="roamingText2">Roaming Indicator Flashing</string>
    <string name="roamingText3">Out of Neighborhood</string>
    <string name="roamingText4">Out of Building</string>
    <string name="roamingText5">Roaming - Preferred System</string>
    <string name="roamingText6">Roaming - Available System</string>
    <string name="roamingText7">Roaming - Alliance Partner</string>
    <string name="roamingText8">Roaming - Premium Partner</string>
    <string name="roamingText9">Roaming - Full Service Functionality</string>
    <string name="roamingText10">Roaming - Partial Service Functionality</string>
    <string name="roamingText11">Roaming Banner On</string>
    <string name="roamingText12">Roaming Banner Off</string>
    <string name="roamingTextSearching">Searching for Service</string>


    <!--
        {0} is one of "bearerServiceCode*"
        {1} is dialing number
        {2} is time in seconds

        cfTemplateRegistered and cfTemplateRegisteredTime mean that a phone number
        has been set but forwarding is not on.
    --> <skip />
    <!-- Displayed when the call forwarding query was not able to be forwarded. -->
    <string name="cfTemplateNotForwarded"><xliff:g id="bearer_service_code">{0}</xliff:g>: Not forwarded</string>
    <!-- Displayed when the call forwarding query was forwarded. -->
    <string name="cfTemplateForwarded"><xliff:g id="bearer_service_code">{0}</xliff:g>: <xliff:g id="dialing_number">{1}</xliff:g></string>
    <!-- Displayed when the call forwarding query will be forwarded after some time. -->
    <string name="cfTemplateForwardedTime"><xliff:g id="bearer_service_code">{0}</xliff:g>: <xliff:g id="dialing_number">{1}</xliff:g> after <xliff:g id="time_delay">{2}</xliff:g> seconds</string>
    <!-- Displayed when the call forwarding query was set but forwarding is not enabled. -->
    <string name="cfTemplateRegistered"><xliff:g id="bearer_service_code">{0}</xliff:g>: Not forwarded</string>
    <!-- Displayed when the call forwarding query was set but forwarding is not enabled. -->
    <string name="cfTemplateRegisteredTime"><xliff:g id="bearer_service_code">{0}</xliff:g>: Not forwarded</string>

    <!-- android.net.http Error strings --> <skip />
    <!-- Displayed when a feature code (non-phone number) is dialed and completes successfully. -->
    <string name="fcComplete">Feature code complete.</string>
    <!-- Displayed when a feature code (non-phone number) is dialed and completes unsuccessfully. -->
    <string name="fcError">Connection problem or invalid feature code.</string>
    <!-- android.net.http Error strings --> <skip />
    <!-- Displayed when a web request was successful. -->
    <string name="httpErrorOk">OK</string>
    <!-- Displayed when a web request failed with a generic network error. -->
    <string name="httpError">A network error occurred.</string>
    <!-- Displayed when a web request failed because the URL could not be found. -->
    <string name="httpErrorLookup">The URL could not be found.</string>
    <!-- Displayed when a web request failed because the site's authentication scheme is not supported by us. -->
    <string name="httpErrorUnsupportedAuthScheme">The site authentication scheme isn\'t supported.</string>
    <!-- Displayed when a web request failed because the authentication failed. -->
    <string name="httpErrorAuth">Authentication was unsuccessful.</string>
    <!-- Displayed when a web request failed because the authentication with the proxy failed. -->
    <string name="httpErrorProxyAuth">Authentication via the proxy server was unsuccessful.</string>
    <!-- Displayed when a web request failed because there was a connection error. -->
    <string name="httpErrorConnect">The connection to the server was unsuccessful.</string>
    <!-- Displayed when a web request failed because there was an input or output error. -->
    <string name="httpErrorIO">The server couldn\'t communicate. Try again later.</string>
    <!-- Displayed when a web request failed because the request timed out -->
    <string name="httpErrorTimeout">The connection to the server timed out.</string>
    <!-- Displayed when a web request failed because the site tried to redirect us one too many times -->
    <string name="httpErrorRedirectLoop">The page contains too many server redirects.</string>
    <!-- Displayed when a web request failed because the protocol of the server is not supported. -->
    <string name="httpErrorUnsupportedScheme">The protocol isn\'t supported.</string>
    <!-- Displayed when a web request failed because the a secure connection couldn't be made to the server.-->
    <string name="httpErrorFailedSslHandshake">A secure connection could not be established.</string>
    <!-- Displayed when a web request failed because the URL isn't in a valid form. -->
    <string name="httpErrorBadUrl">The page could not be opened because the URL is invalid.</string>
    <!-- Displayed when a request failed because we failed to open the file. -->
    <string name="httpErrorFile">The file could not be accessed.</string>
    <!-- Displayed when a request failed because the file wasn't found. -->
    <string name="httpErrorFileNotFound">The requested file was not found.</string>
    <!-- Displayed when a request failed because there are too many requests right now. -->
    <string name="httpErrorTooManyRequests">Too many requests are being processed. Try again later.</string>

    <!-- Account notifications --> <skip />
    <!-- A notification is shown when the AccountManager is unable to
    supply an auth token without prompting the user to re-enter the
    password.  This is the text that will scroll through the
    notification bar (will be seen by the user as he uses another application). -->
    <string name="notification_title">Sign-in error for <xliff:g id="account" example="foo@gmail.com">%1$s</xliff:g></string>

    <!-- Sync notifications --> <skip />
    <!-- A notification is shown when there is a sync error.  This is the text that will scroll through the notification bar (will be seen by the user as he uses another application). -->
    <string name="contentServiceSync">Sync</string>
    <!-- A notification is shown when there is a sync error.  This is the title of the notification.  It will be seen in the pull-down notification tray. -->
    <string name="contentServiceSyncNotificationTitle">Sync</string>
    <!-- A notification is shown when there is a sync error.  This is the message of the notification.  It describes the error, in this case is there were too many deletes. The argument is the type of content, for example Gmail or Calendar. It will be seen in the pull-down notification tray. -->
    <string name="contentServiceTooManyDeletesNotificationDesc">Too many <xliff:g id="content_type">%s</xliff:g> deletes.</string>

    <!-- If MMS discovers there isn't much space left on the device, it will show a toast with this message. -->
    <string name="low_memory" product="tablet">Tablet storage is full! Delete some files to free space.</string>
    <!-- If MMS discovers there isn't much space left on the device, it will show a toast with this message. -->
    <string name="low_memory" product="default">Phone storage is full! Delete some files to free space.</string>


    <!-- Display name for any time a piece of data refers to the owner of the phone. For example, this could be used in place of the phone's phone number. -->
    <string name="me">Me</string>

    <!-- Power Dialog --> <skip />
    <!-- Title for the Phone Options dialog to lock the screen, turn off the phone etc. -->
    <string name="power_dialog" product="tablet">Tablet options</string>
    <!-- Title for the Phone Options dialog to lock the screen, turn off the phone etc. -->
    <string name="power_dialog" product="default">Phone options</string>
    <!-- Button to turn on silent mode, within the Phone Options dialog -->
    <string name="silent_mode">Silent mode</string>
    <!-- Button to turn on the radio, within the Phone Options dialog -->
    <string name="turn_on_radio">Turn on wireless</string>
    <!-- Button to turn off the radio, within the Phone Options dialog -->
    <string name="turn_off_radio">Turn off wireless</string>
    <!-- Button to lock the screen, within the Phone Options dialog -->
    <string name="screen_lock">Screen lock</string>
    <!-- Button to turn off the phone, within the Phone Options dialog -->
    <string name="power_off">Power off</string>

    <!-- Shutdown Progress Dialog. This is shown if the user chooses to power off the phone. -->
    <string name="shutdown_progress">Shutting down\u2026</string>

    <!-- Shutdown Confirmation Dialog.  When the user chooses to power off the phone, there will
         be a confirmation dialog.  This is the message. -->
    <string name="shutdown_confirm" product="tablet">Your tablet will shut down.</string>
    <!-- Shutdown Confirmation Dialog.  When the user chooses to power off the phone, there will
         be a confirmation dialog.  This is the message. -->
    <string name="shutdown_confirm" product="default">Your phone will shut down.</string>

    <!-- Shutdown Confirmation Dialog.  When the user chooses to power off the phone, it asks
         the user if they'd like to shut down.  This is the message.  This is used instead of
         shutdown_confirm when the system is configured to use long press to go directly to the
         power off dialog instead of the global actions menu. -->
    <string name="shutdown_confirm_question">Do you want to shut down?</string>

    <!-- Recent Tasks dialog: title
     TODO: this should move to SystemUI.apk, but the code for the old
            recent dialog is still in the framework
     -->
    <string name="recent_tasks_title">Recent</string>
    <!-- Recent Tasks dialog: message when there are no recent applications
     TODO: this should move to SystemUI.apk, but the code for the old
            recent dialog is still in the framework
     -->
    <string name="no_recent_tasks">No recent apps.</string>

    <!-- Title of the Global Actions Dialog -->
    <string name="global_actions" product="tablet">Tablet options</string>
    <!-- Title of the Global Actions Dialog -->
    <string name="global_actions" product="default">Phone options</string>

    <!-- label for item that locks the phone in the phone options dialog -->
    <string name="global_action_lock">Screen lock</string>

    <!-- label for item that turns off power in phone options dialog -->
    <string name="global_action_power_off">Power off</string>

    <!-- label for item that enables silent mode in phone options dialog -->
    <string name="global_action_toggle_silent_mode">Silent mode</string>

    <!-- status message in phone options dialog for when silent mode is enabled -->
    <string name="global_action_silent_mode_on_status">Sound is OFF</string>

    <!-- status message in phone options dialog for when silent mode is disabled -->
    <string name="global_action_silent_mode_off_status">Sound is ON</string>

    <!-- label for item that toggles airplane mode -->
    <string name="global_actions_toggle_airplane_mode">Airplane mode</string>

    <!-- status message in phone options dialog for when airplane mode is on -->
    <string name="global_actions_airplane_mode_on_status">Airplane mode is ON</string>

    <!-- status message in phone options dialog for when airplane mode is off -->
    <string name="global_actions_airplane_mode_off_status">Airplane mode is OFF</string>

    <!-- Text to use when the number in a notification info is too large
         (greater than status_bar_notification_info_maxnum, defined in
         values/config.xml) and must be truncated. May need to be localized
         for most appropriate textual indicator of "more than X".
         [CHAR LIMIT=4] -->
    <string name="status_bar_notification_info_overflow">999+</string>

    <!-- Displayed to the user to tell them that they have started up the phone in "safe mode" -->
    <string name="safeMode">Safe mode</string>

    <!-- Label for the Android system components when they are shown to the user. -->
    <string name="android_system_label">Android System</string>

    <!-- Title of a category of application permissions, listed so the user can choose whether they want to allow the application to do this. -->
    <string name="permgrouplab_costMoney">Services that cost you money</string>
    <!-- Description of a category of application permissions, listed so the user can choose whether they want to allow the application to do this. -->
    <string name="permgroupdesc_costMoney">Allow apps to do things
        that can cost you money.</string>

    <!-- Title of a category of application permissions, listed so the user can choose whether they want to allow the application to do this. -->
    <string name="permgrouplab_messages">Your messages</string>
    <!-- Description of a category of application permissions, listed so the user can choose whether they want to allow the application to do this. -->
    <string name="permgroupdesc_messages">Read and write your SMS, email, and other messages.</string>

    <!-- Title of a category of application permissions, listed so the user can choose whether they want to allow the application to do this. -->
    <string name="permgrouplab_personalInfo">Your personal information</string>
    <!-- Description of a category of application permissions, listed so the user can choose whether they want to allow the application to do this. -->
    <string name="permgroupdesc_personalInfo" product="tablet">Direct access to your contacts
        and calendar stored on the tablet.</string>
    <!-- Description of a category of application permissions, listed so the user can choose whether they want to allow the application to do this. -->
    <string name="permgroupdesc_personalInfo" product="default">Direct access to your contacts
        and calendar stored on the phone.</string>

    <!-- Title of a category of application permissions, listed so the user can choose whether they want to allow the application to do this. -->
    <string name="permgrouplab_location">Your location</string>
    <!-- Description of a category of application permissions, listed so the user can choose whether they want to allow the application to do this. -->
    <string name="permgroupdesc_location">Monitor your physical location</string>

    <!-- Title of a category of application permissions, listed so the user can choose whether they want to allow the application to do this. -->
    <string name="permgrouplab_network">Network communication</string>
    <!-- Description of a category of application permissions, listed so the user can choose whether they want to allow the application to do this. -->
    <string name="permgroupdesc_network">Allow apps to access various network features.</string>

    <!-- Title of a category of application permissions, listed so the user can choose whether they want to allow the application to do this. -->
    <string name="permgrouplab_accounts">Your accounts</string>
    <!-- Description of a category of application permissions, listed so the user can choose whether they want to allow the application to do this. -->
    <string name="permgroupdesc_accounts">Access the available accounts.</string>

    <!-- Title of a category of application permissions, listed so the user can choose whether they want to allow the application to do this. -->
    <string name="permgrouplab_hardwareControls">Hardware controls</string>
    <!-- Description of a category of application permissions, listed so the user can choose whether they want to allow the application to do this. -->
    <string name="permgroupdesc_hardwareControls">Direct access to hardware on the handset.</string>

    <!-- Title of a category of application permissions, listed so the user can choose whether they want to allow the application to do this. -->
    <string name="permgrouplab_phoneCalls">Phone calls</string>
    <!-- Description of a category of application permissions, listed so the user can choose whether they want to allow the application to do this. -->
    <string name="permgroupdesc_phoneCalls">Monitor, record, and process phone calls.</string>

    <!-- Title of a category of application permissions, listed so the user can choose whether they want to allow the application to do this. -->
    <string name="permgrouplab_systemTools">System tools</string>
    <!-- Description of a category of application permissions, listed so the user can choose whether they want to allow the application to do this. -->
    <string name="permgroupdesc_systemTools">Lower-level access and control of the system.</string>

    <!-- Title of a category of application permissions, listed so the user can choose whether they want to allow the application to do this. -->
    <string name="permgrouplab_developmentTools">Development tools</string>
    <!-- Description of a category of application permissions, listed so the user can choose whether they want to allow the application to do this. -->
    <string name="permgroupdesc_developmentTools">Features only needed for app developers.</string>

    <!-- Title of a category of application permissions, listed so the user can choose whether they want to allow the application to do this. -->
    <string name="permgrouplab_storage">Storage</string>
    <!-- Description of a category of application permissions, listed so the user can choose whether they want to allow the application to do this.   [CHAR LIMIT=30] -->
    <string name="permgroupdesc_storage" product="nosdcard">Access the USB storage.</string>
    <!-- Description of a category of application permissions, listed so the user can choose whether they want to allow the application to do this. -->
    <string name="permgroupdesc_storage" product="default">Access the SD card.</string>

    <!--  Permissions -->

    <!-- Title of an application permission, listed so the user can choose whether they want to allow the application to do this. -->
    <string name="permlab_statusBar">disable or modify status bar</string>
    <!-- Description of an application permission, listed so the user can choose whether they want to allow the application to do this. -->
    <string name="permdesc_statusBar">Allows the app to disable the status bar or add and remove system icons.</string>

    <!-- Title of an application permission, listed so the user can choose whether they want to allow the application to do this. -->
    <string name="permlab_statusBarService">status bar</string>
    <!-- Description of an application permission, listed so the user can choose whether they want to allow the application to do this. -->
    <string name="permdesc_statusBarService">Allows the app to be the status bar.</string>

    <!-- Title of an application permission, listed so the user can choose whether they want to allow the application to do this. -->
    <string name="permlab_expandStatusBar">expand/collapse status bar</string>
    <!-- Description of an application permission, listed so the user can choose whether they want to allow the application to do this. -->
    <string name="permdesc_expandStatusBar">Allows the app to
        expand or collapse the status bar.</string>

    <!-- Title of an application permission, listed so the user can choose whether they want to allow the application to do this. -->
    <string name="permlab_processOutgoingCalls">intercept outgoing calls</string>
    <!-- Description of an application permission, listed so the user can choose whether they want to allow the application to do this. -->
    <string name="permdesc_processOutgoingCalls">Allows the app to
        process outgoing calls and change the number to be dialed. Malicious
        apps may monitor, redirect, or prevent outgoing calls.</string>

    <!-- Title of an application permission, listed so the user can choose whether they want to allow the application to do this. -->
    <string name="permlab_receiveSms">receive SMS</string>
    <!-- Description of an application permission, listed so the user can choose whether they want to allow the application to do this. -->
    <string name="permdesc_receiveSms">Allows the app to receive
      and process SMS messages. Malicious apps may monitor
      your messages or delete them without showing them to you.</string>

    <!-- Title of an application permission, listed so the user can choose whether they want to allow the application to do this. -->
    <string name="permlab_receiveMms">receive MMS</string>
    <!-- Description of an application permission, listed so the user can choose whether they want to allow the application to do this. -->
    <string name="permdesc_receiveMms">Allows the app to receive
      and process MMS messages. Malicious apps may monitor
      your messages or delete them without showing them to you.</string>

    <!-- Title of an application permission, listed so the user can choose whether they want to allow the application to do this. -->
    <string name="permlab_receiveEmergencyBroadcast">receive emergency broadcasts</string>
    <!-- Description of an application permission, listed so the user can choose whether they want to allow the application to do this. -->
    <string name="permdesc_receiveEmergencyBroadcast">Allows the app to receive
      and process emergency broadcast messages. This permission is only available
      to system apps.</string>

     <!-- Title of an application permission, listed so the user can choose whether they want to allow the application to do this. -->
    <string name="permlab_sendSms">send SMS messages</string>
    <!-- Description of an application permission, listed so the user can choose whether they want to allow the application to do this. -->
    <string name="permdesc_sendSms">Allows the app to send SMS
      messages. Malicious apps may cost you money by sending
      messages without your confirmation.</string>

     <!-- Title of an application permission, listed so the user can choose whether they want to allow the application to do this. -->
    <string name="permlab_sendSmsNoConfirmation">send SMS messages with no confirmation</string>
    <!-- Description of an application permission, listed so the user can choose whether they want to allow the application to do this. -->
    <string name="permdesc_sendSmsNoConfirmation">Allows the app to send SMS
      messages. Malicious apps may cost you money by sending
      messages without your confirmation.</string>

    <!-- Title of an application permission, listed so the user can choose whether they want to allow the application to do this. -->
    <string name="permlab_readSms">read SMS or MMS</string>
    <!-- Description of an application permission, listed so the user can choose whether they want to allow the application to do this. -->
    <string name="permdesc_readSms" product="tablet">Allows the app to read
      SMS messages stored on your tablet or SIM card. Malicious apps
      may read your confidential messages.</string>
    <!-- Description of an application permission, listed so the user can choose whether they want to allow the application to do this. -->
    <string name="permdesc_readSms" product="default">Allows the app to read
      SMS messages stored on your phone or SIM card. Malicious apps
      may read your confidential messages.</string>

    <!-- Title of an application permission, listed so the user can choose whether they want to allow the application to do this. -->
    <string name="permlab_writeSms">edit SMS or MMS</string>
    <!-- Description of an application permission, listed so the user can choose whether they want to allow the application to do this. -->
    <string name="permdesc_writeSms" product="tablet">Allows the app to write
      to SMS messages stored on your tablet or SIM card. Malicious apps
      may delete your messages.</string>
    <!-- Description of an application permission, listed so the user can choose whether they want to allow the application to do this. -->
    <string name="permdesc_writeSms" product="default">Allows the app to write
      to SMS messages stored on your phone or SIM card. Malicious apps
      may delete your messages.</string>

    <!-- Title of an application permission, listed so the user can choose whether they want to allow the application to do this. -->
    <string name="permlab_receiveWapPush">receive WAP</string>
    <!-- Description of an application permission, listed so the user can choose whether they want to allow the application to do this. -->
    <string name="permdesc_receiveWapPush">Allows the app to receive
      and process WAP messages. Malicious apps may monitor
      your messages or delete them without showing them to you.</string>

    <!-- Title of an application permission, listed so the user can choose whether they want to allow the application to do this. -->
    <string name="permlab_getTasks">retrieve running apps</string>
    <!-- Description of an application permission, listed so the user can choose whether they want to allow the application to do this. -->
    <string name="permdesc_getTasks">Allows the app to retrieve
        information about currently and recently running tasks. Malicious apps may 
        discover private information about other apps.</string>

    <!-- Title of an application permission, listed so the user can choose whether they want to allow the application to do this. -->
    <string name="permlab_reorderTasks">reorder running apps</string>
    <!-- Description of an application permission, listed so the user can choose whether they want to allow the application to do this. -->
    <string name="permdesc_reorderTasks">Allows the app to move
        tasks to the foreground and background. Malicious apps may force
        themselves to the front without your control.</string>

    <!-- Title of an application permission, allowing an application to remove/kill tasks -->
    <string name="permlab_removeTasks">stop running apps</string>
    <!-- Description of an application permission, allowing an application to remove/kill tasks -->
    <string name="permdesc_removeTasks">Allows an app to remove
        tasks and kill their apps. Malicious apps may disrupt
        the behavior of other apps.</string>

    <!-- Title of an application permission, listed so the user can choose whether they want to allow the application to do this. -->
    <string name="permlab_setDebugApp">enable app debugging</string>
    <!-- Description of an application permission, listed so the user can choose whether they want to allow the application to do this. -->
    <string name="permdesc_setDebugApp">Allows an app to turn
        on debugging for another app. Malicious apps may use this
        to kill other apps.</string>

    <!-- Title of an application permission, listed so the user can choose whether they want to allow the application to do this. -->
    <string name="permlab_changeConfiguration">change your UI settings</string>
    <!-- Description of an application permission, listed so the user can choose whether they want to allow the application to do this. -->
    <string name="permdesc_changeConfiguration">Allows an app to
        change the current configuration, such as the locale or overall font
        size.</string>

    <!-- Title of an application permission, listed so the user can choose whether they want to allow the application to do this. -->
    <string name="permlab_enableCarMode">enable car mode</string>
    <!-- Description of an application permission, listed so the user can choose whether they want to allow the application to do this. -->
    <string name="permdesc_enableCarMode">Allows the app to
        enable the car mode.</string>

    <!-- Title of an application permission, listed so the user can choose whether they want to allow the application to do this. -->
    <string name="permlab_killBackgroundProcesses">kill background processes</string>
    <!-- Description of an application permission, listed so the user can choose whether they want to allow the application to do this. -->
    <string name="permdesc_killBackgroundProcesses">Allows the app to
        kill background processes of other apps, even if memory
        isn\'t low.</string>

    <!-- Title of an application permission, listed so the user can choose whether they want to allow the application to do this. -->
    <string name="permlab_forceStopPackages">force stop other apps</string>
    <!-- Description of an application permission, listed so the user can choose whether they want to allow the application to do this. -->
    <string name="permdesc_forceStopPackages">Allows the app to forcibly stop other apps.</string>

    <!-- Title of an application permission, listed so the user can choose whether they want to allow the application to do this. -->
    <string name="permlab_forceBack">force app to close</string>
    <!-- Description of an application permission, listed so the user can choose whether they want to allow the application to do this. -->
    <string name="permdesc_forceBack">Allows the app to force any
        activity that is in the foreground to close and go back.
        Should never be needed for normal apps.</string>

    <!-- Title of an application permission, listed so the user can choose whether they want to allow the application to do this. -->
    <string name="permlab_dump">retrieve system internal state</string>
    <!-- Description of an application permission, listed so the user can choose whether they want to allow the application to do this. -->
    <string name="permdesc_dump">Allows the app to retrieve
        internal state of the system. Malicious apps may retrieve
        a wide variety of private and secure information that they should
        never normally need.</string>

    <!-- Title of an application permission, listed so the user can choose whether they want to allow the application to do this. -->
    <string name="permlab_retrieve_window_content">retrieve screen content</string>
    <!-- Description of an application permission, listed so the user can choose whether they want to allow the application to do this. -->
    <string name="permdesc_retrieve_window_content">Allows the app to retrieve
        the content of the active window. Malicious apps may retrieve
        the entire window content and examine all its text except passwords.</string>

    <!-- Title of an application permission, listed so the user can choose whether they want to allow the application to do this. -->
    <string name="permlab_shutdown">partial shutdown</string>
    <!-- Description of an application permission, listed so the user can choose whether they want to allow the application to do this. -->
    <string name="permdesc_shutdown">Puts the activity manager into a shutdown
        state.  Does not perform a complete shutdown.</string>

    <!-- Title of an application permission, listed so the user can choose whether they want to allow the application to do this. -->
    <string name="permlab_stopAppSwitches">prevent app switches</string>
    <!-- Description of an application permission, listed so the user can choose whether they want to allow the application to do this. -->
    <string name="permdesc_stopAppSwitches">Prevents the user from switching to
        another app.</string>

    <!-- Title of an application permission, listed so the user can choose whether they want to allow the application to do this. -->
    <string name="permlab_runSetActivityWatcher">monitor and control all app launching</string>
    <!-- Description of an application permission, listed so the user can choose whether they want to allow the application to do this. -->
    <string name="permdesc_runSetActivityWatcher">Allows the app to
        monitor and control how the system launches activities.
        Malicious apps may completely compromise the system. This
        permission is only needed for development, never for normal
        use.</string>

    <!-- Title of an application permission, listed so the user can choose whether they want to allow the application to do this. -->
    <string name="permlab_broadcastPackageRemoved">send package removed broadcast</string>
    <!-- Description of an application permission, listed so the user can choose whether they want to allow the application to do this. -->
    <string name="permdesc_broadcastPackageRemoved">Allows the app to
        broadcast a notification that an app package has been removed.
        Malicious apps may use this to kill any other running
        app.</string>

    <!-- Title of an application permission, listed so the user can choose whether they want to allow the application to do this. -->
    <string name="permlab_broadcastSmsReceived">send SMS-received broadcast</string>
    <!-- Description of an application permission, listed so the user can choose whether they want to allow the application to do this. -->
    <string name="permdesc_broadcastSmsReceived">Allows the app to
        broadcast a notification that an SMS message has been received.
        Malicious apps may use this to forge incoming SMS messages.</string>

    <!-- Title of an application permission, listed so the user can choose whether they want to allow the application to do this. -->
    <string name="permlab_broadcastWapPush">send WAP-PUSH-received broadcast</string>
    <!-- Description of an application permission, listed so the user can choose whether they want to allow the application to do this. -->
    <string name="permdesc_broadcastWapPush">Allows the app to
        broadcast a notification that a WAP PUSH message has been received.
        Malicious apps may use this to forge MMS message receipt or to
        silently replace the content of any webpage with malicious variants.</string>

    <!-- Title of an application permission, listed so the user can choose whether they want to allow the application to do this. -->
    <string name="permlab_setProcessLimit">limit number of running processes</string>
    <!-- Description of an application permission, listed so the user can choose whether they want to allow the application to do this. -->
    <string name="permdesc_setProcessLimit">Allows the app
        to control the maximum number of processes that will run. Never
        needed for normal apps.</string>

    <!-- Title of an application permission, listed so the user can choose whether they want to allow the application to do this. -->
    <string name="permlab_setAlwaysFinish">make all background apps close</string>
    <!-- Description of an application permission, listed so the user can choose whether they want to allow the application to do this. -->
    <string name="permdesc_setAlwaysFinish">Allows the app
        to control whether activities are always finished as soon as they
        go to the background. Never needed for normal apps.</string>

    <!-- Title of an application permission, listed so the user can choose whether they want to allow the application to do this. -->
    <string name="permlab_batteryStats">modify battery statistics</string>
    <!-- Description of an application permission, listed so the user can choose whether they want to allow the application to do this. -->
    <string name="permdesc_batteryStats">Allows the app to modify 
        collected battery statistics. Not for use by normal apps.</string>

    <!-- Title of an application permission, listed so the user can choose whether they want to allow the application to do this. -->
    <string name="permlab_backup">control system backup and restore</string>
    <!-- Description of an application permission, listed so the user can choose whether they want to allow the application to do this. -->
    <string name="permdesc_backup">Allows the app to control the system\'s backup and restore mechanism.  Not for use by normal apps.</string>

    <!-- Title of an application permission, listed so the user can choose whether they want to allow the application to do this. -->
    <string name="permlab_confirm_full_backup">confirm a full backup or restore operation</string>
    <!-- Description of an application permission, listed so the user can choose whether they want to allow the application to do this. -->
    <string name="permdesc_confirm_full_backup">Allows the app to launch the full backup confirmation UI.  Not to be used by any app.</string>

    <!-- Title of an application permission, listed so the user can choose whether they want to allow the application to do this. -->
    <string name="permlab_internalSystemWindow">display unauthorized windows</string>
    <!-- Description of an application permission, listed so the user can choose whether they want to allow the application to do this. -->
    <string name="permdesc_internalSystemWindow">Allows an app to create 
        windows that are intended to be used by the internal system
        user interface. Not for use by normal apps.</string>

    <!-- Title of an application permission, listed so the user can choose whether they want to allow the application to do this. -->
    <string name="permlab_systemAlertWindow">display system-level alerts</string>
    <!-- Description of an application permission, listed so the user can choose whether they want to allow the application to do this. -->
    <string name="permdesc_systemAlertWindow">Allows the app to
        show system alert windows. Malicious apps may take over the
        entire screen.</string>

    <!-- Title of an application permission, listed so the user can choose whether they want to allow the application to do this. -->
    <string name="permlab_setAnimationScale">modify global animation speed</string>
    <!-- Description of an application permission, listed so the user can choose whether they want to allow the application to do this. -->
    <string name="permdesc_setAnimationScale">Allows an app to change
        the global animation speed (faster or slower animations) at any time.</string>

    <!-- Title of an application permission, listed so the user can choose whether they want to allow the application to do this. -->
    <string name="permlab_manageAppTokens">manage app tokens</string>
    <!-- Description of an application permission, listed so the user can choose whether they want to allow the application to do this. -->
    <string name="permdesc_manageAppTokens">Allows the app to
        create and manage their own tokens, bypassing their normal
        Z-ordering. Should never be needed for normal apps.</string>

    <!-- Title of an application permission, listed so the user can choose whether they want to allow the application to do this. -->
    <string name="permlab_injectEvents">press keys and control buttons</string>
    <!-- Description of an application permission, listed so the user can choose whether they want to allow the application to do this. -->
    <string name="permdesc_injectEvents" product="tablet">Allows the app to deliver
        its own input events (key presses, etc.) to other apps. Malicious
        apps may use this to take over the tablet.</string>
    <!-- Description of an application permission, listed so the user can choose whether they want to allow the application to do this. -->
    <string name="permdesc_injectEvents" product="default">Allows the app to deliver
        its own input events (key presses, etc.) to other apps. Malicious
        apps may use this to take over the phone.</string>

    <!-- Title of an application permission, listed so the user can choose whether they want to allow the application to do this. -->
    <string name="permlab_readInputState">record what you type and actions you take</string>
    <!-- Description of an application permission, listed so the user can choose whether they want to allow the application to do this. -->
    <string name="permdesc_readInputState">Allows the app to watch the
        keys you press even when interacting with another app (such
        as typing a password). Should never be needed for normal apps.</string>

    <!-- Title of an application permission, listed so the user can choose whether they want to allow the application to do this. -->
    <string name="permlab_bindInputMethod">bind to an input method</string>
    <!-- Description of an application permission, listed so the user can choose whether they want to allow the application to do this. -->
    <string name="permdesc_bindInputMethod">Allows the holder to bind to the top-level
        interface of an input method. Should never be needed for normal apps.</string>

    <!-- Title of an application permission, listed so the user can choose whether they want to allow the application to do this. -->
    <string name="permlab_bindTextService">bind to a text service</string>
    <!-- Description of an application permission, listed so the user can choose whether they want to allow the application to do this. -->
    <string name="permdesc_bindTextService">Allows the holder to bind to the top-level
        interface of a text service(e.g. SpellCheckerService). Should never be needed for normal apps.</string>

    <!-- Title of an application permission, listed so the user can choose whether they want to allow the application to do this. -->
    <string name="permlab_bindVpnService">bind to a VPN service</string>
    <!-- Description of an application permission, listed so the user can choose whether they want to allow the application to do this. -->
    <string name="permdesc_bindVpnService">Allows the holder to bind to the top-level
        interface of a Vpn service. Should never be needed for normal apps.</string>

    <!-- Title of an application permission, listed so the user can choose whether they want to allow the application to do this. -->
    <string name="permlab_bindWallpaper">bind to a wallpaper</string>
    <!-- Description of an application permission, listed so the user can choose whether they want to allow the application to do this. -->
    <string name="permdesc_bindWallpaper">Allows the holder to bind to the top-level
        interface of a wallpaper. Should never be needed for normal apps.</string>

    <!-- Title of an application permission, listed so the user can choose whether they want to allow the application to do this. -->
    <string name="permlab_bindRemoteViews">bind to a widget service</string>
    <!-- Description of an application permission, listed so the user can choose whether they want to allow the application to do this. -->
    <string name="permdesc_bindRemoteViews">Allows the holder to bind to the top-level
        interface of a widget service. Should never be needed for normal apps.</string>

    <!-- Title of an application permission, listed so the user can choose whether they want to allow the application to do this. -->
    <string name="permlab_bindDeviceAdmin">interact with a device admin</string>
    <!-- Description of an application permission, listed so the user can choose whether they want to allow the application to do this. -->
    <string name="permdesc_bindDeviceAdmin">Allows the holder to send intents to
        a device administrator. Should never be needed for normal apps.</string>

    <!-- Title of an application permission, listed so the user can choose whether they want to allow the application to do this. -->
    <string name="permlab_setOrientation">change screen orientation</string>
    <!-- Description of an application permission, listed so the user can choose whether they want to allow the application to do this. -->
    <string name="permdesc_setOrientation">Allows the app to change
        the rotation of the screen at any time. Should never be needed for
        normal apps.</string>

    <!-- Title of an application permission, listed so the user can choose whether they want to allow the application to do this. [CHAR LIMIT=30] -->
    <string name="permlab_setPointerSpeed">change pointer speed</string>
    <!-- Description of an application permission, listed so the user can choose whether they want to allow the application to do this. [CHAR LIMIT=NONE] -->
    <string name="permdesc_setPointerSpeed">Allows the app to change
        the mouse or trackpad pointer speed at any time. Should never be needed for
        normal apps.</string>

    <!-- Title of an application permission, listed so the user can choose whether they want to allow the application to do this. -->
    <string name="permlab_signalPersistentProcesses">send Linux signals to apps</string>
    <!-- Description of an application permission, listed so the user can choose whether they want to allow the application to do this. -->
    <string name="permdesc_signalPersistentProcesses">Allows the app to request that the
        supplied signal be sent to all persistent processes.</string>

    <!-- Title of an application permission, listed so the user can choose whether they want to allow the application to do this. -->
    <string name="permlab_persistentActivity">make app always run</string>
    <!-- Description of an application permission, listed so the user can choose whether they want to allow the application to do this. -->
    <string name="permdesc_persistentActivity">Allows the app to make
        parts of itself persistent, so the system can\'t use it for other
        apps.</string>

    <!-- Title of an application permission, listed so the user can choose whether they want to allow the application to do this. -->
    <string name="permlab_deletePackages">delete apps</string>
    <!-- Description of an application permission, listed so the user can choose whether they want to allow the application to do this. -->
    <string name="permdesc_deletePackages">Allows the app to delete
        Android packages. Malicious apps may use this to delete important apps.</string>

    <!-- Title of an application permission, listed so the user can choose whether they want to allow the application to do this. -->
    <string name="permlab_clearAppUserData">delete other apps\' data</string>
    <!-- Description of an application permission, listed so the user can choose whether they want to allow the application to do this. -->
    <string name="permdesc_clearAppUserData">Allows the app to clear user data.</string>
    <!-- Title of an application permission, listed so the user can choose whether they want to allow the application to do this. -->
    <string name="permlab_deleteCacheFiles">delete other apps\' caches</string>
    <!-- Description of an application permission, listed so the user can choose whether they want to allow the application to do this. -->
    <string name="permdesc_deleteCacheFiles">Allows the app to delete
        cache files.</string>

    <!-- Title of an application permission, listed so the user can choose whether they want to allow the application to do this. -->
    <string name="permlab_getPackageSize">measure app storage space</string>
    <!-- Description of an application permission, listed so the user can choose whether they want to allow the application to do this. -->
    <string name="permdesc_getPackageSize">Allows the app to retrieve its code, data, and cache sizes</string>

    <!-- Title of an application permission, listed so the user can choose whether they want to allow the application to do this. -->
    <string name="permlab_installPackages">directly install apps</string>
    <!-- Description of an application permission, listed so the user can choose whether they want to allow the application to do this. -->
    <string name="permdesc_installPackages">Allows the app to install new or updated
        Android packages. Malicious apps may use this to add new apps with arbitrarily
        powerful permissions.</string>

    <!-- Title of an application permission, listed so the user can choose whether they want to allow the application to do this. -->
    <string name="permlab_clearAppCache">delete all app cache data</string>
    <!-- Description of an application permission, listed so the user can choose whether they want to allow the application to do this. -->
    <string name="permdesc_clearAppCache" product="tablet">Allows the app to free tablet storage
        by deleting files in app cache directory. Access is very
        restricted usually to system process.</string>
    <!-- Description of an application permission, listed so the user can choose whether they want to allow the application to do this. -->
    <string name="permdesc_clearAppCache" product="default">Allows the app to free phone storage
        by deleting files in app cache directory. Access is very
        restricted usually to system process.</string>

    <!-- Title of an application permission, listed so the user can choose whether they want to allow the application to do this. -->
    <string name="permlab_movePackage">move app resources</string>
    <!-- Description of an application permission, listed so the user can choose whether they want to allow the application to do this. -->
    <string name="permdesc_movePackage">Allows the app to move app resources from internal to external media and vice versa.</string>

    <!-- Title of an application permission, listed so the user can choose whether they want to allow the application to do this. -->
    <string name="permlab_readLogs">read sensitive log data</string>
    <!-- Description of an application permission, listed so the user can choose whether they want to allow the application to do this. -->
    <string name="permdesc_readLogs" product="tablet">Allows the app to read from the
        system\'s various log files.  This allows it to discover general
        information about what you are doing with the tablet, potentially
        including personal or private information.</string>
    <!-- Description of an application permission, listed so the user can choose whether they want to allow the application to do this. -->
    <string name="permdesc_readLogs" product="default">Allows the app to read from the
        system\'s various log files.  This allows it to discover general
        information about what you are doing with the phone, potentially
        including personal or private information.</string>

    <!-- Title of an application permission, listed so the user can choose whether they want to allow the application to do this. -->
    <string name="permlab_diagnostic">read/write to resources owned by diag</string>
    <!-- Description of an application permission, listed so the user can choose whether they want to allow the application to do this. -->
    <string name="permdesc_diagnostic">Allows the app to read and write to
    any resource owned by the diag group; for example, files in /dev. This could
    potentially affect system stability and security. This should be ONLY be used
    for hardware-specific diagnostics by the manufacturer or operator.</string>

    <!-- Title of an application permission, listed so the user can choose whether they want to allow the application to do this. -->
    <string name="permlab_changeComponentState">enable or disable app components</string>
    <!-- Description of an application permission, listed so the user can choose whether they want to allow the application to do this. -->
    <string name="permdesc_changeComponentState" product="tablet">Allows the app to change whether a
        component of another app is enabled or not. Malicious apps may use this
        to disable important tablet capabilities. Care must be used with this permission, as it is
        possible to get app components into an unusable, inconsistent, or unstable state.
    </string>
    <!-- Description of an application permission, listed so the user can choose whether they want to allow the application to do this. -->
    <string name="permdesc_changeComponentState" product="default">Allows the app to change whether a
        component of another app is enabled or not. Malicious apps may use this
        to disable important phone capabilities. Care must be used with this permission, as it is
        possible to get app components into an unusable, inconsistent, or unstable state.
    </string>

    <!-- Title of an application permission, listed so the user can choose whether they want to allow the application to do this. -->
    <string name="permlab_setPreferredApplications">set preferred apps</string>
    <!-- Description of an application permission, listed so the user can choose whether they want to allow the application to do this. -->
    <string name="permdesc_setPreferredApplications">Allows the app to
        modify your preferred apps. Malicious apps may
        silently change the apps that are run, spoofing your
        existing apps to collect private data from you.</string>

    <!-- Title of an application permission, listed so the user can choose whether they want to allow the application to do this. -->
    <string name="permlab_writeSettings">modify global system settings</string>
    <!-- Description of an application permission, listed so the user can choose whether they want to allow the application to do this. -->
    <string name="permdesc_writeSettings">Allows the app to modify the
        system\'s settings data. Malicious apps may corrupt your system\'s
        configuration.</string>

    <string name="permlab_writeSecureSettings">modify secure system settings</string>
    <string name="permdesc_writeSecureSettings">Allows the app to modify the
        system\'s secure settings data. Not for use by normal apps.</string>

    <!-- Title of an application permission, listed so the user can choose whether they want to allow the application to do this. -->
    <string name="permlab_writeGservices">modify the Google services map</string>
    <!-- Description of an application permission, listed so the user can choose whether they want to allow the application to do this. -->
    <string name="permdesc_writeGservices">Allows the app to modify the
        Google services map.  Not for use by normal apps.</string>

    <!-- Title of an application permission, listed so the user can choose whether they want to allow the application to do this. -->
    <string name="permlab_receiveBootCompleted">automatically start at boot</string>
    <!-- Description of an application permission, listed so the user can choose whether they want to allow the application to do this. -->
    <string name="permdesc_receiveBootCompleted" product="tablet">Allows the app to
        have itself started as soon as the system has finished booting.
        This can make it take longer to start the tablet and allow the
        app to slow down the overall tablet by always running.</string>
    <!-- Description of an application permission, listed so the user can choose whether they want to allow the application to do this. -->
    <string name="permdesc_receiveBootCompleted" product="default">Allows the app to
        have itself started as soon as the system has finished booting.
        This can make it take longer to start the phone and allow the
        app to slow down the overall phone by always running.</string>

    <!-- Title of an application permission, listed so the user can choose whether they want to allow the application to do this. -->
    <string name="permlab_broadcastSticky">send sticky broadcast</string>
    <!-- Description of an application permission, listed so the user can choose whether they want to allow the application to do this. -->
    <string name="permdesc_broadcastSticky" product="tablet">Allows the app to send
        sticky broadcasts, which remain after the broadcast ends.
        Malicious apps may make the tablet slow or unstable by causing it
        to use too much memory.</string>
    <!-- Description of an application permission, listed so the user can choose whether they want to allow the application to do this. -->
    <string name="permdesc_broadcastSticky" product="default">Allows the app to send
        sticky broadcasts, which remain after the broadcast ends.
        Malicious apps may make the phone slow or unstable by causing it
        to use too much memory.</string>

    <!-- Title of an application permission, listed so the user can choose whether they want to allow the application to do this. -->
    <string name="permlab_readContacts">read contact data</string>
    <!-- Description of an application permission, listed so the user can choose whether they want to allow the application to do this. -->
    <string name="permdesc_readContacts" product="tablet">Allows the app to read all
        of the contact (address) data stored on your tablet. Malicious apps
        may use this to send your data to other people.</string>
    <!-- Description of an application permission, listed so the user can choose whether they want to allow the application to do this. -->
    <string name="permdesc_readContacts" product="default">Allows the app to read all
        of the contact (address) data stored on your phone. Malicious apps
        may use this to send your data to other people.</string>

    <!-- Title of an application permission, listed so the user can choose whether they want to allow the application to do this. -->
    <string name="permlab_writeContacts">write contact data</string>
    <!-- Description of an application permission, listed so the user can choose whether they want to allow the application to do this. -->
    <string name="permdesc_writeContacts" product="tablet">Allows the app to modify the
        contact (address) data stored on your tablet. Malicious
        apps may use this to erase or modify your contact data.</string>
    <!-- Description of an application permission, listed so the user can choose whether they want to allow the application to do this. -->
    <string name="permdesc_writeContacts" product="default">Allows the app to modify the
        contact (address) data stored on your phone. Malicious
        apps may use this to erase or modify your contact data.</string>

    <!-- Title of the read profile permission, listed so the user can decide whether to allow the application to read the user's personal profile data. [CHAR LIMIT=30] -->
    <string name="permlab_readProfile">read your profile data</string>
    <!-- Description of the read profile permission, listed so the user can decide whether to allow the application to read the user's personal profile data. [CHAR LIMIT=NONE] -->
    <string name="permdesc_readProfile" product="default">Allows the app to read personal
        profile information stored on your device, such as your name and contact information. This
        means the app can identify you and send your profile information to others.</string>

    <!-- Title of the write profile permission, listed so the user can decide whether to allow the application to write to the user's personal profile data. [CHAR LIMIT=30] -->
    <string name="permlab_writeProfile">write to your profile data</string>
    <!-- Description of the write profile permission, listed so the user can decide whether to allow the application to write to the user's personal profile data. [CHAR LIMIT=NONE] -->
    <string name="permdesc_writeProfile" product="default">Allows the app to change or add
        to personal profile information stored on your device, such as your name and contact
        information.  This means other apps can identify you and send your profile
        information to others.</string>

    <!-- Title of the read social stream permission, listed so the user can decide whether to allow the application to read information from the user's social stream. [CHAR LIMIT=30] -->
    <string name="permlab_readSocialStream" product="default">read your social stream</string>
    <string name="permdesc_readSocialStream" product="default">Allows the app to access
        and sync social updates from you and your friends. Malicious apps may use this to read
        private communications between you and your friends on social networks.</string>

    <!-- Title of the write social stream permission, listed so the user can decide whether to allow the application to write information to the user's social stream. [CHAR LIMIT=30] -->
    <string name="permlab_writeSocialStream" product="default">write to your social stream</string>
    <string name="permdesc_writeSocialStream" product="default">Allows the app to display
        social updates from your friends. Malicious apps may use this to pretend to be a friend
        and trick you into revealing passwords or other confidential information.</string>


    <!-- Title of an application permission, listed so the user can choose whether they want to allow the application to do this. -->
    <string name="permlab_readCalendar">read calendar events plus confidential information</string>
    <!-- Description of an application permission, listed so the user can choose whether they want to allow the application to do this. -->
    <string name="permdesc_readCalendar" product="tablet">Allows the app to read all calendar
        events stored on your tablet, including those of friends or coworkers. Malicious apps 
        may extract personal information from these calendars without the owners\' knowledge.</string>
    <!-- Description of an application permission, listed so the user can choose whether they want to allow the application to do this. -->
    <string name="permdesc_readCalendar" product="default">Allows the app to read all calendar
        events stored on your phone, including those of friends or coworkers. Malicious apps 
        may extract personal information from these calendars without the owners\' knowledge.</string>

    <!-- Title of an application permission, listed so the user can choose whether they want to allow the application to do this. -->
    <string name="permlab_writeCalendar">add or modify calendar events and send email to guests without owners\' knowledge</string>
    <!-- Description of an application permission, listed so the user can choose whether they want to allow the application to do this. -->
    <string name="permdesc_writeCalendar">Allows the app to send event invitations as the calendar owner and add, remove,
        change events that you can modify on your device, including those of friends or co-workers. Malicious apps 
        may send spam emails that appear to come from calendar owners, modify events without the owners\' knowledge, or add fake events.</string>

    <!-- Title of an application permission, listed so the user can choose whether they want to allow the application to do this. -->
    <string name="permlab_accessMockLocation">mock location sources for testing</string>
    <!-- Description of an application permission, listed so the user can choose whether they want to allow the application to do this. -->
    <string name="permdesc_accessMockLocation">Allows the app to create mock location sources for testing.
        Malicious apps may use this to override the location and/or status returned by real
        location sources such as GPS or network providers.</string>

    <!-- Title of an application permission, listed so the user can choose whether they want to allow the application to do this. -->
    <string name="permlab_accessLocationExtraCommands">access extra location provider commands</string>
    <!-- Description of an application permission, listed so the user can choose whether they want to allow the application to do this. -->
    <string name="permdesc_accessLocationExtraCommands">Allows the app to access extra location provider commands.
        Malicious apps may use this to interfere with the operation of the GPS
        or other location sources.</string>

    <!-- Title of an application permission, listed so the user can choose whether they want to allow the application to do this. -->
    <string name="permlab_installLocationProvider">permission to install a location provider</string>
    <!-- Description of an application permission, listed so the user can choose whether they want to allow the application to do this. -->
    <string name="permdesc_installLocationProvider">Create mock location sources for testing.
        Malicious apps may use this to override the location and/or status returned by real
        location sources such as GPS or Network providers or monitor and report your location to an external source.</string>

    <!-- Title of an application permission, listed so the user can choose whether they want to allow the application to do this. -->
    <string name="permlab_accessFineLocation">fine (GPS) location</string>
    <!-- Description of an application permission, listed so the user can choose whether they want to allow the application to do this. -->
    <string name="permdesc_accessFineLocation" product="tablet">Access fine location sources such as the
        Global Positioning System on the tablet, where available.
        Malicious apps may use this to determine where you are, and may
        consume additional battery power.</string>
    <!-- Description of an application permission, listed so the user can choose whether they want to allow the application to do this. -->
    <string name="permdesc_accessFineLocation" product="default">Access fine location sources such as the
        Global Positioning System on the phone, where available.
        Malicious apps may use this to determine where you are, and may
        consume additional battery power.</string>

    <!-- Title of an application permission, listed so the user can choose whether they want to allow the application to do this. -->
    <string name="permlab_accessCoarseLocation">coarse (network-based) location</string>
    <!-- Description of an application permission, listed so the user can choose whether they want to allow the application to do this. -->
    <string name="permdesc_accessCoarseLocation" product="tablet">Access coarse location sources such as the cellular
        network database to determine an approximate tablet location, where available. Malicious
        apps may use this to determine approximately where you are.</string>
    <!-- Description of an application permission, listed so the user can choose whether they want to allow the application to do this. -->
    <string name="permdesc_accessCoarseLocation" product="default">Access coarse location sources such as the cellular
        network database to determine an approximate phone location, where available. Malicious
        apps may use this to determine approximately where you are.</string>

    <!-- Title of an application permission, listed so the user can choose whether they want to allow the application to do this. -->
    <string name="permlab_accessSurfaceFlinger">access SurfaceFlinger</string>
    <!-- Description of an application permission, listed so the user can choose whether they want to allow the application to do this. -->
    <string name="permdesc_accessSurfaceFlinger">Allows the app to use
        SurfaceFlinger low-level features.</string>

    <!-- Title of an application permission, listed so the user can choose whether they want to allow the application to do this. -->
    <string name="permlab_readFrameBuffer">read frame buffer</string>
    <!-- Description of an application permission, listed so the user can choose whether they want to allow the application to do this. -->
    <string name="permdesc_readFrameBuffer">Allows the app to
        read the content of the frame buffer.</string>

    <!-- Title of an application permission, listed so the user can choose whether they want to allow the application to do this. -->
    <string name="permlab_modifyAudioSettings">change your audio settings</string>
    <!-- Description of an application permission, listed so the user can choose whether they want to allow the application to do this. -->
    <string name="permdesc_modifyAudioSettings">Allows the app to modify
        global audio settings such as volume and routing.</string>

    <!-- Title of an application permission, listed so the user can choose whether they want to allow the application to do this. -->
    <string name="permlab_recordAudio">record audio</string>
    <!-- Description of an application permission, listed so the user can choose whether they want to allow the application to do this. -->
    <string name="permdesc_recordAudio">Allows the app to access
        the audio record path.</string>

    <!-- Title of an application permission, listed so the user can choose whether they want to allow the application to do this. -->
    <string name="permlab_camera">take pictures and videos</string>
    <!-- Description of an application permission, listed so the user can choose whether they want to allow the application to do this. -->
    <string name="permdesc_camera">Allows the app to take pictures and videos
        with the camera. This allows the app at any time to collect
        images the camera is seeing.</string>

    <!-- Title of an application permission, listed so the user can choose whether they want to allow the application to do this. -->
    <string name="permlab_brick" product="tablet">permanently disable tablet</string>
    <!-- Title of an application permission, listed so the user can choose whether they want to allow the application to do this. -->
    <string name="permlab_brick" product="default">permanently disable phone</string>
    <!-- Description of an application permission, listed so the user can choose whether they want to allow the application to do this. -->
    <string name="permdesc_brick" product="tablet">Allows the app to
        disable the entire tablet permanently. This is very dangerous.</string>
    <!-- Description of an application permission, listed so the user can choose whether they want to allow the application to do this. -->
    <string name="permdesc_brick" product="default">Allows the app to
        disable the entire phone permanently. This is very dangerous.</string>

    <!-- Title of an application permission, listed so the user can choose whether they want to allow the application to do this. -->
    <string name="permlab_reboot" product="tablet">force tablet reboot</string>
    <!-- Title of an application permission, listed so the user can choose whether they want to allow the application to do this. -->
    <string name="permlab_reboot" product="default">force phone reboot</string>
    <!-- Description of an application permission, listed so the user can choose whether they want to allow the application to do this. -->
    <string name="permdesc_reboot" product="tablet">Allows the app to
        force the tablet to reboot.</string>
    <!-- Description of an application permission, listed so the user can choose whether they want to allow the application to do this. -->
    <string name="permdesc_reboot" product="default">Allows the app to
        force the phone to reboot.</string>

    <!-- Title of an application permission, listed so the user can choose whether they want to allow the application to do this. -->
    <string name="permlab_mount_unmount_filesystems">mount and unmount filesystems</string>
    <!-- Description of an application permission, listed so the user can choose whether they want to allow the application to do this. -->
    <string name="permdesc_mount_unmount_filesystems">Allows the app to mount and
        unmount filesystems for removable storage.</string>

    <!-- Title of an application permission, listed so the user can choose whether they want to allow the application to do this. -->
    <string name="permlab_mount_format_filesystems">format external storage</string>
    <!-- Description of an application permission, listed so the user can choose whether they want to allow the application to do this. -->
    <string name="permdesc_mount_format_filesystems">Allows the app to format removable storage.</string>

    <!-- Title of an application permission, listed so the user can choose whether they want to allow the application to do this. -->
    <string name="permlab_asec_access">get information on internal storage</string>
    <!-- Description of an application permission, listed so the user can choose whether they want to allow the application to do this. -->
    <string name="permdesc_asec_access">Allows the app to get information on internal storage.</string>

    <!-- Title of an application permission, listed so the user can choose whether they want to allow the application to do this. -->
    <string name="permlab_asec_create">create internal storage</string>
    <!-- Description of an application permission, listed so the user can choose whether they want to allow the application to do this. -->
    <string name="permdesc_asec_create">Allows the app to create internal storage.</string>

    <!-- Title of an application permission, listed so the user can choose whether they want to allow the application to do this. -->
    <string name="permlab_asec_destroy">destroy internal storage</string>
    <!-- Description of an application permission, listed so the user can choose whether they want to allow the application to do this. -->
    <string name="permdesc_asec_destroy">Allows the app to destroy internal storage.</string>

    <!-- Title of an application permission, listed so the user can choose whether they want to allow the application to do this. -->
    <string name="permlab_asec_mount_unmount">mount/unmount internal storage</string>
    <!-- Description of an application permission, listed so the user can choose whether they want to allow the application to do this. -->
    <string name="permdesc_asec_mount_unmount">Allows the app to mount/unmount internal storage.</string>

    <!-- Title of an application permission, listed so the user can choose whether they want to allow the application to do this. -->
    <string name="permlab_asec_rename">rename internal storage</string>
    <!-- Description of an application permission, listed so the user can choose whether they want to allow the application to do this. -->
    <string name="permdesc_asec_rename">Allows the app to rename internal storage.</string>

    <!-- Title of an application permission, listed so the user can choose whether they want to allow the application to do this. -->
    <string name="permlab_vibrate">control vibrator</string>
    <!-- Description of an application permission, listed so the user can choose whether they want to allow the application to do this. -->
    <string name="permdesc_vibrate">Allows the app to control
        the vibrator.</string>

    <!-- Title of an application permission, listed so the user can choose whether they want to allow the application to do this. -->
    <string name="permlab_flashlight">control flashlight</string>
    <!-- Description of an application permission, listed so the user can choose whether they want to allow the application to do this. -->
    <string name="permdesc_flashlight">Allows the app to control
        the flashlight.</string>

    <!-- Title of an application permission, listed so the user can choose whether they want to allow the application to do this. -->
    <string name="permlab_manageUsb">manage preferences and permissions for USB devices</string>
    <!-- Description of an application permission, listed so the user can choose whether they want to allow the application to do this. -->
    <string name="permdesc_manageUsb">Allows the app to manage preferences and permissions for USB devices.</string>

    <!-- Title of an application permission, listed so the user can choose whether they want to allow the application to do this. -->
    <string name="permlab_accessMtp">implement MTP protocol</string>
    <!-- Description of an application permission, listed so the user can choose whether they want to allow the application to do this. -->
    <string name="permdesc_accessMtp">Allows access to the kernel MTP driver to implement the MTP USB protocol.</string>

    <!-- Title of an application permission, listed so the user can choose whether they want to allow the application to do this. -->
    <string name="permlab_hardware_test">test hardware</string>
    <!-- Description of an application permission, listed so the user can choose whether they want to allow the application to do this. -->
    <string name="permdesc_hardware_test">Allows the app to control
        various peripherals for the purpose of hardware testing.</string>

    <!-- Title of an application permission, listed so the user can choose whether they want to allow the application to do this. -->
    <string name="permlab_callPhone">directly call phone numbers</string>
    <!-- Description of an application permission, listed so the user can choose whether they want to allow the application to do this. -->
    <string name="permdesc_callPhone">Allows the app to call
        phone numbers without your intervention. Malicious apps may
        cause unexpected calls on your phone bill. Note that this doesn\'t
        allow the app to call emergency numbers.</string>

    <!-- Title of an application permission, listed so the user can choose whether they want to allow the application to do this. -->
    <string name="permlab_callPrivileged">directly call any phone numbers</string>
    <!-- Description of an application permission, listed so the user can choose whether they want to allow the application to do this. -->
    <string name="permdesc_callPrivileged">Allows the app to call
        any phone number, including emergency numbers, without your intervention.
        Malicious apps may place unnecessary and illegal calls to emergency
        services.</string>

    <!-- Title of an application permission, listed so the user can choose whether they want to allow the application to do this. -->
    <string name="permlab_performCdmaProvisioning" product="tablet">directly start CDMA tablet setup</string>
    <!-- Title of an application permission, listed so the user can choose whether they want to allow the application to do this. -->
    <string name="permlab_performCdmaProvisioning" product="default">directly start CDMA phone setup</string>
    <!-- Description of an application permission, listed so the user can choose whether they want to allow the application to do this. -->
    <string name="permdesc_performCdmaProvisioning">Allows the app to start CDMA provisioning.
        Malicious apps may unnecessarily start CDMA provisioning.</string>

    <!-- Title of an application permission, listed so the user can choose whether they want to allow the application to do this. -->
    <string name="permlab_locationUpdates">control location update notifications</string>
    <!-- Description of an application permission, listed so the user can choose whether they want to allow the application to do this. -->
    <string name="permdesc_locationUpdates">Allows the app to enable/disable location
        update notifications from the radio.  Not for use by normal apps.</string>

    <!-- Title of an application permission, listed so the user can choose whether they want to allow the application to do this. -->
    <string name="permlab_checkinProperties">access checkin properties</string>
    <!-- Description of an application permission, listed so the user can choose whether they want to allow the application to do this. -->
    <string name="permdesc_checkinProperties">Allows the app read/write access to
        properties uploaded by the checkin service.  Not for use by normal
        apps.</string>

    <!-- Title of an application permission, listed so the user can choose whether they want to allow the application to do this. -->
    <string name="permlab_bindGadget">choose widgets</string>
    <!-- Description of an application permission, listed so the user can choose whether they want to allow the application to do this. -->
    <string name="permdesc_bindGadget">Allows the app to tell the system
        which widgets can be used by which app. An app with this permission
        can give access to personal data to other apps.
        Not for use by normal apps.</string>

    <!-- Title of an application permission, listed so the user can choose whether they want to allow the application to do this. -->
    <string name="permlab_modifyPhoneState">modify phone state</string>
    <!-- Description of an application permission, listed so the user can choose whether they want to allow the application to do this. -->
    <string name="permdesc_modifyPhoneState">Allows the app to control the
        phone features of the device. An app with this permission can switch
        networks, turn the phone radio on and off and the like without ever notifying
        you.</string>

    <!-- Title of an application permission, listed so the user can choose whether they want to allow the application to do this. -->
    <string name="permlab_readPhoneState">read phone state and identity</string>
    <!-- Description of an application permission, listed so the user can choose whether they want to allow the application to do this. -->
    <string name="permdesc_readPhoneState">Allows the app to access the phone
        features of the device.  An app with this permission can determine the phone
        number and serial number of this phone, whether a call is active, the number that call
        is connected to and the like.</string>

    <!-- Title of an application permission, listed so the user can choose whether they want to allow the application to do this. -->
    <string name="permlab_wakeLock" product="tablet">prevent tablet from sleeping</string>
    <!-- Title of an application permission, listed so the user can choose whether they want to allow the application to do this. -->
    <string name="permlab_wakeLock" product="default">prevent phone from sleeping</string>
    <!-- Description of an application permission, listed so the user can choose whether they want to allow the application to do this. -->
    <string name="permdesc_wakeLock" product="tablet">Allows the app to prevent
        the tablet from going to sleep.</string>
    <!-- Description of an application permission, listed so the user can choose whether they want to allow the application to do this. -->
    <string name="permdesc_wakeLock" product="default">Allows the app to prevent
        the phone from going to sleep.</string>

    <!-- Title of an application permission, listed so the user can choose whether they want to allow the application to do this. -->
    <string name="permlab_devicePower" product="tablet">power tablet on or off</string>
    <!-- Title of an application permission, listed so the user can choose whether they want to allow the application to do this. -->
    <string name="permlab_devicePower" product="default">power phone on or off</string>
    <!-- Description of an application permission, listed so the user can choose whether they want to allow the application to do this. -->
    <string name="permdesc_devicePower" product="tablet">Allows the app to turn the
        tablet on or off.</string>
    <!-- Description of an application permission, listed so the user can choose whether they want to allow the application to do this. -->
    <string name="permdesc_devicePower" product="default">Allows the app to turn the
        phone on or off.</string>

    <!-- Title of an application permission, listed so the user can choose whether they want to allow the application to do this. -->
    <string name="permlab_factoryTest">run in factory test mode</string>
    <!-- Description of an application permission, listed so the user can choose whether they want to allow the application to do this. -->
    <string name="permdesc_factoryTest" product="tablet">Run as a low-level manufacturer test,
        allowing complete access to the tablet hardware. Only available
        when a tablet is running in manufacturer test mode.</string>
    <!-- Description of an application permission, listed so the user can choose whether they want to allow the application to do this. -->
    <string name="permdesc_factoryTest" product="default">Run as a low-level manufacturer test,
        allowing complete access to the phone hardware. Only available
        when a phone is running in manufacturer test mode.</string>

    <!-- Title of an application permission, listed so the user can choose whether they want to allow the application to do this. -->
    <string name="permlab_setWallpaper">set wallpaper</string>
    <!-- Description of an application permission, listed so the user can choose whether they want to allow the application to do this. -->
    <string name="permdesc_setWallpaper">Allows the app to set the system wallpaper.</string>

    <!-- Title of an application permission, listed so the user can choose whether they want to allow the application to do this. -->
    <string name="permlab_setWallpaperHints">set wallpaper size hints</string>
    <!-- Description of an application permission, listed so the user can choose whether they want to allow the application to do this. -->
    <string name="permdesc_setWallpaperHints">Allows the app to set the system wallpaper size hints.</string>

    <!-- Title of an application permission, listed so the user can choose whether they want to allow the application to do this. -->
    <string name="permlab_masterClear">reset system to factory defaults</string>
    <!-- Description of an application permission, listed so the user can choose whether they want to allow the application to do this. -->
    <string name="permdesc_masterClear">Allows the app to completely
        reset the system to its factory settings, erasing all data,
        configuration, and installed apps.</string>

    <!-- Title of an application permission, listed so the user can choose whether they want to allow the application to do this. -->
    <string name="permlab_setTime">set time</string>
    <!-- Description of an application permission, listed so the user can choose whether they want to allow the application to do this. -->
    <string name="permdesc_setTime" product="tablet">Allows the app to change the tablet\'s clock time.</string>
    <!-- Description of an application permission, listed so the user can choose whether they want to allow the application to do this. -->
    <string name="permdesc_setTime" product="default">Allows the app to change the phone\'s clock time.</string>

    <!-- Title of an application permission, listed so the user can choose whether they want to allow the application to do this. -->
    <string name="permlab_setTimeZone">set time zone</string>
    <!-- Description of an application permission, listed so the user can choose whether they want to allow the application to do this. -->
    <string name="permdesc_setTimeZone" product="tablet">Allows the app to change the tablet\'s time zone.</string>
    <!-- Description of an application permission, listed so the user can choose whether they want to allow the application to do this. -->
    <string name="permdesc_setTimeZone" product="default">Allows the app to change the phone\'s time zone.</string>

    <!-- Title of an application permission, listed so the user can choose whether they want to allow the application to do this. -->
    <string name="permlab_accountManagerService">act as the AccountManagerService</string>
    <!-- Description of an application permission, listed so the user can choose whether they want to allow the application to do this. -->
    <string name="permdesc_accountManagerService">Allows an app to make calls to AccountAuthenticators.</string>

    <!-- Title of an application permission, listed so the user can choose whether they want to allow the application to do this. -->
    <string name="permlab_getAccounts">discover known accounts</string>
    <!-- Description of an application permission, listed so the user can choose whether they want to allow the application to do this. -->
    <string name="permdesc_getAccounts" product="tablet">Allows the app to get
      the list of accounts known by the tablet.</string>
    <!-- Description of an application permission, listed so the user can choose whether they want to allow the application to do this. -->
    <string name="permdesc_getAccounts" product="default">Allows the app to get
      the list of accounts known by the phone.</string>

    <!-- Title of an application permission, listed so the user can choose whether they want to allow the application to do this. -->
    <string name="permlab_authenticateAccounts">act as an account authenticator</string>
    <!-- Description of an application permission, listed so the user can choose whether they want to allow the application to do this. -->
    <string name="permdesc_authenticateAccounts">Allows the app
    to use the account authenticator capabilities of the
    AccountManager, including creating accounts and getting and
    setting their passwords.</string>

    <!-- Title of an application permission, listed so the user can choose whether they want to allow the application to do this. -->
    <string name="permlab_manageAccounts">manage the accounts list</string>
    <!-- Description of an application permission, listed so the user can choose whether they want to allow the application to do this. -->
    <string name="permdesc_manageAccounts">Allows the app to
    perform operations like adding and removing accounts, and deleting
    their password.</string>

    <!-- Title of an application permission, listed so the user can choose whether they want to allow the application to do this. -->
    <string name="permlab_useCredentials">use the authentication credentials of an account</string>
    <!-- Description of an application permission, listed so the user can choose whether they want to allow the application to do this. -->
    <string name="permdesc_useCredentials">Allows the app to request authentication tokens.</string>

    <!-- Title of an application permission, listed so the user can choose whether they want to allow the application to do this. -->
    <string name="permlab_accessNetworkState">view network state</string>
    <!-- Description of an application permission, listed so the user can choose whether they want to allow the application to do this. -->
    <string name="permdesc_accessNetworkState">Allows the app to view the state of all networks.</string>

    <!-- Title of an application permission, listed so the user can choose whether they want to allow the application to do this. -->
    <string name="permlab_createNetworkSockets">full Internet access</string>
    <!-- Description of an application permission, listed so the user can choose whether they want to allow the application to do this. -->
    <string name="permdesc_createNetworkSockets">Allows the app to create network sockets.</string>

    <!-- Title of an application permission, listed so the user can choose whether they want to allow the application to do this. -->
    <string name="permlab_writeApnSettings">change/intercept network settings and traffic</string>
    <!-- Description of an application permission, listed so the user can choose whether they want to allow the application to do this. -->
    <string name="permdesc_writeApnSettings">Allows the app to change network settings and to intercept and inspect all network traffic,
      for example to change the proxy and port of any APN. Malicious apps may monitor, redirect, or modify network
      packets without your knowledge.</string>

    <!-- Title of an application permission, listed so the user can choose whether they want to allow the application to do this. -->
    <string name="permlab_changeNetworkState">change network connectivity</string>
    <!-- Description of an application permission, listed so the user can choose whether they want to allow the application to do this. -->
    <string name="permdesc_changeNetworkState">Allows the app to change the state of network connectivity.</string>

    <!-- Title of an application permission, listed so the user can choose whether they want to allow the application to do this. -->
    <string name="permlab_changeTetherState">change tethered connectivity</string>
    <!-- Description of an application permission, listed so the user can choose whether they want to allow the applicaiton to do this. -->
    <string name="permdesc_changeTetherState">Allows the app to change the state of tethered network connectivity.</string>

    <!-- Title of an application permission, listed so the user can choose whether they want to allow the application to do this. -->
    <string name="permlab_changeBackgroundDataSetting">change background data usage setting</string>
    <!-- Description of an application permission, listed so the user can choose whether they want to allow the application to do this. -->
    <string name="permdesc_changeBackgroundDataSetting">Allows the app to change the background data usage setting.</string>

    <!-- Title of an application permission, listed so the user can choose whether they want to allow the application to do this. -->
    <string name="permlab_accessWifiState">view Wi-Fi state</string>
    <!-- Description of an application permission, listed so the user can choose whether they want to allow the application to do this. -->
    <string name="permdesc_accessWifiState">Allows the app to view the information about the state of Wi-Fi.</string>

    <!-- Title of an application permission, listed so the user can choose whether they want to allow the application to do this. -->
    <string name="permlab_changeWifiState">change Wi-Fi state</string>
    <!-- Description of an application permission, listed so the user can choose whether they want to allow the application to do this. -->
    <string name="permdesc_changeWifiState">Allows the app to connect to and disconnect from Wi-Fi access points, and to make changes to
      configured Wi-Fi networks.</string>

    <!-- Title of an application permission, listed so the user can choose whether they want to allow the application to do this. -->
    <string name="permlab_changeWifiMulticastState">allow Wi-Fi Multicast reception</string>
    <!-- Description of an application permission, listed so the user can choose whether they want to allow the application to do this. -->
    <string name="permdesc_changeWifiMulticastState">Allows the app to
      receive packets not directly addressed to your device. This can be
      useful when discovering services offered near by. It uses more power
      than the non-multicast mode.</string>

    <!-- Title of an application permission, listed so the user can choose whether they want to allow the application to do this. -->
<<<<<<< HEAD
    <string name="permlab_bluetoothAdmin">Bluetooth administration</string>
=======
    <string name="permlab_accessWimaxState">view WiMAX state</string>
    <string name="permdesc_accessWimaxState">Allows an application to view
      the information about the state of WiMAX.</string>
    <string name="permlab_changeWimaxState">change WiMAX state</string>
    <string name="permdesc_changeWimaxState">Allows an application to connect
      to and disconnect from WiMAX network.</string>
    <string name="permlab_bluetoothAdmin">bluetooth administration</string>
>>>>>>> ea54b760
    <!-- Description of an application permission, listed so the user can choose whether they want to allow the application to do this. -->
    <string name="permdesc_bluetoothAdmin" product="tablet">Allows the app to configure
      the local Bluetooth tablet, and to discover and pair with remote
      devices.</string>
    <!-- Description of an application permission, listed so the user can choose whether they want to allow the application to do this. -->
    <string name="permdesc_bluetoothAdmin" product="default">Allows the app to configure
      the local Bluetooth phone, and to discover and pair with remote devices.</string>

    <!-- Title of an application permission, listed so the user can choose whether they want to allow the application to do this. -->
    <string name="permlab_bluetooth">create Bluetooth connections</string>
    <!-- Description of an application permission, listed so the user can choose whether they want to allow the application to do this. -->
    <string name="permdesc_bluetooth" product="tablet">Allows the app to view the
      configuration of the local Bluetooth tablet, and to make and accept
      connections with paired devices.</string>
    <!-- Description of an application permission, listed so the user can choose whether they want to allow the application to do this. -->
    <string name="permdesc_bluetooth" product="default">Allows the app to view the
      configuration of the local Bluetooth phone, and to make and accept
      connections with paired devices.</string>

    <!-- Title of an application permission, listed so the user can choose whether they want to allow the application to do this. -->
    <string name="permlab_nfc">control Near Field Communication</string>
    <!-- Description of an application permission, listed so the user can choose whether they want to allow the application to do this. -->
    <string name="permdesc_nfc">Allows the app to communicate
      with Near Field Communication (NFC) tags, cards, and readers.</string>

    <!-- Title of an application permission, listed so the user can choose whether they want to allow the application to do this. -->
    <string name="permlab_disableKeyguard">disable keylock</string>
    <!-- Description of an application permission, listed so the user can choose whether they want to allow the application to do this. -->
    <string name="permdesc_disableKeyguard">Allows the app to disable
      the keylock and any associated password security. A legitimate example of
      this is the phone disabling the keylock when receiving an incoming phone call,
      then re-enabling the keylock when the call is finished.</string>

    <!-- Title of an application permission, listed so the user can choose whether they want to allow the application to do this. -->
    <string name="permlab_readSyncSettings">read sync settings</string>
    <!-- Description of an application permission, listed so the user can choose whether they want to allow the application to do this. -->
    <string name="permdesc_readSyncSettings">Allows the app to read the sync settings,
        such as whether sync is enabled for the People app.</string>

    <!-- Title of an application permission, listed so the user can choose whether they want to allow the application to do this. -->
    <string name="permlab_writeSyncSettings">write sync settings</string>
    <!-- Description of an application permission, listed so the user can choose whether they want to allow the application to do this. -->
    <string name="permdesc_writeSyncSettings">Allows the app to modify the sync
        settings, such as whether sync is enabled for the People app.</string>

    <!-- Title of an application permission, listed so the user can choose whether they want to allow the application to do this. -->
    <string name="permlab_readSyncStats">read sync statistics</string>
    <!-- Description of an application permission, listed so the user can choose whether they want to allow the application to do this. -->
    <string name="permdesc_readSyncStats">Allows the app to read the sync stats; e.g., the
        history of syncs that have occurred.</string>

    <!-- Title of an application permission, listed so the user can choose whether they want to allow the application to do this. -->
    <string name="permlab_subscribedFeedsRead">read subscribed feeds</string>
    <!-- Description of an application permission, listed so the user can choose whether they want to allow the application to do this. -->
    <string name="permdesc_subscribedFeedsRead">Allows the app to get details about the currently synced feeds.</string>

    <!-- Title of an application permission, listed so the user can choose whether they want to allow the application to do this. -->
    <string name="permlab_subscribedFeedsWrite">write subscribed feeds</string>
    <!-- Description of an application permission, listed so the user can choose whether they want to allow the application to do this. -->
    <string name="permdesc_subscribedFeedsWrite">Allows the app to modify
      your currently synced feeds. Malicious apps may change your synced feeds.</string>

    <!-- Title of an application permission, listed so the user can choose whether they want to allow the application to do this. -->
    <string name="permlab_readDictionary">read user-defined dictionary</string>
    <!-- Description of an application permission, listed so the user can choose whether they want to allow the application to do this. -->
    <string name="permdesc_readDictionary">Allows the app to read any private
      words, names and phrases that the user may have stored in the user dictionary.</string>

    <!-- Title of an application permission, listed so the user can choose whether they want to allow the application to do this. -->
    <string name="permlab_writeDictionary">write to user-defined dictionary</string>
    <!-- Description of an application permission, listed so the user can choose whether they want to allow the application to do this. -->
    <string name="permdesc_writeDictionary">Allows the app to write new words into the
      user dictionary.</string>

    <!-- Title of an application permission, listed so the user can choose whether they want to allow the application to do this. [CHAR LIMIT=30] -->
    <string name="permlab_sdcardWrite" product="nosdcard">modify/delete USB storage contents</string>
    <!-- Title of an application permission, listed so the user can choose whether they want to allow the application to do this. -->
    <string name="permlab_sdcardWrite" product="default">modify/delete SD card contents</string>
    <!-- Description of an application permission, listed so the user can choose whether they want to allow the application to do this. [CHAR LIMIT=30] -->
    <string name="permdesc_sdcardWrite" product="nosdcard">Allows the app to write to the USB storage.</string>
    <!-- Description of an application permission, listed so the user can choose whether they want to allow the application to do this. -->
    <string name="permdesc_sdcardWrite" product="default">Allows the app to write to the SD card.</string>

    <!-- Title of an application permission, listed so the user can choose whether they want to allow the application to do this. [CHAR LIMIT=30] -->
    <string name="permlab_mediaStorageWrite" product="default">modify/delete internal media storage contents</string>
    <!-- Description of an application permission, listed so the user can choose whether they want to allow the application to do this. [CHAR LIMIT=NONE] -->
    <string name="permdesc_mediaStorageWrite" product="default">Allows the app to modify the contents of the internal media storage.</string>

    <!-- Title of an application permission, listed so the user can choose whether they want to allow the application to do this. -->
    <string name="permlab_cache_filesystem">access the cache filesystem</string>
    <!-- Description of an application permission, listed so the user can choose whether they want to allow the application to do this. -->
    <string name="permdesc_cache_filesystem">Allows the app to read and write the cache filesystem.</string>

    <!-- Title of an application permission, listed so the user can choose whether they want to allow the application to do this. -->
    <string name="permlab_use_sip">make/receive Internet calls</string>
    <!-- Description of an application permission, listed so the user can choose whether they want to allow the application to do this. -->
    <string name="permdesc_use_sip">Allows the app to use the SIP service to make/receive Internet calls.</string>

    <!-- Title of an application permission, listed so the user can choose whether they want to allow the application to do this. -->
    <string name="permlab_readNetworkUsageHistory">read historical network usage</string>
    <!-- Description of an application permission, listed so the user can choose whether they want to allow the application to do this. -->
    <string name="permdesc_readNetworkUsageHistory">Allows the app to read historical network usage for specific networks and apps.</string>

    <!-- Title of an application permission, listed so the user can choose whether they want to allow the application to do this. -->
    <string name="permlab_manageNetworkPolicy">manage network policy</string>
    <!-- Description of an application permission, listed so the user can choose whether they want to allow the application to do this. -->
    <string name="permdesc_manageNetworkPolicy">Allows the app to manage network policies and define app-specific rules.</string>

    <!-- Title of an application permission, listed so the user can choose whether they want to allow the application to do this. -->
    <string name="permlab_modifyNetworkAccounting">modify network usage accounting</string>
    <!-- Description of an application permission, listed so the user can choose whether they want to allow the application to do this. -->
    <string name="permdesc_modifyNetworkAccounting">Allows an app to modify how network usage is accounted against apps. Not for use by normal apps.</string>

    <!-- Policy administration -->

    <!-- Title of policy access to limiting the user's password choices -->
    <string name="policylab_limitPassword">Set password rules</string>
    <!-- Description of policy access to limiting the user's password choices -->
    <string name="policydesc_limitPassword">Control the length and the characters allowed in screen-unlock passwords</string>
    <!-- Title of policy access to watch user login attempts -->
    <string name="policylab_watchLogin">Monitor screen-unlock attempts</string>
    <!-- Description of policy access to watch user login attempts -->
    <string name="policydesc_watchLogin" product="tablet">Monitor the number of incorrect passwords
    typed when unlocking the screen, and lock the tablet or erase all the tablet\'s
    data if too many incorrect passwords are typed.</string>
    <!-- Description of policy access to watch user login attempts -->
    <string name="policydesc_watchLogin" product="default">Monitor the number of incorrect passwords
    typed. when unlocking the screen, and lock the phone or erase all the phone\'s
    data if too many incorrect passwords are typed.</string>
    <!-- Title of policy access to reset user's password -->
    <string name="policylab_resetPassword">Change the screen-unlock password</string>
    <!-- Description of policy access to reset user's password -->
    <string name="policydesc_resetPassword">Change the screen-unlock password</string>
    <!-- Title of policy access to force lock the device -->
    <string name="policylab_forceLock">Lock the screen</string>
    <!-- Description of policy access to limiting the user's password choices -->
    <string name="policydesc_forceLock">Control how and when the screen locks</string>
    <!-- Title of policy access to wipe the user's data -->
    <string name="policylab_wipeData">Erase all data</string>
    <!-- Description of policy access to wipe the user's data -->
    <string name="policydesc_wipeData" product="tablet">Erase the tablet\'s data without warning,
    by performing a factory data reset</string>
    <!-- Description of policy access to wipe the user's data -->
    <string name="policydesc_wipeData" product="default">Erase the phone\'s data without warning,
    by performing a factory data reset</string>
    <string name="policylab_setGlobalProxy">Set the device global proxy</string>
    <!-- Description of policy access to wipe the user's data -->
    <string name="policydesc_setGlobalProxy">Set the device global proxy
        to be used while policy is enabled. Only the first device admin
        sets the effective global proxy.</string>
    <!-- Title of policy access to enforce password expiration [CHAR LIMIT=30]-->
    <string name="policylab_expirePassword">Set lock-screen password expiration</string>
    <!-- Description of policy access to enforce password expiration [CHAR LIMIT=110]-->
    <string name="policydesc_expirePassword">Control how frequently the lock-screen password must be
  changed</string>
    <!-- Title of policy access to require encrypted storage [CHAR LIMIT=30]-->
    <string name="policylab_encryptedStorage">Set storage encryption</string>
    <!-- Description of policy access to require encrypted storage [CHAR LIMIT=110]-->
    <string name="policydesc_encryptedStorage">Require that stored app data be encrypted
        </string>
    <!-- Title of policy access to disable all device cameras [CHAR LIMIT=30]-->
    <string name="policylab_disableCamera">Disable cameras</string>
    <!-- Description of policy access to disable all device cameras [CHAR LIMIT=110]-->
    <string name="policydesc_disableCamera">Prevent use of all device cameras</string>

    <!-- The order of these is important, don't reorder without changing Contacts.java --> <skip />
    <!-- Phone number types from android.provider.Contacts. This could be used when adding a new phone number for a contact, for example. -->
    <string-array name="phoneTypes">
        <item>Home</item>
        <item>Mobile</item>
        <item>Work</item>
        <item>Work Fax</item>
        <item>Home Fax</item>
        <item>Pager</item>
        <item>Other</item>
        <item>Custom</item>
    </string-array>

    <!-- The order of these is important, don't reorder without changing Contacts.java --> <skip />
    <!-- Email address types from android.provider.Contacts. This could be used when adding a new e-mail address for a contact, for example. -->
    <string-array name="emailAddressTypes">
        <item>Home</item>
        <item>Work</item>
        <item>Other</item>
        <item>Custom</item>
    </string-array>

    <!-- The order of these is important, don't reorder without changing Contacts.java --> <skip />
    <!-- Postal address types from android.provider.Contacts. This could be used when adding a new address for a contact, for example. -->
    <string-array name="postalAddressTypes">
        <item>Home</item>
        <item>Work</item>
        <item>Other</item>
        <item>Custom</item>
    </string-array>

    <!-- The order of these is important, don't reorder without changing Contacts.java --> <skip />
    <!-- Instant Messenger ID types from android.provider.Contacts. This could be used when adding a new IM for a contact, for example. -->
    <string-array name="imAddressTypes">
        <item>Home</item>
        <item>Work</item>
        <item>Other</item>
        <item>Custom</item>
    </string-array>

    <!-- The order of these is important, don't reorder without changing Contacts.java --> <skip />
    <!-- Organization types from android.provider.Contacts. This could be used when adding a new organization for a contact, for example. -->
    <string-array name="organizationTypes">
        <item>Work</item>
        <item>Other</item>
        <item>Custom</item>
    </string-array>

    <!-- The order of these is important, don't reorder without changing Contacts.java --> <skip />
    <!-- Instant Message protocols/providers from android.provider.Contacts -->
    <string-array name="imProtocols">
        <item>AIM</item>
        <item>Windows Live</item>
        <item>Yahoo</item>
        <item>Skype</item>
        <item>QQ</item>
        <item>Google Talk</item>
        <item>ICQ</item>
        <item>Jabber</item>
    </string-array>

    <!-- Custom phone number type -->
    <string name="phoneTypeCustom">Custom</string>
    <!-- Home phone number type -->
    <string name="phoneTypeHome">Home</string>
    <!-- Mobile phone number type -->
    <string name="phoneTypeMobile">Mobile</string>
    <!-- Work phone number type -->
    <string name="phoneTypeWork">Work</string>
    <!-- Work fax phone number type -->
    <string name="phoneTypeFaxWork">Work Fax</string>
    <!-- Home fax phone number type -->
    <string name="phoneTypeFaxHome">Home Fax</string>
    <!-- Pager phone number type -->
    <string name="phoneTypePager">Pager</string>
    <!-- Other phone number type -->
    <string name="phoneTypeOther">Other</string>
    <!-- Callback phone number type -->
    <string name="phoneTypeCallback">Callback</string>
    <!-- Car phone number type -->
    <string name="phoneTypeCar">Car</string>
    <!-- Company main phone number type -->
    <string name="phoneTypeCompanyMain">Company Main</string>
    <!-- ISDN phone number type -->
    <string name="phoneTypeIsdn">ISDN</string>
    <!-- Main phone number type -->
    <string name="phoneTypeMain">Main</string>
    <!-- Other fax phone number type -->
    <string name="phoneTypeOtherFax">Other Fax</string>
    <!-- Radio phone number type -->
    <string name="phoneTypeRadio">Radio</string>
    <!-- Telex phone number type -->
    <string name="phoneTypeTelex">Telex</string>
    <!-- TTY TDD phone number type -->
    <string name="phoneTypeTtyTdd">TTY TDD</string>
    <!-- Work mobile phone number type -->
    <string name="phoneTypeWorkMobile">Work Mobile</string>
    <!-- Work pager phone number type -->
    <string name="phoneTypeWorkPager">Work Pager</string>
    <!-- Assistant phone number type -->
    <string name="phoneTypeAssistant">Assistant</string>
    <!-- MMS phone number type -->
    <string name="phoneTypeMms">MMS</string>

    <!-- Label for custom events  [CHAR LIMIT=20] -->
    <string name="eventTypeCustom">Custom</string>
    <!-- Label for a birthday event  [CHAR LIMIT=20] -->
    <string name="eventTypeBirthday">Birthday</string>
    <!-- Label for an anniversary event  [CHAR LIMIT=20] -->
    <string name="eventTypeAnniversary">Anniversary</string>
    <!-- Label for other events  [CHAR LIMIT=20] -->
    <string name="eventTypeOther">Other</string>

    <!-- Custom email type -->
    <string name="emailTypeCustom">Custom</string>
    <!-- Home email type -->
    <string name="emailTypeHome">Home</string>
    <!-- Work email type -->
    <string name="emailTypeWork">Work</string>
    <!-- Other email type -->
    <string name="emailTypeOther">Other</string>
    <!-- Mobile email type -->
    <string name="emailTypeMobile">Mobile</string>

    <!-- Custom postal address type -->
    <string name="postalTypeCustom">Custom</string>
    <!-- Home postal address type -->
    <string name="postalTypeHome">Home</string>
    <!-- Work postal address type -->
    <string name="postalTypeWork">Work</string>
    <!-- Other postal address type -->
    <string name="postalTypeOther">Other</string>

    <!-- Custom IM address type -->
    <string name="imTypeCustom">Custom</string>
    <!-- Home IM address type -->
    <string name="imTypeHome">Home</string>
    <!-- Work IM address type -->
    <string name="imTypeWork">Work</string>
    <!-- Other IM address type -->
    <string name="imTypeOther">Other</string>

    <!-- Custom IM protocol type -->
    <string name="imProtocolCustom">Custom</string>
    <!-- AIM IM protocol type -->
    <string name="imProtocolAim">AIM</string>
    <!-- MSN IM protocol type -->
    <string name="imProtocolMsn">Windows Live</string>
    <!-- Yahoo IM protocol type -->
    <string name="imProtocolYahoo">Yahoo</string>
    <!-- Skype IM protocol type -->
    <string name="imProtocolSkype">Skype</string>
    <!-- QQ IM protocol type -->
    <string name="imProtocolQq">QQ</string>
    <!-- Google Talk IM protocol type -->
    <string name="imProtocolGoogleTalk">Google Talk</string>
    <!-- ICQ IM protocol type -->
    <string name="imProtocolIcq">ICQ</string>
    <!-- Jabber IM protocol type -->
    <string name="imProtocolJabber">Jabber</string>
    <!-- NetMeeting IM protocol type -->
    <string name="imProtocolNetMeeting">NetMeeting</string>

    <!-- Work organization type -->
    <string name="orgTypeWork">Work</string>
    <!-- Other organization type -->
    <string name="orgTypeOther">Other</string>
    <!-- Custom organization type -->
    <string name="orgTypeCustom">Custom</string>

    <!-- Custom relationship custom [CHAR LIMIT=20] -->
    <string name="relationTypeCustom">Custom</string>
    <!-- Assistant relationship type [CHAR LIMIT=20] -->
    <string name="relationTypeAssistant">Assistant</string>
    <!-- Brother relationship type [CHAR LIMIT=20] -->
    <string name="relationTypeBrother">Brother</string>
    <!-- Child relationship type [CHAR LIMIT=20] -->
    <string name="relationTypeChild">Child</string>
    <!-- Domestic Partner relationship type [CHAR LIMIT=20] -->
    <string name="relationTypeDomesticPartner">Domestic Partner</string>
    <!-- Father relationship type [CHAR LIMIT=20] -->
    <string name="relationTypeFather">Father</string>
    <!-- Friend relationship type [CHAR LIMIT=20] -->
    <string name="relationTypeFriend">Friend</string>
    <!-- Manager relationship type [CHAR LIMIT=20] -->
    <string name="relationTypeManager">Manager</string>
    <!-- Mother relationship type [CHAR LIMIT=20] -->
    <string name="relationTypeMother">Mother</string>
    <!-- Parent relationship type [CHAR LIMIT=20] -->
    <string name="relationTypeParent">Parent</string>
    <!-- Partner relationship type [CHAR LIMIT=20] -->
    <string name="relationTypePartner">Partner</string>
    <!-- Referred by relationship type [CHAR LIMIT=20] -->
    <string name="relationTypeReferredBy">Referred by</string>
    <!-- Relative relationship type [CHAR LIMIT=20] -->
    <string name="relationTypeRelative">Relative</string>
    <!-- Sister relationship type [CHAR LIMIT=20] -->
    <string name="relationTypeSister">Sister</string>
    <!-- Spouse relationship type [CHAR LIMIT=20] -->
    <string name="relationTypeSpouse">Spouse</string>

    <!-- Custom SIP address type -->
    <string name="sipAddressTypeCustom">Custom</string>
    <!-- Home SIP address type -->
    <string name="sipAddressTypeHome">Home</string>
    <!-- Work SIP address type -->
    <string name="sipAddressTypeWork">Work</string>
    <!-- Other SIP address type -->
    <string name="sipAddressTypeOther">Other</string>

    <!-- Instructions telling the user to enter their SIM PIN to unlock the keyguard.
         Displayed in one line in a large font.  -->
    <string name="keyguard_password_enter_pin_code">Type PIN code</string>

    <!-- Instructions telling the user to enter their SIM PUK to unlock the keyguard.
         Displayed in one line in a large font.  -->
    <string name="keyguard_password_enter_puk_code">Type PUK and new PIN code</string>

    <!-- Prompt to enter SIM PUK in Edit Text Box in unlock screen -->
    <string name="keyguard_password_enter_puk_prompt">PUK code</string>
    <!-- Prompt to enter New SIM PIN in Edit Text Box in unlock screen -->
    <string name="keyguard_password_enter_pin_prompt">New PIN code</string>

    <!-- Displayed as hint in passwordEntry EditText on PasswordUnlockScreen [CHAR LIMIT=30]-->
    <string name="keyguard_password_entry_touch_hint"><font size="17">Touch to type password</font></string>

    <!-- Instructions telling the user to enter their text password to unlock the keyguard.
         Displayed in one line in a large font.  -->
    <string name="keyguard_password_enter_password_code">Type password to unlock</string>

    <!-- Instructions telling the user to enter their PIN password to unlock the keyguard.
         Displayed in one line in a large font.  -->
    <string name="keyguard_password_enter_pin_password_code">Type PIN to unlock</string>

    <!-- Instructions telling the user that they entered the wrong pin while trying
         to unlock the keyguard.  Displayed in one line in a large font.  -->
    <string name="keyguard_password_wrong_pin_code">Incorrect PIN code!</string>

    <!-- Instructions telling the user how to unlock the phone. -->
    <string name="keyguard_label_text">To unlock, press Menu then 0.</string>

    <!-- This can be used in any application wanting to disable the text "Emergency number" -->
    <string name="emergency_call_dialog_number_for_display">Emergency number</string>

    <!--
       *** touch based lock / unlock ***
                                          --> <skip />

    <!-- On the keyguard screen, it shows the carrier the phone is connected to.  This is displayed if the phone is not connected to a carrier.-->
    <string name="lockscreen_carrier_default">No service.</string>

    <!-- Shown in the lock screen to tell the user that the screen is locked. -->
    <string name="lockscreen_screen_locked">Screen locked.</string>

    <!-- when pattern lock is enabled, tell them about the emergency dial -->
    <string name="lockscreen_instructions_when_pattern_enabled">Press Menu to unlock or place emergency call.</string>

    <!-- On the keyguard screen, when pattern lock is disabled, only tell them to press menu to unlock.  This is shown in small font at the bottom. -->
    <string name="lockscreen_instructions_when_pattern_disabled">Press Menu to unlock.</string>

    <!-- On the unlock pattern screen, shown at the top of the unlock screen to tell the user what to do. Below this text is the place for theu ser to draw the pattern. -->
    <string name="lockscreen_pattern_instructions">Draw pattern to unlock</string>
    <!-- Button at the bottom of the unlock screen to make an emergency call. -->
    <string name="lockscreen_emergency_call">Emergency call</string>
    <!-- Button at the bottom of the unlock screen that lets the user return to a call -->
    <string name="lockscreen_return_to_call">Return to call</string>
    <!-- Shown to confirm that the user entered their lock pattern correctly. -->
    <string name="lockscreen_pattern_correct">Correct!</string>
    <!-- On the unlock pattern screen, shown when the user enters the wrong lock pattern and must try again. -->
    <string name="lockscreen_pattern_wrong">Try again</string>
    <!-- On the unlock password screen, shown when the user enters the wrong lock password and must try again. -->
    <string name="lockscreen_password_wrong">Try again</string>

    <!-- When the lock screen is showing and the phone plugged in, and the battery
         is not fully charged, show the current charge %.  -->
    <string name="lockscreen_plugged_in">Charging, <xliff:g id="number">%d</xliff:g><xliff:g id="percent">%%</xliff:g></string>
    <!-- When the lock screen is showing, the phone is plugged in and the battery is fully
         charged, say that it is charged. -->
    <string name="lockscreen_charged">Charged.</string>
    <!-- A short representation of charging information, e.g "34%" -->
    <string name="lockscreen_battery_short"><xliff:g id="number">%d</xliff:g><xliff:g id="percent">%%</xliff:g></string>

    <!-- When the lock screen is showing and the battery is low, warn user to plug
         in the phone soon. -->
    <string name="lockscreen_low_battery">Connect your charger.</string>

    <!-- Shown in the lock screen when there is no SIM card. -->
    <string name="lockscreen_missing_sim_message_short">No SIM card.</string>
    <!-- Shown in the lock screen when there is no SIM card. -->
    <string name="lockscreen_missing_sim_message" product="tablet">No SIM card in tablet.</string>
    <!-- Shown in the lock screen when there is no SIM card. -->
    <string name="lockscreen_missing_sim_message" product="default">No SIM card in phone.</string>
    <!-- Shown in the lock screen to ask the user to insert a SIM card. -->
    <string name="lockscreen_missing_sim_instructions">Insert a SIM card.</string>
    <!-- Shown in the lock screen to ask the user to insert a SIM card when sim is missing or not readable. -->
    <string name="lockscreen_missing_sim_instructions_long">The SIM card is missing or not readable. Insert a SIM card.</string>
    <!-- Shown in the lock screen to inform the user to SIM card is permanently disabled. -->
    <string name="lockscreen_permanent_disabled_sim_instructions">Your SIM card has been permanently disabled.\n
    Contact your wireless service provider for another SIM card.</string>

    <!-- Shown on transport control of lockscreen. Pressing button goes to previous track. -->
    <string name="lockscreen_transport_prev_description">Previous track button</string>
    <!-- Shown on transport control of lockscreen. Pressing button goes to next track. -->
    <string name="lockscreen_transport_next_description">Next track button</string>
    <!-- Shown on transport control of lockscreen. Pressing button pauses playback -->
    <string name="lockscreen_transport_pause_description">Pause button</string>
    <!-- Shown on transport control of lockscreen. Pressing button pauses playback -->
    <string name="lockscreen_transport_play_description">Play button</string>
    <!-- Shown on transport control of lockscreen. Pressing button pauses playback -->
    <string name="lockscreen_transport_stop_description">Stop button</string>

    <!-- Shown in the lock screen when there is emergency calls only mode. -->
    <string name="emergency_calls_only" msgid="2485604591272668370">Emergency calls only</string>

    <!-- When the user inserts a sim card from an unsupported network, it becomes network
         locked -->
    <string name="lockscreen_network_locked_message">Network locked</string>


    <!-- When the user enters a wrong sim pin too many times, it becomes
         PUK locked (Pin Unlock Kode) -->
    <string name="lockscreen_sim_puk_locked_message">SIM card is PUK-locked.</string>
    <!-- Shown in the lock screen when the SIM has become PUK locked and the user must call customer care to unlock it. -->
    <string name="lockscreen_sim_puk_locked_instructions">See the User Guide or contact Customer Care.</string>

    <!-- Shown in the lock screen to tell the user that their SIM is locked and they must unlock it. -->
    <string name="lockscreen_sim_locked_message">SIM card is locked.</string>

    <!-- For the unlock screen, When the user enters a sim unlock code, it takes a little while to check
         whether it is valid, and to unlock the sim if it is valid.  we display a
         progress dialog in the meantime.  this is the emssage. -->
    <string name="lockscreen_sim_unlock_progress_dialog_message">Unlocking SIM card\u2026</string>

    <!-- For the unlock screen, Information message shown in dialog when user has too many failed attempts at
         drawing the unlock pattern -->
    <string name="lockscreen_too_many_failed_attempts_dialog_message">
        You have incorrectly drawn your unlock pattern <xliff:g id="number">%d</xliff:g> times.
        \n\nTry again in <xliff:g id="number">%d</xliff:g> seconds.
    </string>

    <!-- For the unlock screen, Information message shown in dialog when user has too many failed attempts at
         entering the password -->
    <string name="lockscreen_too_many_failed_password_attempts_dialog_message">
        You have incorrectly typed your password <xliff:g id="number">%d</xliff:g> times.
        \n\nTry again in <xliff:g id="number">%d</xliff:g> seconds.
    </string>

    <!-- For the unlock screen, Information message shown in dialog when user has too many failed attempts at
         entering the PIN -->
    <string name="lockscreen_too_many_failed_pin_attempts_dialog_message">
        You have incorrectly typed your PIN <xliff:g id="number">%d</xliff:g> times.
        \n\nTry again in <xliff:g id="number">%d</xliff:g> seconds.
    </string>

    <!-- For the unlock screen, informational message shown in dialog when user is almost at the limit
         where they will be locked out and may have to enter an alternate username/password to unlock the phone -->
    <string name="lockscreen_failed_attempts_almost_glogin" product="tablet">
        You have incorrectly drawn your unlock pattern <xliff:g id="number">%d</xliff:g> times.
       After <xliff:g id="number">%d</xliff:g> more unsuccessful attempts,
       you will be asked to unlock your tablet using your Google signin.\n\n
       Try again in <xliff:g id="number">%d</xliff:g> seconds.
    </string>

    <!-- For the unlock screen, informational message shown in dialog when user is almost at the limit
         where they will be locked out and may have to enter an alternate username/password to unlock the phone -->
    <string name="lockscreen_failed_attempts_almost_glogin" product="default">
        You have incorrectly drawn your unlock pattern <xliff:g id="number">%d</xliff:g> times.
       After <xliff:g id="number">%d</xliff:g> more unsuccessful attempts,
       you will be asked to unlock your phone using your Google signin.\n\n
       Try again in <xliff:g id="number">%d</xliff:g> seconds.
    </string>

    <!-- For the unlock screen, informational message shown in dialog when user is almost at the limit
         where the device will be wiped. -->
    <string name="lockscreen_failed_attempts_almost_at_wipe" product="tablet">
       You have incorrectly attempted to unlock the tablet <xliff:g id="number">%d</xliff:g> times.
       After <xliff:g id="number">%d</xliff:g> more unsuccessful attempts,
       the tablet will be reset to factory default and all user data will be lost.
    </string>

    <!-- For the unlock screen, informational message shown in dialog when user is almost at the limit
         where the device will be wiped. -->
    <string name="lockscreen_failed_attempts_almost_at_wipe" product="default">
       You have incorrectly attempted to unlock the phone <xliff:g id="number">%d</xliff:g> times.
       After <xliff:g id="number">%d</xliff:g> more unsuccessful attempts,
       the phone will be reset to factory default and all user data will be lost.
    </string>

    <!-- For the unlock screen, informational message shown in dialog when user has exceeded the
        maximum attempts and the device will now be wiped -->
    <string name="lockscreen_failed_attempts_now_wiping" product="tablet">
       You have incorrectly attempted to unlock the tablet <xliff:g id="number">%d</xliff:g> times.
       The tablet will now be reset to factory default.
    </string>

    <!-- For the unlock screen, informational message shown in dialog when user has exceeded the
        maximum attempts and the device will now be wiped -->
    <string name="lockscreen_failed_attempts_now_wiping" product="default">
       You have incorrectly attempted to unlock the phone <xliff:g id="number">%d</xliff:g> times.
       The phone will now be reset to factory default.
    </string>

    <!-- On the unlock screen, countdown message shown while user is waiting to try again after too many
         failed attempts -->
    <string name="lockscreen_too_many_failed_attempts_countdown">Try again in <xliff:g id="number">%d</xliff:g> seconds.</string>

    <!-- On the unlock screen, message shown on button that appears once it's apparent the user may have forgotten
         their lock gesture -->
    <string name="lockscreen_forgot_pattern_button_text">Forgot pattern?</string>

    <!-- Title of the unlock screen that uses your Google login and password when the user hit
         the 'forgot pattern' button.-->
    <string name="lockscreen_glogin_forgot_pattern">Account unlock</string>
    <!-- Title of the unlock screen that uses your Google login and password when the user attempted
         too many patterns and we are forcing them to use their account instead. -->
    <string name="lockscreen_glogin_too_many_attempts">Too many pattern attempts!</string>
    <!-- In the unlock screen, message telling the user that they need to use their Google login and password to unlock the phone -->
    <string name="lockscreen_glogin_instructions">To unlock, sign in with your Google account</string>
    <!-- Hint caption for the username field when unlocking the phone using login and password -->
    <string name="lockscreen_glogin_username_hint">Username (email)</string>
    <!-- Hint caption for the password field when unlocking the phone using login and password -->
    <string name="lockscreen_glogin_password_hint">Password</string>
    <!-- Button to try to unlock the phone using username and password -->
    <string name="lockscreen_glogin_submit_button">Sign in</string>
    <!-- Displayed to the user when unlocking the phone with a username and password fails. -->
    <string name="lockscreen_glogin_invalid_input">Invalid username or password.</string>
    <!-- Hint displayed on account unlock screen to advise the user on how to recover the account. -->
    <string name="lockscreen_glogin_account_recovery_hint">Forgot your username or password\?\nVisit <b>google.com/accounts/recovery</b></string>

    <!-- Displayed in a progress dialog while a username and password are being checked. -->
    <string name="lockscreen_glogin_checking_password">Checking...</string>
    <!-- Displayed on lock screen's left tab - unlock -->
    <string name="lockscreen_unlock_label">Unlock</string>
    <!-- Displayed on lock screen's right tab - turn sound on -->
    <string name="lockscreen_sound_on_label">Sound on</string>
    <!-- Displayed on lock screen's right tab - turn sound off -->
    <string name="lockscreen_sound_off_label">Sound off</string>

    <!-- Accessibility description sent when user starts drawing a lock pattern. [CHAR LIMIT=NONE] -->
    <string name="lockscreen_access_pattern_start">Pattern started</string>
    <!-- Accessibility description sent when the pattern times out and is cleared. [CHAR LIMIT=NONE] -->
    <string name="lockscreen_access_pattern_cleared">Pattern cleared</string>
    <!-- Accessibility description sent when user adds a cell to the pattern. [CHAR LIMIT=NONE]  -->
    <string name="lockscreen_access_pattern_cell_added">Cell added</string>
    <!-- Accessibility description sent when user completes drawing a pattern. [CHAR LIMIT=NONE] -->
    <string name="lockscreen_access_pattern_detected">Pattern completed</string>

    <!-- Password keyboard strings. Used by LockScreen and Settings --><skip />
    <!-- Label for "switch to symbols" key.  Must be short to fit on key! -->
    <string name="password_keyboard_label_symbol_key">\?123</string>
    <!-- Label for "switch to alphabetic" key.  Must be short to fit on key! -->
    <string name="password_keyboard_label_alpha_key">ABC</string>
    <!-- Label for ALT modifier key.  Must be short to fit on key! -->
    <string name="password_keyboard_label_alt_key">ALT</string>

    <!-- A format string for 12-hour time of day, just the hour, not the minute, with lower-case "am" or "pm" (example: "3pm"). -->
    <string name="hour_ampm">"<xliff:g id="hour" example="3">%-l</xliff:g><xliff:g id="ampm" example="pm">%P</xliff:g>"</string>

    <!-- A format string for 12-hour time of day, just the hour, not the minute, with capital "AM" or "PM" (example: "3PM"). -->
    <string name="hour_cap_ampm">"<xliff:g id="hour" example="3">%-l</xliff:g><xliff:g id="ampm" example="PM">%p</xliff:g>"</string>

    <!-- Title of the alert when something went wrong in the factory test. -->
    <string name="factorytest_failed">Factory test failed</string>
    <!-- Error message displayed when a non-system application tries to start a factory test. -->
    <string name="factorytest_not_system">The FACTORY_TEST action
        is only supported for packages installed in /system/app.</string>
    <!-- Error message displayed when the factory test could not be started. -->
    <string name="factorytest_no_action">No package was found that provides the
        FACTORY_TEST action.</string>
    <!-- Button to restart the device after the factory test. -->
    <string name="factorytest_reboot">Reboot</string>

    <!-- Do not translate.  WebView User Agent string -->
    <string name="web_user_agent" translatable="false">Mozilla/5.0 (Linux; U; <xliff:g id="x">Android %s</xliff:g>)
        AppleWebKit/534.30 (KHTML, like Gecko) Version/4.0 <xliff:g id="mobile">%s</xliff:g>Safari/534.30</string>
    <!-- Do not translate.  WebView User Agent targeted content -->
    <string name="web_user_agent_target_content" translatable="false">"Mobile "</string>

    <!-- Title for a JavaScript dialog. "The page at <url of current page> says:" -->
    <string name="js_dialog_title">The page at \'<xliff:g id="title">%s</xliff:g>\' says:</string>
    <!-- Default title for a javascript dialog -->
    <string name="js_dialog_title_default">JavaScript</string>
    <!-- Message in a javascript dialog asking if the user wishes to leave the
             current page -->
    <string name="js_dialog_before_unload">Navigate away from this page?\n\n<xliff:g id="message">%s</xliff:g>\n\nTouch OK to continue, or Cancel to stay on the current page.</string>

    <!-- Title of the WebView save password dialog.  If the user enters a password in a form on a website, a dialog will come up asking if they want to save the password. -->
    <string name="save_password_label">Confirm</string>

    <!-- Toast for double-tap -->
    <string name="double_tap_toast">Tip: Double-touch to zoom in and out.</string>

    <!-- Text to show in the auto complete drop down list on a text view when the WebView can auto fill the entire form, and the user has configured an AutoFill profile [CHAR-LIMIT=8] -->
    <string name="autofill_this_form">AutoFill</string>
    <!-- Text to show in the auto complete drop down list on a text view when the WebView can auto fill the entire form but the user has not configured an AutoFill profile [CHAR-LIMIT=16] -->
    <string name="setup_autofill">Setup AutoFill</string>

    <!-- String used to separate FirstName and LastName when writing out a local name
         e.g. John<separator>Smith [CHAR-LIMIT=NONE]-->
    <string name="autofill_address_name_separator">\u0020</string>
    <!-- Format string for displaying a name. $1 is First Name, $2 is autofill_address_name_separator, $3 is Last Name.
         e.g. (John)( )(Smith) -->
    <string name="autofill_address_summary_name_format">$1$2$3</string>

    <!-- String used to separate Name and Address Line 1
         e.g. John Smith<separator>123 Main Street [CHAR-LIMIT=NONE]-->
    <string name="autofill_address_summary_separator">,\u0020</string>
    <!-- Format string for displaying a name and address summary. $1 is the Full Name, $2 is autofill_address_summary_separator, $3 is the Address
         e.g. (John Smith)(, )(123 Main Street) -->
    <string name="autofill_address_summary_format">$1$2$3</string>

    <!-- Do not translate. Regex used by AutoFill. -->
    <string name="autofill_attention_ignored_re">attention|attn</string>

    <!-- Do not translate. Regex used by AutoFill. -->
    <string name="autofill_region_ignored_re">province|region|other<!-- es -->|provincia<!-- pt-BR, pt-PT -->|bairro|suburb</string>

    <!-- Do not translate. Regex used by AutoFill. -->
    <string name="autofill_company_re">company|business|organization|organisation|department<!-- de-DE -->|firma|firmenname<!-- es -->|empresa<!-- fr-FR -->|societe|société<!-- it-IT -->|ragione.?sociale<!-- ja-JP -->|会社<!-- ru -->|название.?компании<!-- zh-CN -->|单位|公司</string>

    <!-- Do not translate. Regex used by AutoFill. -->
    <string name="autofill_address_line_1_re">address.?line|address1|addr1|street<!-- de-DE -->|strasse|straße|hausnummer|housenumber<!-- en-GB -->|house.?name<!-- es -->|direccion|dirección<!-- fr-FR -->|adresse<!-- it-IT -->|indirizzo<!-- ja-JP -->|住所1<!-- pt-BR, pt-PT -->|morada|endereço<!-- ru -->|Адрес<!-- zh-CN -->|地址</string>

    <!-- Do not translate. Regex used by AutoFill. -->
    <string name="autofill_address_line_1_label_re">address<!-- fr-FR -->|adresse<!-- it-IT -->|indirizzo<!-- ja-JP -->|住所<!-- zh-CN -->|地址</string>

    <!-- Do not translate. Regex used by AutoFill. -->
    <string name="autofill_address_line_2_re">address.?line2|address2|addr2|street|suite|unit<!-- de-DE -->|adresszusatz|ergänzende.?angaben<!-- es -->|direccion2|colonia|adicional<!-- fr-FR -->|addresssuppl|complementnom|appartement<!-- it-IT -->|indirizzo2<!-- ja-JP -->|住所2</string>

    <!-- Do not translate. Regex used by AutoFill. -->
    <string name="autofill_address_line_3_re">address.?line3|address3|addr3|street|line3<!-- es -->|municipio<!-- fr-FR -->|batiment|residence<!-- it-IT -->|indirizzo3</string>

    <!-- Do not translate. Regex used by AutoFill. -->
    <string name="autofill_country_re">country|location<!-- ja-JP -->|国<!-- zh-CN -->|国家</string>

    <!-- Do not translate. Regex used by AutoFill. -->
    <string name="autofill_zip_code_re">zip|postal|post code|pcode|^1z$<!-- de-DE -->|postleitzahl<!-- es -->|cp<!-- fr-FR -->|cdp<!-- it-IT -->|cap<!-- ja-JP -->|郵便番号<!-- pt-BR, pt-PT -->|codigo|codpos|cep<!-- ru -->|Почтовый.?Индекс<!--zh-CN -->|邮政编码|邮编<!-- zh-TW -->|郵遞區號</string>

    <!-- Do not translate. Regex used by AutoFill. -->
    <string name="autofill_zip_4_re">zip|^-$|post2<!-- pt-BR, pt-PT -->|codpos2</string>

    <!-- Do not translate. Regex used by AutoFill. -->
    <string name="autofill_city_re">city|town<!-- de-DE -->|ort|stadt<!-- en-AU -->|suburb<!-- es -->|ciudad|provincia|localidad|poblacion<!-- fr-FR -->|ville|commune<!-- it-IT -->|localita<!-- ja-JP -->|市区町村<!-- pt-BR, pt-PT -->|cidade<!-- ru -->|Город<!-- zh-CN -->|市<!-- zh-TW -->|分區</string>

    <!-- Do not translate. Regex used by AutoFill. -->
    <string name="autofill_state_re">state|county|region|province<!-- de-DE -->|land<!-- en-UK -->|county|principality<!-- ja-JP -->|都道府県<!-- pt-BR, pt-PT -->|estado|provincia<!-- ru -->|область<!-- zh-CN -->|省<!-- zh-TW -->|地區</string>

    <!-- Do not translate. Regex used by AutoFill. -->
    <string name="autofill_address_type_same_as_re">same as</string>

    <!-- Do not translate. Regex used by AutoFill. -->
    <string name="autofill_address_type_use_my_re">use my</string>

    <!-- Do not translate. Regex used by AutoFill. -->
    <string name="autofill_billing_designator_re">bill</string>

    <!-- Do not translate. Regex used by AutoFill. -->
    <string name="autofill_shipping_designator_re">ship</string>

    <!-- Do not translate. Regex used by AutoFill. -->
    <string name="autofill_email_re">e.?mail<!-- ja-JP -->|メールアドレス<!-- ru -->|Электронной.?Почты<!-- zh-CN -->|邮件|邮箱<!-- zh-TW -->|電郵地址</string>

    <!-- Do not translate. Regex used by AutoFill. -->
    <string name="autofill_username_re">user.?name|user.?id<!-- de-DE -->|vollständiger.?name<!-- zh-CN -->|用户名</string>

    <!-- Do not translate. Regex used by AutoFill. -->
    <string name="autofill_name_re">^name|full.?name|your.?name|customer.?name|firstandlastname<!-- es -->|nombre.*y.*apellidos<!-- fr-FR -->|^nom<!-- ja-JP -->|お名前|氏名<!-- pt-BR, pt-PT -->|^nome<!-- zh-CN -->|姓名</string>

    <!-- Do not translate. Regex used by AutoFill. -->
    <string name="autofill_name_specific_re">^name<!-- fr-FR -->|^nom<!-- pt-BR, pt-PT -->|^nome</string>

    <!-- Do not translate. Regex used by AutoFill. -->

    <string name="autofill_first_name_re">irst.*name|initials|fname|first$<!-- de-DE -->|vorname<!-- es -->|nombre<!-- fr-FR -->|forename|prénom|prenom<!-- ja-JP -->|名<!-- pt-BR, pt-PT -->|nome<!-- ru -->|Имя</string>

    <!-- Do not translate. Regex used by AutoFill. -->
    <string name="autofill_middle_initial_re">middle.*initial|m\\.i\\.|mi$</string>

    <!-- Do not translate. Regex used by AutoFill. -->
    <string name="autofill_middle_name_re">middle.*name|mname|middle$<!-- es -->|apellido.?materno|lastlastname</string>

    <!-- Do not translate. Regex used by AutoFill. -->
    <string name="autofill_last_name_re">last.*name|lname|surname|last$<!-- de-DE -->|nachname<!-- es -->|apellidos<!-- fr-FR -->|famille|^nom<!-- it-IT -->|cognome<!-- ja-JP -->|姓<!-- pt-BR, pt-PT -->|morada|apelidos|surename|sobrenome<!-- ru -->|Фамилия</string>

    <!-- Do not translate. Regex used by AutoFill. -->
    <string name="autofill_phone_re">phone<!-- de-DE -->|telefonnummer<!-- es -->|telefono|teléfono<!-- fr-FR -->|telfixe<!-- ja-JP -->|電話<!-- pt-BR, pt-PT -->|telefone|telemovel<!-- ru -->|телефон<!-- zh-CN -->|电话</string>

    <!-- Do not translate. Regex used by AutoFill. -->
    <string name="autofill_area_code_re">area.*code|acode|area</string>

    <!-- Do not translate. Regex used by AutoFill. -->
    <string name="autofill_phone_prefix_re">prefix<!-- fr-FR -->|preselection<!-- pt-BR, pt-PT -->|ddd</string>

    <!-- Do not translate. Regex used by AutoFill. -->
    <string name="autofill_phone_suffix_re">suffix</string>

    <!-- Do not translate. Regex used by AutoFill. -->
    <string name="autofill_phone_extension_re">ext<!-- pt-BR, pt-PT -->|ramal</string>

    <!-- Do not translate. Regex used by AutoFill. -->
    <string name="autofill_name_on_card_re">card.?holder|name.?on.?card|ccname|owner<!-- de-DE -->|karteninhaber<!-- es -->|nombre.*tarjeta<!-- fr-FR -->|nom.*carte<!-- it-IT -->|nome.*cart<!-- ja-JP -->|名前<!-- ru -->|Имя.*карты<!-- zh-CN -->|信用卡开户名|开户名|持卡人姓名<!-- zh-TW -->|持卡人姓名</string>

    <!-- Do not translate. Regex used by AutoFill. -->
    <string name="autofill_name_on_card_contextual_re">name</string>

    <!-- Do not translate. Regex used by AutoFill. -->
    <string name="autofill_card_cvc_re">verification|card identification|cvn|security code|cvv code|cvc</string>

    <!-- Do not translate. Regex used by AutoFill. -->
    <string name="autofill_card_number_re">number|card.?#|card.?no|ccnum<!-- de-DE -->|nummer<!-- es -->|credito|numero|número<!-- fr-FR -->|numéro<!-- ja-JP -->|カード番号<!-- ru -->|Номер.*карты<!-- zh-CN -->|信用卡号|信用卡号码<!-- zh-TW -->|信用卡卡號</string>

    <!-- Do not translate. Regex used by AutoFill. -->
    <string name="autofill_expiration_month_re">expir|exp.*month|exp.*date|ccmonth<!-- de-DE -->|gueltig|gültig|monat<!-- es -->|fecha<!-- fr-FR -->|date.*exp<!-- it-IT -->|scadenza<!-- ja-JP -->|有効期限<!-- pt-BR, pt-PT -->|validade<!-- ru -->|Срок действия карты<!-- zh-CN -->|月</string>

    <!-- Do not translate. Regex used by AutoFill. -->
    <string name="autofill_expiration_date_re">exp|^/|year<!-- de-DE -->|ablaufdatum|gueltig|gültig|yahr<!-- es -->|fecha<!-- it-IT -->|scadenza<!-- ja-JP -->|有効期限<!-- pt-BR, pt-PT -->|validade<!-- ru -->|Срок действия карты<!-- zh-CN -->|年|有效期</string>

    <!-- Do not translate. Regex used by AutoFill. -->
    <string name="autofill_card_ignored_re">^card</string>

    <!-- Do not translate. Regex used by AutoFill. -->
    <string name="autofill_fax_re">fax<!-- fr-FR -->|télécopie|telecopie<!-- ja-JP -->|ファックス<!-- ru -->|факс<!-- zh-CN -->|传真<!-- zh-TW -->|傳真</string>

    <!-- Do not translate. Regex used by AutoFill. -->
    <string name="autofill_country_code_re">country.*code|ccode|_cc</string>

    <!-- Do not translate. Regex used by AutoFill. -->
    <string name="autofill_area_code_notext_re">^\\($</string>

    <!-- Do not translate. Regex used by AutoFill. -->
    <string name="autofill_phone_prefix_separator_re">^-$|^\\)$</string>

    <!-- Do not translate. Regex used by AutoFill. -->
    <string name="autofill_phone_suffix_separator_re">^-$</string>

    <!-- Label in a web form for "Province" [CHAR-LIMIT=NONE]  -->
    <string name="autofill_province">Province</string>

    <!-- Label in a web form for "Postal code" [CHAR-LIMIT=NONE]  -->
    <string name="autofill_postal_code">Postal code</string>

    <!-- Label in a web form for "State" [CHAR-LIMIT=NONE]  -->
    <string name="autofill_state">State</string>

    <!-- Label in a web form for "ZIP code" [CHAR-LIMIT=NONE]  -->
    <string name="autofill_zip_code">ZIP code</string>

    <!-- Label in a web form for "County" [CHAR-LIMIT=NONE]  -->
    <string name="autofill_county">County</string>

    <!-- Label in a web form for "Island" [CHAR-LIMIT=NONE]  -->
    <string name="autofill_island">Island</string>

    <!-- Label in a web form for "District" [CHAR-LIMIT=NONE]  -->
    <string name="autofill_district">District</string>

    <!-- Label in a web form for "Department" [CHAR-LIMIT=NONE]  -->
    <string name="autofill_department">Department</string>

    <!-- Label in a web form for "Prefecture" [CHAR-LIMIT=NONE]  -->
    <string name="autofill_prefecture">Prefecture</string>

    <!-- Label in a web form for "Parish" [CHAR-LIMIT=NONE]  -->
    <string name="autofill_parish">Parish</string>

    <!-- Label in a web form for "Area" [CHAR-LIMIT=NONE]  -->
    <string name="autofill_area">Area</string>

    <!-- Label in a web form for "Emirate" [CHAR-LIMIT=NONE]  -->
    <string name="autofill_emirate">Emirate</string>

    <!-- Title of an application permission, listed so the user can choose whether
        they want to allow the application to do this. -->
    <string name="permlab_readHistoryBookmarks">read Browser\'s history and bookmarks</string>
    <!-- Description of an application permission, listed so the user can choose whether
        they want to allow the application to do this. -->
    <string name="permdesc_readHistoryBookmarks">Allows the app to read all
        the URLs that the Browser has visited, and all of the Browser\'s bookmarks.</string>
    <!-- Title of an application permission, listed so the user can choose whether
        they want to allow the application to do this. -->
    <string name="permlab_writeHistoryBookmarks">write Browser\'s history and bookmarks</string>
    <!-- Description of an application permission, listed so the user can choose whether
        they want to allow the application to do this. -->
    <string name="permdesc_writeHistoryBookmarks" product="tablet">Allows the app to modify the
        Browser\'s history or bookmarks stored on your tablet. Malicious apps
        may use this to erase or modify your Browser\'s data.</string>
    <!-- Description of an application permission, listed so the user can choose whether
        they want to allow the application to do this. -->
    <string name="permdesc_writeHistoryBookmarks" product="default">Allows the app to modify the
        Browser\'s history or bookmarks stored on your phone. Malicious apps
        may use this to erase or modify your Browser\'s data.</string>

    <!-- Title of an application permission, listed so the user can choose whether
        they want to allow the application to do this. -->
    <string name="permlab_setAlarm">set alarm in alarm clock</string>
    <!-- Description of an application permission, listed so the user can choose whether
        they want to allow the application to do this. -->
    <string name="permdesc_setAlarm">Allows the app to set an alarm in
      an installed alarm clock app. Some alarm clock apps may
      not implement this feature.</string>

    <!-- Title of an application permission, listed so the user can choose whether
        they want to allow the application to do this. [CHAR LIMIT=NONE] -->
    <string name="permlab_addVoicemail">add voicemail</string>
    <!-- Description of an application permission, listed so the user can choose whether
        they want to allow the application to do this. [CHAR LIMIT=NONE] -->
    <string name="permdesc_addVoicemail">Allows the app to add messages
      to your voicemail inbox.</string>

    <!-- Title of an application permission, listed so the user can choose whether
        they want to allow the application to do this. -->
    <string name="permlab_writeGeolocationPermissions">modify Browser geolocation permissions</string>
    <!-- Description of an application permission, listed so the user can choose whether
        they want to allow the application to do this. -->
    <string name="permdesc_writeGeolocationPermissions">Allows the app to modify the
        Browser\'s geolocation permissions. Malicious apps
        may use this to allow sending location information to arbitrary web sites.</string>

    <!-- Title of an application permission which allows the application to verify whether
         a different package is able to be installed by some internal logic. [CHAR LIMIT=40] -->
    <string name="permlab_packageVerificationAgent">verify packages</string>
    <!-- Description of an application permission which allows the application to verify whether
         a different package is able to be installed by some internal heuristic. [CHAR LIMIT=NONE] -->
    <string name="permdesc_packageVerificationAgent">Allows the app to verify a package is
        installable.</string>

    <!-- Title of an application permission which allows the application to verify whether
         a different package is able to be installed by some internal heuristic. [CHAR LIMIT=40] -->
    <string name="permlab_bindPackageVerifier">bind to a package verifier</string>
    <!-- Description of an application permission which allows the application to verify whether
         a different package is able to be installed by some internal heuristic. [CHAR LIMIT=NONE] -->
    <string name="permdesc_bindPackageVerifier">Allows the holder to make requests of
        package verifiers. Should never be needed for normal apps.</string>

    <!-- If the user enters a password in a form on a website, a dialog will come up asking if they want to save the password. Text in the save password dialog, asking if the browser should remember a password. -->
    <string name="save_password_message">Do you want the browser to remember this password?</string>
    <!-- If the user enters a password in a form on a website, a dialog will come up asking if they want to save the password. Button in the save password dialog, saying not to remember this password. -->
    <string name="save_password_notnow">Not now</string>
    <!-- If the user enters a password in a form on a website, a dialog will come up asking if they want to save the password. Button in the save password dialog, saying to remember this password. -->
    <string name="save_password_remember">Remember</string>
    <!-- Button in the save password dialog, saying never to remember this password. This should be short. Should be "Never for this site". But it is too long, use "Never" instead -->
    <string name="save_password_never">Never</string>

    <!-- Displayed to the user when they do not have permission to open a particular web page. -->
    <string name="open_permission_deny">You don\'t have permission to open this page.</string>

    <!-- Displayed to the user to confirm that they have copied text from a web page to the clipboard. -->
    <string name="text_copied">Text copied to clipboard.</string>

    <!-- Menu item displayed at the end of a menu to allow users to see another page worth of menu items. This is shown on any app's menu as long as the app has too many items in the menu.-->
    <string name="more_item_label">More</string>
    <!-- Prepended to the shortcut for a menu item to indicate that the user should hold the MENU button together with the shortcut to invoke the item. For example, if the shortcut to open a new tab in browser is MENU and B together, then this would be prepended to the letter "B" -->
    <string name="prepend_shortcut_label">Menu+</string>
    <!-- Displayed in place of the regular shortcut letter when a menu item has Menu+space for the shortcut. -->
    <string name="menu_space_shortcut_label">space</string>
    <!-- Displayed in place of the regular shortcut letter when a menu item has Menu+enter for the shortcut. -->
    <string name="menu_enter_shortcut_label">enter</string>
    <!-- Displayed in place of the regular shortcut letter when a menu item has Menu+delete for the shortcut. -->
    <string name="menu_delete_shortcut_label">delete</string>

    <!-- Strings used for search bar --><skip />

    <!-- This is the default button label in the system-wide search UI.
         It is also used by the home screen's search "widget". It should be short -->
    <string name="search_go">Search</string>
    <!-- SearchView accessibility description for search button [CHAR LIMIT=NONE] -->
    <string name="searchview_description_search">Search</string>
    <!-- SearchView accessibility description for search text field [CHAR LIMIT=NONE] -->
    <string name="searchview_description_query">Search query</string>
    <!-- SearchView accessibility description for clear button [CHAR LIMIT=NONE] -->
    <string name="searchview_description_clear">Clear query</string>
    <!-- SearchView accessibility description for submit button [CHAR LIMIT=NONE] -->
    <string name="searchview_description_submit">Submit query</string>
    <!-- SearchView accessibility description for voice button [CHAR LIMIT=NONE] -->
    <string name="searchview_description_voice">Voice search</string>

    <!-- String used to display the date. This is the string to say something happened 1 month ago. -->
    <string name="oneMonthDurationPast">1 month ago</string>
    <!-- String used to display the date. This is the string to say something happened more than 1 month ago. -->
    <string name="beforeOneMonthDurationPast">Before 1 month ago</string>

    <!-- This is used to express that something occurred some number of seconds in the past (e.g., 5 seconds ago). -->
    <plurals name="num_seconds_ago">
        <item quantity="one">1 second ago</item>
        <item quantity="other"><xliff:g id="count">%d</xliff:g> seconds ago</item>
    </plurals>

    <!-- This is used to express that something occurred some number of minutes in the past (e.g., 5 minutes ago). -->
    <plurals name="num_minutes_ago">
        <item quantity="one">1 minute ago</item>
        <item quantity="other"><xliff:g id="count">%d</xliff:g> minutes ago</item>
    </plurals>

    <!-- This is used to express that something occurred some number of hours in the past (e.g., 5 hours ago). -->
    <plurals name="num_hours_ago">
        <item quantity="one">1 hour ago</item>
        <item quantity="other"><xliff:g id="count">%d</xliff:g> hours ago</item>
    </plurals>

    <!-- This is used to express that something occurred within the last X days (e.g., Last 7 days). -->
    <plurals name="last_num_days">
        <item quantity="other">Last <xliff:g id="count">%d</xliff:g> days</item>
    </plurals>

    <!-- This is used to express that something has occurred within the last month -->
    <string name="last_month">Last month</string>

    <!-- This is used to express that something happened longer ago than the previous options -->
    <string name="older">Older</string>

    <!-- This is used to express that something occurred some number of days in the past (e.g., 5 days ago). -->
    <plurals name="num_days_ago">
        <item quantity="one">yesterday</item>
        <item quantity="other"><xliff:g id="count">%d</xliff:g> days ago</item>
    </plurals>

    <!-- This is used to express that something will occur some number of seconds in the future (e.g., in 5 seconds). -->
    <plurals name="in_num_seconds">
        <item quantity="one">in 1 second</item>
        <item quantity="other">in <xliff:g id="count">%d</xliff:g> seconds</item>
    </plurals>

    <!-- This is used to express that something will occur some number of minutes in the future (e.g., in 5 minutes). -->
    <plurals name="in_num_minutes">
        <item quantity="one">in 1 minute</item>
        <item quantity="other">in <xliff:g id="count">%d</xliff:g> minutes</item>
    </plurals>

    <!-- This is used to express that something will occur some number of hours in the future (e.g., in 5 hours). -->
    <plurals name="in_num_hours">
        <item quantity="one">in 1 hour</item>
        <item quantity="other">in <xliff:g id="count">%d</xliff:g> hours</item>
    </plurals>

    <!-- This is used to express that something will occur some number of days in the future (e.g., in 5 days). -->
    <plurals name="in_num_days">
        <item quantity="one">tomorrow</item>
        <item quantity="other">in <xliff:g id="count">%d</xliff:g> days</item>
    </plurals>

    <!-- This is used to express that something occurred some number of abbreviated seconds in the past (e.g., 5 secs ago). -->
    <plurals name="abbrev_num_seconds_ago">
        <item quantity="one">1 sec ago</item>
        <item quantity="other"><xliff:g id="count">%d</xliff:g> secs ago</item>
    </plurals>

    <!-- This is used to express that something occurred some number of abbreviated minutes in the past (e.g., 5 mins ago). -->
    <plurals name="abbrev_num_minutes_ago">
        <item quantity="one">1 min ago</item>
        <item quantity="other"><xliff:g id="count">%d</xliff:g> mins ago</item>
    </plurals>

    <!-- This is used to express that something occurred some number of abbreviated hours in the past (e.g., 5 hrs ago). -->
    <plurals name="abbrev_num_hours_ago">
        <item quantity="one">1 hour ago</item>
        <item quantity="other"><xliff:g id="count">%d</xliff:g> hours ago</item>
    </plurals>

    <!-- This is used to express that something occurred some number of abbreviated days in the past (e.g., 5 days ago). -->
    <plurals name="abbrev_num_days_ago">
        <item quantity="one">yesterday</item>
        <item quantity="other"><xliff:g id="count">%d</xliff:g> days ago</item>
    </plurals>

    <!-- This is used to express that something will occur some number of abbreviated seconds in the future (e.g., in 5 secs). -->
    <plurals name="abbrev_in_num_seconds">
        <item quantity="one">in 1 sec</item>
        <item quantity="other">in <xliff:g id="count">%d</xliff:g> secs</item>
    </plurals>

    <!-- This is used to express that something will occur some number of abbreviated minutes in the future (e.g., in 5 mins). -->
    <plurals name="abbrev_in_num_minutes">
        <item quantity="one">in 1 min</item>
        <item quantity="other">in <xliff:g id="count">%d</xliff:g> mins</item>
    </plurals>

    <!-- This is used to express that something will occur some number of abbreviated hours in the future (e.g., in 5 hrs). -->
    <plurals name="abbrev_in_num_hours">
        <item quantity="one">in 1 hour</item>
        <item quantity="other">in <xliff:g id="count">%d</xliff:g> hours</item>
    </plurals>

    <!-- This is used to express that something will occur some number of abbreviated days in the future (e.g., in 5 days). -->
    <plurals name="abbrev_in_num_days">
        <item quantity="one">tomorrow</item>
        <item quantity="other">in <xliff:g id="count">%d</xliff:g> days</item>
    </plurals>

    <!-- String used to display the date. Preposition for date display ("on May 29") -->
    <string name="preposition_for_date">on <xliff:g id="date" example="May 29">%s</xliff:g></string>
    <!-- String used to display the date. Preposition for time display ("at 2:33am") -->
    <string name="preposition_for_time">at <xliff:g id="time" example="2:33 am">%s</xliff:g></string>
    <!-- String used to display the date. Preposition for year display ("in 2008") -->
    <string name="preposition_for_year">in <xliff:g id="year" example="2003">%s</xliff:g></string>

    <!-- Appened to express the value is this unit of time: singular day -->
    <string name="day">day</string>
    <!-- Appened to express the value is this unit of time: plural days -->
    <string name="days">days</string>
    <!-- Appened to express the value is this unit of time: singular hour -->
    <string name="hour">hour</string>
    <!-- Appened to express the value is this unit of time: plural hours -->
    <string name="hours">hours</string>
    <!-- Appened to express the value is this unit of time: singular minute -->
    <string name="minute">min</string>
    <!-- Appened to express the value is this unit of time: plural minutes -->
    <string name="minutes">mins</string>
    <!-- Appened to express the value is this unit of time. -->
    <string name="second">sec</string>
    <!-- Appened to express the value is this unit of time. -->
    <string name="seconds">secs</string>
    <!-- Appened to express the value is this unit of time. -->
    <string name="week">week</string>
    <!-- Appened to express the value is this unit of time. -->
    <string name="weeks">weeks</string>
    <!-- Appened to express the value is this unit of time. -->
    <string name="year">year</string>
    <!-- Appened to express the value is this unit of time. -->
    <string name="years">years</string>


    <!-- Title for error alert when a video cannot be played.  it can be used by any app. -->
    <string name="VideoView_error_title">Can\'t play video</string>
    <!-- Text for error alert when a video container is not valid for progressive download/playback. -->
    <string name="VideoView_error_text_invalid_progressive_playback">This video isn\'t valid for streaming to this device.</string>
    <!-- Text for error alert when a video cannot be played. it can be used by any app. -->
    <string name="VideoView_error_text_unknown">This video can\'t be played.</string>
    <!-- Button to close error alert when a video cannot be played -->
    <string name="VideoView_error_button">OK</string>




    <!-- Format indicating a relative expression and time.
         Example: "4 hours ago, 11:00 am" -->
    <string name="relative_time">"<xliff:g id="date" example="4 hours ago">%1$s</xliff:g>, <xliff:g id="time" example="11:00 am">%2$s</xliff:g>"</string>


    <!-- Quoted name for 12pm, lowercase -->
    <string name="noon">"noon"</string>
    <!-- Quoted name for 12pm, uppercase first letter -->
    <string name="Noon">"Noon"</string>
    <!-- Quoted name for 12am, lowercase -->
    <string name="midnight">"midnight"</string>
    <!-- Quoted name for 12am, uppercase first letter -->
    <string name="Midnight">"Midnight"</string>











    <!-- Format string for durations like "01:23" (1 minute, 23 seconds) -->
    <string name="elapsed_time_short_format_mm_ss"><xliff:g id="minutes" example="1">%1$02d</xliff:g>:<xliff:g id="seconds" example="23">%2$02d</xliff:g></string>

    <!-- Format string for times like "1:43:33" (1 hour, 43 minutes, 33 seconds) -->
    <string name="elapsed_time_short_format_h_mm_ss"><xliff:g id="hours" example="1">%1$d</xliff:g>:<xliff:g id="minutes" example="43">%2$02d</xliff:g>:<xliff:g id="seconds" example="33">%3$02d</xliff:g></string>

    <!-- Item on EditText context menu. This action is used to select all text in the edit field. -->
    <string name="selectAll">Select all</string>

    <!-- Item on EditText context menu.  This action is used to cut selected the text into the clipboard.  -->
    <string name="cut">Cut</string>

    <!-- Item on EditText context menu. This action is used to cut selected the text into the clipboard. -->
    <string name="copy">Copy</string>

    <!-- Item on EditText context menu. This action is used to paste from the clipboard into the eidt field -->
    <string name="paste">Paste</string>

    <!-- Item on EditText context menu. This action is used to replace the current word by other suggested words, suggested by the IME or the spell checker -->
    <string name="replace">Replace\u2026</string>

    <!-- Item on EditText pop-up window. This action is used to delete the text that the user recently added. [CHAR LIMIT=15] -->
    <string name="delete">Delete</string>

    <!-- Item on EditText context menu. This action is used to copy a URL from the edit field into the clipboard. -->
    <string name="copyUrl">Copy URL</string>

    <!-- Item on EditText context menu. Added only when the context menu is not empty, it enable selection context mode. [CHAR LIMIT=20] -->
    <string name="selectTextMode">Select text</string>

    <!-- Text selection contextual mode title, displayed in the CAB. [CHAR LIMIT=20] -->
    <string name="textSelectionCABTitle">Text selection</string>

    <!-- Option to add the current misspelled word to the user dictionary. [CHAR LIMIT=25] -->
    <string name="addToDictionary">add to dictionary</string>

    <!-- Option to delete the highlighted part of the text from the suggestion popup. [CHAR LIMIT=25] -->
    <string name="deleteText">delete</string>

    <!-- EditText context menu -->
    <string name="inputMethod">Input method</string>

    <!-- Title for EditText context menu [CHAR LIMIT=20] -->
    <string name="editTextMenuTitle">Text actions</string>

    <!-- If the device is getting low on internal storage, a notification is shown to the user.  This is the title of that notification. -->
    <string name="low_internal_storage_view_title">Low on space</string>
    <!-- If the device is getting low on internal storage, a notification is shown to the user.  This is the message of that notification. -->
    <string name="low_internal_storage_view_text" product="tablet">Tablet storage space is getting low.</string>
    <!-- If the device is getting low on internal storage, a notification is shown to the user.  This is the message of that notification. -->
    <string name="low_internal_storage_view_text" product="default">Phone storage space is getting low.</string>

    <!-- Preference framework strings. -->
    <string name="ok">OK</string>
    <!-- Preference framework strings. -->
    <string name="cancel">Cancel</string>
    <!-- Preference framework strings. -->
    <string name="yes">OK</string>
    <!-- Preference framework strings. -->
    <string name="no">Cancel</string>
    <!-- This is the generic "attention" string to be used in attention dialogs.  Typically
         combined with setIconAttribute(android.R.attr.alertDialogIcon)
         (or setIcon(android.R.drawable.ic_dialog_alert) on legacy versions of the platform) -->
    <string name="dialog_alert_title">Attention</string>

    <!-- Text shown by list fragment when waiting for data to display. -->
    <string name="loading">Loading\u2026</string>

    <!-- Default text for a button that can be toggled on and off. -->
    <string name="capital_on">ON</string>
    <!-- Default text for a button that can be toggled on and off. -->
    <string name="capital_off">OFF</string>

    <!-- Title of intent resolver dialog when selecting an application to run. -->
    <string name="whichApplication">Complete action using</string>
    <!-- Option to always use the selected application resolution in the future. See the "Complete action using" dialog title-->
    <string name="alwaysUse">Use by default for this action.</string>
    <!-- Text displayed when the user selects the check box for setting default application.  See the "Use by default for this action" check box. -->
    <string name="clearDefaultHintMsg">Clear default in System settings &gt; Apps &gt; Downloaded.</string>
    <!-- Default title for the activity chooser, when one is not given. Android allows multiple activities to perform an action.  for example, there may be many ringtone pickers installed.  A dialog is shown to the user allowing him to pick which activity should be used.  This is the title. -->
    <string name="chooseActivity">Select an action</string>
    <!-- title for the USB activity chooser. -->
    <string name="chooseUsbActivity">Choose an app for the USB device</string>
    <!-- Text to display when there are no activities found to display in the
         activity chooser. See the "Select an action" title. -->
    <string name="noApplications">No apps can perform this action.</string>
    <!-- Title of the alert when an application has crashed. -->
    <string name="aerr_title"></string>
    <!-- Text of the alert that is displayed when an application has crashed. -->
    <string name="aerr_application">Unfortunately, <xliff:g id="application">%1$s</xliff:g> has stopped.</string>
    <!-- Text of the alert that is displayed when an application has crashed. -->
    <string name="aerr_process">Unfortunately, the process <xliff:g id="process">%1$s</xliff:g> has
        stopped.</string>
    <!-- Title of the alert when an application is not responding. -->
    <string name="anr_title"></string>
    <!-- Text of the alert that is displayed when an application is not responding. -->
    <string name="anr_activity_application"><xliff:g id="application">%2$s</xliff:g> isn\'t responding.\n\nDo you want to close it?</string>
    <!-- Text of the alert that is displayed when an application is not responding. -->
    <string name="anr_activity_process">Activity <xliff:g id="activity">%1$s</xliff:g> isn\'t responding.\n\nDo you want to close it?</string>
    <!-- Text of the alert that is displayed when an application is not responding. -->
    <string name="anr_application_process"><xliff:g id="application">%1$s</xliff:g> isn\'t responding. Do you want to close it?</string>
    <!-- Text of the alert that is displayed when an application is not responding. -->
    <string name="anr_process">Process <xliff:g id="process">%1$s</xliff:g> isn\'t responding.\n\nDo you want to close it?</string>
    <!-- Button allowing the user to close an application that is not responding. This will kill the application. -->
    <string name="force_close">OK</string>
    <!-- Button allowing the user to send a bug report for application which has encountered an error. -->
    <string name="report">Report</string>
    <!-- Button allowing the user to choose to wait for an application that is not responding to become responsive again. -->
    <string name="wait">Wait</string>
    <!-- [CHAR LIMIT=25] Title of the alert when application launches on top of another. -->
    <string name="launch_warning_title">App redirected</string>
    <!-- [CHAR LIMIT=50] Title of the alert when application launches on top of another. -->
    <string name="launch_warning_replace"><xliff:g id="app_name">%1$s</xliff:g> is now running.</string>
    <!-- [CHAR LIMIT=50] Title of the alert when application launches on top of another. -->
    <string name="launch_warning_original"><xliff:g id="app_name">%1$s</xliff:g> was originally launched.</string>
    <!-- [CHAR LIMIT=50] Compat mode dialog: compat mode switch label. -->
    <string name="screen_compat_mode_scale">Scale</string>
    <!-- [CHAR LIMIT=50] Compat mode dialog: compat mode switch label. -->
    <string name="screen_compat_mode_show">Always show</string>
    <!-- [CHAR LIMIT=200] Compat mode dialog: hint to re-enable compat mode dialog. -->
    <string name="screen_compat_mode_hint">Re-enable this in System settings &gt; Apps &gt; Downloaded.</string>

    <!-- Text of the alert that is displayed when an application has violated StrictMode. -->
    <string name="smv_application">The app <xliff:g id="application">%1$s</xliff:g>
        (process <xliff:g id="process">%2$s</xliff:g>) has violated its self-enforced StrictMode policy.</string>
    <!-- Text of the alert that is displayed when an application has violated StrictMode. -->
    <string name="smv_process">The process <xliff:g id="process">%1$s</xliff:g> has
      has violated its self-enforced StrictMode policy.</string>

    <!-- [CHAR LIMIT=40] Title of dialog that is shown when performing a system upgrade. -->
    <string name="android_upgrading_title">Android is upgrading\u2026</string>

    <!-- [CHAR LIMIT=NONE] Message shown in upgrading dialog for each .apk that is optimized. -->
    <string name="android_upgrading_apk">Optimizing app
        <xliff:g id="number" example="123">%1$d</xliff:g> of
        <xliff:g id="number" example="123">%2$d</xliff:g>.</string>

    <!-- [CHAR LIMIT=NONE] Message to show in upgrading dialog when reached the point of starting apps. -->
    <string name="android_upgrading_starting_apps">Starting apps.</string>

    <!-- [CHAR LIMIT=NONE] Message to show in upgrading dialog when the bulk of the upgrade work is done. -->
    <string name="android_upgrading_complete">Finishing boot.</string>

    <!-- Notification text to tell the user that a heavy-weight application is running. -->
    <string name="heavy_weight_notification"><xliff:g id="app">%1$s</xliff:g> running</string>

    <!-- Notification details to tell the user that a heavy-weight application is running. -->
    <string name="heavy_weight_notification_detail">Touch to switch to app</string>

    <!-- Title of dialog prompting whether user wants to switch between heavy-weight apps. -->
    <string name="heavy_weight_switcher_title">Switch apps?</string>

    <!-- Descriptive text for switching to a new heavy-weight application. -->
    <string name="heavy_weight_switcher_text">Another app is already running
    that must be stopped before you can start a new one.</string>

    <string name="old_app_action">Return to <xliff:g id="old_app">%1$s</xliff:g></string>
    <string name="old_app_description">Don\'t start the new app.</string>

    <string name="new_app_action">Start <xliff:g id="old_app">%1$s</xliff:g></string>
    <string name="new_app_description">Stop the old app without saving.</string>

    <!-- Displayed in the title of the chooser for things to do with text that
         is to be sent to another application. For example, I can send
         text through SMS or IM.  A dialog with those choices would be shown,
         and this would be the title. -->
    <string name="sendText">Select an action for text</string>

    <!-- Title of the dialog where the user is adjusting the phone ringer volume -->
    <string name="volume_ringtone">Ringer volume</string>
    <!-- Title of the dialog where the user is adjusting the music volume -->
    <string name="volume_music">Media volume</string>
    <!-- Hint shown in the volume toast to inform the user that the media audio is playing through Bluetooth. -->
    <string name="volume_music_hint_playing_through_bluetooth">Playing through Bluetooth</string>
    <!-- Hint shown in the volume toast to inform the user that the current ringtone is the silent ringtone. -->
    <string name="volume_music_hint_silent_ringtone_selected">Silent ringtone selected</string>
    <!-- Title of the dialog where the user is adjusting the phone call volume -->
    <string name="volume_call">In-call volume</string>
    <!-- Title of the dialog where the user is adjusting the phone call volume when connected on bluetooth-->
    <string name="volume_bluetooth_call">Bluetooth in-call volume</string>
    <!-- Title of the dialog where the user is adjusting the audio volume for alarms -->
    <string name="volume_alarm">Alarm volume</string>
    <!-- Title of the dialog where the user is adjusting the audio volume for notifications -->
    <string name="volume_notification">Notification volume</string>
    <!-- Title of the dialog where the user is adjusting the general audio volume -->
    <string name="volume_unknown">Volume</string>

    <!-- Content description for bluetooth volume icon [CHAR LIMIT=100] -->
    <string name="volume_icon_description_bluetooth">Bluetooth volume</string>
    <!-- Content description for ringer volume icon [CHAR LIMIT=100] -->
    <string name="volume_icon_description_ringer">Ringtone volume</string>
    <!-- Content description for in-call volume icon [CHAR LIMIT=100] -->
    <string name="volume_icon_description_incall">Call volume</string>
    <!-- Content description for media volume icon [CHAR LIMIT=100] -->
    <string name="volume_icon_description_media">Media volume</string>
    <!-- Content description for notification volume icon [CHAR LIMIT=100] -->
    <string name="volume_icon_description_notification">Notification volume</string>

    <!-- Ringtone picker strings --> <skip />
    <!-- Choice in the ringtone picker.  If chosen, the default ringtone will be used. -->
    <string name="ringtone_default">Default ringtone</string>
    <!-- Choice in the ringtone picker.  If chosen, the default ringtone will be used. This fills in the actual ringtone's title into the message. -->
    <string name="ringtone_default_with_actual">Default ringtone (<xliff:g id="actual_ringtone">%1$s</xliff:g>)</string>
    <!-- Choice in the ringtone picker.  If chosen, there will be silence instead of a ringtone played. -->
    <string name="ringtone_silent">Silent</string>
    <!-- The title of the ringtone picker dialog. -->
    <string name="ringtone_picker_title">Ringtones</string>
    <!-- If there is ever a ringtone set for some setting, but that ringtone can no longer be resolved, t his is shown instead.  For example, if the ringtone was on a SD card and it had been removed, this woudl be shown for ringtones on that SD card. -->
    <string name="ringtone_unknown">Unknown ringtone</string>

    <!-- A notification is shown when there are open wireless networks nearby.  This is the notification's title. -->
    <plurals name="wifi_available">
        <item quantity="one">Wi-Fi network available</item>
        <item quantity="other">Wi-Fi networks available</item>
    </plurals>
    <!-- A notification is shown when there are open wireless networks nearby.  This is the notification's message. -->
    <plurals name="wifi_available_detailed">
        <item quantity="one">Open Wi-Fi network available</item>
        <item quantity="other">Open Wi-Fi networks available</item>
    </plurals>

    <!-- A notification is shown when a captive portal network is detected.  This is the notification's title. -->
    <string name="wifi_available_sign_in">Sign in to Wi-Fi network</string>

    <!-- A notification is shown when a captive portal network is detected.  This is the notification's message. -->
    <string name="wifi_available_sign_in_detailed"><xliff:g id="wifi_network_ssid">%1$s</xliff:g></string>

     <!-- A notification is shown when a user's selected SSID is later disabled due to connectivity problems.  This is the notification's title / ticker. -->
     <string name="wifi_watchdog_network_disabled">Couldn\'t connect to Wi-Fi</string>
     <!-- A notification is shown when a user's selected SSID is later disabled due to connectivity problems.  The complete alert msg is: <hotspot name> + this string, i.e. "Linksys has a poor internet connection" -->
    <string name="wifi_watchdog_network_disabled_detailed">\u0020has a poor internet connection.</string>

    <!-- Do not translate. Default access point SSID used for tethering -->
    <string name="wifi_tether_configure_ssid_default" translatable="false">AndroidAP</string>

    <!-- Wi-Fi p2p dialog title-->
    <string name="wifi_p2p_dialog_title">Wi-Fi Direct</string>
    <string name="wifi_p2p_turnon_message">Start Wi-Fi Direct operation. This will turn off Wi-Fi client/hotspot operation.</string>
    <string name="wifi_p2p_failed_message">Couldn\'t start Wi-Fi Direct</string>
    <string name="wifi_p2p_pbc_go_negotiation_request_message">Wi-Fi Direct connection setup request from <xliff:g id="p2p_device_address">%1$s</xliff:g>. Click OK to accept. </string>
    <string name="wifi_p2p_pin_go_negotiation_request_message">Wi-Fi Direct connection setup request from <xliff:g id="p2p_device_address">%1$s</xliff:g>. Enter pin to proceed. </string>
    <string name="wifi_p2p_pin_display_message">WPS pin <xliff:g id="p2p_wps_pin">%1$s</xliff:g> needs to be entered on the peer device <xliff:g id="p2p_client_address">%2$s</xliff:g> for connection setup to proceed </string>
    <string name="wifi_p2p_enabled_notification_title">Wi-Fi Direct is on</string>
    <string name="wifi_p2p_enabled_notification_message">Touch for settings</string>

    <!-- Name of the dialog that lets the user choose an accented character to insert -->
    <string name="select_character">Insert character</string>

    <!-- SMS per-application rate control Dialog --> <skip />
    <!-- See SMS_DIALOG.  This is shown if the current application's name cannot be figuerd out. -->
    <string name="sms_control_default_app_name">Unknown app</string>
    <!-- SMS_DIALOG: An SMS dialog is shown if an application tries to send too many SMSes.  This is the title of that dialog. -->
    <string name="sms_control_title">Sending SMS messages</string>
    <!-- See SMS_DIALOG.  This is the message shown in that dialog. -->
    <string name="sms_control_message">A large number of SMS messages are being sent. Touch OK to continue, or Cancel to stop sending.</string>
    <!-- See SMS_DIALOG.  This is a button choice to allow sending the SMSes. -->
    <string name="sms_control_yes">OK</string>
    <!-- See SMS_DIALOG.  This is a button choice to disallow sending the SMSes.. -->
    <string name="sms_control_no">Cancel</string>

    <!-- SIM swap and device reboot Dialog --> <skip />
    <!-- See SIM_REMOVED_DIALOG.  This is the title of that dialog. -->
    <string name="sim_removed_title">SIM card removed</string>
    <!-- See SIM_REMOVED_DIALOG.  This is the message of that dialog. -->
    <string name="sim_removed_message">The mobile network will be unavailable until you restart with a valid SIM card inserted.</string>
    <!-- See SIM_REMOVED_DIALOG.  This is the button of that dialog. -->
    <string name="sim_done_button">Done</string>
    <!-- See SIM_ADDED_DIALOG.  This is the title of that dialog. -->
    <string name="sim_added_title">SIM card added</string>
    <!-- See SIM_ADDED_DIALOG.  This is the message of that dialog. -->
    <string name="sim_added_message">You must restart your device to access the mobile network.</string>
    <!-- See SIM_ADDED_DIALOG.  This is the button of that dialog. -->
    <string name="sim_restart_button">Restart</string>

    <!-- Date/Time picker dialogs strings -->

    <!-- The title of the time picker dialog. [CHAR LIMIT=NONE] -->
    <string name="time_picker_dialog_title">Set time</string>
    <!-- The title of the date picker dialog. [CHAR LIMIT=NONE] -->
    <string name="date_picker_dialog_title">Set date</string>
    <!-- Name of the button in the date/time picker to accept the date/time change -->
    <string name="date_time_set">Set</string>

    <!-- Security Permissions strings-->
    <!-- The default permission group for any permissions that have not explicitly set a group. -->
    <string name="default_permission_group">Default</string>
    <!-- Do not translate. -->
    <string name="permissions_format"><xliff:g id="perm_line1">%1$s</xliff:g>, <xliff:g id="perm_line2">%2$s</xliff:g></string>
    <!-- Shown for an application when it doesn't require any permission grants. -->
    <string name="no_permissions">No permissions required</string>
    <!-- When installing an application, the less-dangerous permissions are hidden.  If the user showed those, this is the text to hide them again.  -->
    <string name="perms_hide"><b>Hide</b></string>
    <!-- When installing an application, the less-dangerous permissions are hidden.  This is the text to show those. -->
    <string name="perms_show_all"><b>Show all</b></string>

    <!-- USB storage dialog strings -->
    <!-- This is the title for the activity's window. -->
    <string name="usb_storage_activity_title">USB Mass Storage</string>

    <!-- See USB_STORAGE.  USB_STORAGE_DIALOG:  After the user selects the notification, a dialog is shown asking if he wants to mount.  This is the title. -->
    <string name="usb_storage_title">USB connected</string>
    <!-- See USB_STORAGE.    This is the message. [CHAR LIMIT=NONE] -->
    <string name="usb_storage_message" product="nosdcard">You have connected to your computer via USB. Touch the button below if you want to copy files between your computer and your Android\u2018s USB storage.</string>
    <!-- See USB_STORAGE.    This is the message. [CHAR LIMIT=NONE] -->
    <string name="usb_storage_message" product="default">You have connected to your computer via USB. Touch the button below if you want to copy files between your computer and your Android\u2018s SD card.</string>
    <!-- See USB_STORAGE.    This is the button text to mount the phone on the computer. -->
    <string name="usb_storage_button_mount">Turn on USB storage</string>
    <!-- See USB_STORAGE_DIALOG.  If there was an error mounting, this is the text. [CHAR LIMIT=NONE] -->
    <string name="usb_storage_error_message" product="nosdcard">There is a problem using your USB storage for USB mass storage.</string>
    <!-- See USB_STORAGE_DIALOG.  If there was an error mounting, this is the text. -->
    <string name="usb_storage_error_message" product="default">There is a problem using your SD card for USB mass storage.</string>
    <!-- USB_STORAGE: When the user connects the phone to a computer via USB, we show a notification asking if he wants to share files across.  This is the title -->
    <string name="usb_storage_notification_title">USB connected</string>
    <!-- See USB_STORAGE. This is the message. -->
    <string name="usb_storage_notification_message">Select to copy files to/from your computer.</string>

    <!-- USB_STORAGE_STOP: While USB storage is enabled, we show a notification dialog asking if he wants to stop. This is the title -->
    <string name="usb_storage_stop_notification_title">Turn off USB storage</string>
    <!-- See USB_STORAGE. This is the message. -->
    <string name="usb_storage_stop_notification_message">Select to turn off USB storage.</string>

    <!-- USB storage stop dialog strings -->
    <!-- This is the label for the activity, and should never be visible to the user. -->
    <!-- See USB_STORAGE_STOP.  USB_STORAGE_STOP_DIALOG:  After the user selects the notification, a dialog is shown asking if he wants to stop usb storage.  This is the title. -->
    <string name="usb_storage_stop_title">USB storage in use</string>
    <!-- See USB_STORAGE_STOP.    This is the message. [CHAR LIMIT=NONE] -->
    <string name="usb_storage_stop_message" product="nosdcard">Before turning off USB storage, make sure you have unmounted (\u201cejected\u201d) your Android\u2018s USB storage from your computer.</string>
    <!-- See USB_STORAGE_STOP.    This is the message. -->
    <string name="usb_storage_stop_message" product="default">Before turning off USB storage, make sure you have unmounted (\u201cejected\u201d) your Android\u2018s SD card from your computer.</string>
    <!-- See USB_STORAGE_STOP.    This is the button text to stop usb storage. -->
    <string name="usb_storage_stop_button_mount">Turn off USB storage</string>
    <!-- See USB_STORAGE_STOP_DIALOG.  If there was an error stopping, this is the text. -->
    <string name="usb_storage_stop_error_message">There was a problem turning off USB storage. Check to make sure you have unmounted the USB host, then try again.</string>

    <!-- USB_STORAGE_KILL_STORAGE_USERS dialog  -->
    <string name="dlg_confirm_kill_storage_users_title">Turn on USB storage</string>
    <!-- USB_STORAGE_KILL_STORAGE_USERS dialog message text -->
    <string name="dlg_confirm_kill_storage_users_text">If you turn on USB storage, some apps you are using will stop and may be unavailable until you turn off USB storage.</string>
    <!-- USB_STORAGE_ERROR dialog  dialog-->
    <string name="dlg_error_title">USB operation unsuccessful</string>
    <!-- USB_STORAGE_ERROR dialog  ok button-->
    <string name="dlg_ok">OK</string>

    <!-- USB_PREFERENCES: Notification for when the user connects the phone to a computer via USB in MTP mode.  This is the title -->
    <string name="usb_mtp_notification_title">Connected as a media device</string>
    <!-- USB_PREFERENCES: Notification for when the user connects the phone to a computer via USB in PTP mode.  This is the title -->
    <string name="usb_ptp_notification_title">Connected as a camera</string>
    <!-- USB_PREFERENCES: Notification for when the user connects the phone to a computer via USB in mass storage mode (for installer CD image).  This is the title -->
    <string name="usb_cd_installer_notification_title">Connected as an installer</string>
    <!-- USB_PREFERENCES: Notification for when a USB accessory is attached.  This is the title -->
    <string name="usb_accessory_notification_title">Connected to a USB accessory</string>
    <!-- See USB_PREFERENCES. This is the message. -->
    <string name="usb_notification_message">Touch for other USB options</string>

    <!-- External media format dialog strings -->
    <!-- This is the label for the activity, and should never be visible to the user. -->
    <!-- See EXTMEDIA_FORMAT.  EXTMEDIA_FORMAT_DIALOG:  After the user selects the notification, a dialog is shown asking if he wants to format the SD card.  This is the title. [CHAR LIMIT=20] -->
    <string name="extmedia_format_title" product="nosdcard">Format USB storage?</string>
    <!-- See EXTMEDIA_FORMAT.  EXTMEDIA_FORMAT_DIALOG:  After the user selects the notification, a dialog is shown asking if he wants to format the SD card.  This is the title. -->
    <string name="extmedia_format_title" product="default">Format SD card?</string>
    <!-- See EXTMEDIA_FORMAT.   This is the message. [CHAR LIMIT=NONE] -->
    <string name="extmedia_format_message" product="nosdcard">All files stored in your USB storage will be erased. This action can\'t be reversed!</string>
    <!-- See EXTMEDIA_FORMAT.   This is the message. -->
    <string name="extmedia_format_message" product="default">All data on your card will be lost.</string>
    <!-- See EXTMEDIA_FORMAT.    This is the button text to format the sd card. -->
    <string name="extmedia_format_button_format">Format</string>

    <!-- Title of notification shown when ADB is actively connected to the phone. -->
    <string name="adb_active_notification_title">USB debugging connected</string>
    <!-- Message of notification shown when ADB is actively connected to the phone. -->
    <string name="adb_active_notification_message">Touch to disable USB debugging.</string>

    <!-- Used to replace %s in urls retreived from the signin server with locales.  For Some        -->
    <!-- devices we don't support all the locales we ship to and need to replace the '%s' with a    -->
    <!-- locale string based on mcc values.  By default (0-length string) we don't replace the %s   -->
    <!-- at all and later replace it with a locale string based on the users chosen locale          -->
    <!-- DO NOT TRANSLATE -->
    <string name="locale_replacement">""</string>

    <!-- Title of the pop-up dialog in which the user switches input method components. -->
    <string name="select_input_method">Choose input method</string>
    <!-- Title of a button to open the settings for input methods [CHAR LIMIT=30] -->
    <string name="configure_input_methods">Set up input methods</string>

    <string name="fast_scroll_alphabet">\u0020ABCDEFGHIJKLMNOPQRSTUVWXYZ</string>
    <string name="fast_scroll_numeric_alphabet">\u00200123456789ABCDEFGHIJKLMNOPQRSTUVWXYZ</string>

    <string name="candidates_style"><u>candidates</u></string>

    <!-- External media notification strings -->
    <!-- Shown when external media is being checked [CHAR LIMIT=30] -->
    <string name="ext_media_checking_notification_title" product="nosdcard">Preparing USB storage</string>
    <!-- Shown when external media is being checked -->
    <string name="ext_media_checking_notification_title" product="default">Preparing SD card</string>
    <string name="ext_media_checking_notification_message">Checking for errors.</string>

    <!-- Shown when external media is blank (or unsupported filesystem) [CHAR LIMIT=30] -->
    <string name="ext_media_nofs_notification_title" product="nosdcard">Blank USB storage</string>
    <!-- Shown when external media is blank (or unsupported filesystem) -->
    <string name="ext_media_nofs_notification_title" product="default">Blank SD card</string>
    <!-- Shown when USB storage cannot be read.  [CHAR LIMIT=NONE] -->
    <string name="ext_media_nofs_notification_message" product="nosdcard">USB storage blank or has unsupported filesystem.</string>
    <string name="ext_media_nofs_notification_message" product="default">SD card blank or has unsupported filesystem.</string>

    <!-- Shown when external media is unmountable (corrupt)) [CHAR LIMIT=30] -->
    <string name="ext_media_unmountable_notification_title" product="nosdcard">Damaged USB storage</string>
    <!-- Shown when external media is unmountable (corrupt)) -->
    <string name="ext_media_unmountable_notification_title" product="default">Damaged SD card</string>
    <!-- Shown when USB storage cannot be read.  [CHAR LIMIT=NONE] -->
    <string name="ext_media_unmountable_notification_message" product="nosdcard">USB storage damaged. You may have to reformat it.</string>
    <string name="ext_media_unmountable_notification_message" product="default">SD card damaged. You may have to reformat it.</string>

    <!-- Shown when external media is unsafely removed [CHAR LIMIT=30] -->
    <string name="ext_media_badremoval_notification_title" product="nosdcard">USB storage unexpectedly removed</string>
    <!-- Shown when external media is unsafely removed -->
    <string name="ext_media_badremoval_notification_title" product="default">SD card unexpectedly removed</string>
    <!-- Shown when external media is unsafely removed.  [CHAR LIMIT=NONE] -->
    <string name="ext_media_badremoval_notification_message" product="nosdcard">Unmount USB storage before removing to avoid data loss.</string>
    <string name="ext_media_badremoval_notification_message" product="default">Unmount SD card before removing to avoid data loss.</string>

    <!-- Shown when external media has been safely removed [CHAR LIMIT=30] -->
    <string name="ext_media_safe_unmount_notification_title" product="nosdcard">USB storage safe to remove</string>
    <!-- Shown when external media has been safely removed -->
    <string name="ext_media_safe_unmount_notification_title" product="default">SD card safe to remove</string>
    <!-- Shown when external media has been safely removed.  [CHAR LIMIT=NONE] -->
    <string name="ext_media_safe_unmount_notification_message" product="nosdcard">You can safely remove USB storage.</string>
    <string name="ext_media_safe_unmount_notification_message" product="default">You can safely remove SD card.</string>

    <!-- Shown when external media is missing [CHAR LIMIT=30] -->
    <string name="ext_media_nomedia_notification_title" product="nosdcard">Removed USB storage</string>
    <!-- Shown when external media is missing -->
    <string name="ext_media_nomedia_notification_title" product="default">Removed SD card</string>
    <!-- Shown when external media is missing.  [CHAR LIMIT=NONE] -->
    <string name="ext_media_nomedia_notification_message" product="nosdcard">USB storage removed. Insert new media.</string>
    <string name="ext_media_nomedia_notification_message" product="default">SD card removed. Insert a new one.</string>

    <!-- Shown in LauncherActivity when the requested target Intent didn't return any matching Activities, leaving the list empty. -->
    <string name="activity_list_empty">No matching activities found</string>

    <!-- permission attributes related to package usage statistics -->
    <!-- Title of an application permission, listed so the user can choose whether they want to allow the application to do this. -->
    <string name="permlab_pkgUsageStats">update component usage statistics</string>
    <!-- Description of an application permission, listed so the user can choose whether they want to allow the application to do this. -->
    <string name="permdesc_pkgUsageStats">Allows the app to modify collected component usage statistics. Not for use by normal apps.</string>

    <!-- permission attributes related to default container service -->
    <!-- Title of an application permission that lets an application use default container service. -->
    <string name="permlab_copyProtectedData">copy content</string>
    <!-- Description of an application permission,  used to invoke default container service to copy content. -->
    <string name="permdesc_copyProtectedData">Allows the app to invoke default container service to copy content. Not for use by normal apps.</string>

    <!-- Shown in the tutorial for tap twice for zoom control. -->
    <string name="tutorial_double_tap_to_zoom_message_short">Touch twice for zoom control</string>


    <!-- Shown in gadget hosts (e.g. the home screen) when there was an error inflating
    the gadget. -->
    <string name="gadget_host_error_inflating">Error inflating widget</string>

    <!-- Long label for a button on a full-screen input method for the "Go" action. -->
    <string name="ime_action_go">Go</string>

    <!-- Long label for a button on a full-screen input method for the "Search" action. -->
    <string name="ime_action_search">Search</string>

    <!-- Long label for a button on a full-screen input method for the "Send" action. -->
    <string name="ime_action_send">Send</string>

    <!-- Long label for a button on a full-screen input method for the "Next" action. -->
    <string name="ime_action_next">Next</string>

    <!-- Long label for a button on a full-screen input method for the "Done" action. -->
    <string name="ime_action_done">Done</string>

    <!-- [CHAR LIMIT=6] Long label for a button on a full-screen input method for the "Previous" action. -->
    <string name="ime_action_previous">Prev</string>

    <!-- Long label for a button on a full-screen input method for an unknown action. -->
    <string name="ime_action_default">Execute</string>

    <!-- Strings for search suggestions. These are going here because they are referenced by both
         ContactsProvider and GoogleContactsProvider -->
    <skip />


    <!-- This string appears (on two lines) when you type a number into contacts search, to let you dial the phone number you typed.  The first line will be in bigger type than the second. -->
    <string name="dial_number_using">Dial number\nusing <xliff:g id="number" example="555">%s</xliff:g></string>

    <!-- This string appears (on two lines) when you type a number into contacts search, to let you create a contact whose phone number is the number you typed.  The first line will be in bigger type than the second. -->
    <string name="create_contact_using">Create contact\nusing <xliff:g id="number" example="555">%s</xliff:g></string>

    <!-- This string array should be overridden by the manufacture to present a list of carrier-id,locale. The wifi regulatory domain is extracted from the locale information. This is used at startup to set system defaults by checking the system property ro.carrier for the carrier-id and searching through this array -->
    <!-- An Array of [[Carrier-ID]                     -->
    <!--              [default-locale]]                -->
    <string-array translatable="false" name="carrier_properties">
    </string-array>

    <string name="grant_credentials_permission_message_header">The following one or more apps request permission to access your account, now and in the future.</string>
    <string name="grant_credentials_permission_message_footer">Do you want to allow this request?</string>
    <string name="grant_permissions_header_text">Access Request</string>
    <string name="allow">Allow</string>
    <string name="deny">Deny</string>
    <string name="permission_request_notification_title">Permission Requested</string>
    <string name="permission_request_notification_with_subtitle">Permission Requested\nfor account <xliff:g id="account" example="foo@gmail.com">%s</xliff:g></string>

    <!-- Label to show for a service that is running because it is an input method. -->
    <string name="input_method_binding_label">Input method</string>
    <!-- Label to show for a service that is running because it is a sync adapter. -->
    <string name="sync_binding_label">Sync</string>
    <!-- Label to show for a service that is running because it is an accessibility module. -->
    <string name="accessibility_binding_label">Accessibility</string>
    <!-- Label to show for a service that is running because it is a wallpaper. -->
    <string name="wallpaper_binding_label">Wallpaper</string>
    <!-- Dialog title for user to select a different wallpaper from service list -->
    <string name="chooser_wallpaper">Change wallpaper</string>

    <!-- Do Not Translate: Alternate eri.xml -->
    <string name="alternate_eri_file">/data/eri.xml</string>

    <!-- The title of the notification when VPN is active. -->
    <string name="vpn_title">VPN is activated.</string>
    <!-- The title of the notification when VPN is active with an application name. -->
    <string name="vpn_title_long">VPN is activated by <xliff:g id="app" example="FooVPN client">%s</xliff:g></string>
    <!-- The text of the notification when VPN is active. -->
    <string name="vpn_text">Tap to manage the network.</string>
    <!-- The text of the notification when VPN is active with a session name. -->
    <string name="vpn_text_long">Connected to <xliff:g id="session" example="office">%s</xliff:g>. Tap to manage the network.</string>

    <!-- Localized strings for WebView -->
    <!-- Label for button in a WebView that will open a chooser to choose a file to upload -->
    <string name="upload_file">Choose file</string>
    <!-- Label for the file upload control when no file has been chosen yet -->
    <string name="no_file_chosen">No file chosen</string>
    <!-- Label for <input type="reset"> button in html -->
    <string name="reset">Reset</string>
    <!-- Label for <input type="submit"> button in html -->
    <string name="submit">Submit</string>

    <!-- Strings for car mode notification -->
    <!-- Shown when car mode is enabled -->
    <string name="car_mode_disable_notification_title">Car mode enabled</string>
    <string name="car_mode_disable_notification_message">Select to exit car mode.</string>

    <!-- Strings for tethered notification -->
    <!-- Shown when the device is tethered -->
    <string name="tethered_notification_title">Tethering or hotspot active</string>
    <string name="tethered_notification_message">Touch to configure</string>

    <!--  Strings for possible PreferenceActivity Back/Next buttons -->
    <string name="back_button_label">Back</string>
    <string name="next_button_label">Next</string>

    <!-- Optional button to Skip a PreferenceActivity [CHAR LIMIT=20] -->
    <string name="skip_button_label">Skip</string>

    <!-- Strings for throttling notification -->
    <!-- Shown when the user is in danger of being throttled -->
    <string name="throttle_warning_notification_title">High mobile data use</string>
    <string name="throttle_warning_notification_message">Touch to learn more about mobile data use</string>

    <!-- Strings for throttling notification -->
    <!-- Shown when the users bandwidth is reduced because of excessive data use -->
    <string name="throttled_notification_title">Mobile data limit exceeded</string>
    <string name="throttled_notification_message">Touch to learn more about mobile data use</string>

    <!-- Displayed on the Find dialog when there are no matches [CHAR LIMIT=NONE]-->
    <string name="no_matches">No matches</string>

    <!-- Find dialog hint text.  Also used in the menu item to open find on page [CHAR LIMIT=NONE] -->
    <string name="find_on_page">Find on page</string>

    <!-- Displayed on the Find dialog to display the index of the highlighted
         match and total number of matches found in the current page. [CHAR LIMIT=NONE] -->
    <plurals name="matches_found">
        <!-- Case of one match -->
        <item quantity="one">1 match</item>
        <!-- Case of multiple total matches -->
        <item quantity="other"><xliff:g id="index" example="2">%d</xliff:g> of <xliff:g id="total" example="137">%d</xliff:g></item>
    </plurals>

    <!-- Label for the "Done" button on the far left of action mode toolbars. -->
    <string name="action_mode_done">Done</string>

    <!-- Strings for ExternalStorageFormatter service. -->
    <!-- Text for progress dialog while unmounting USB storage volume [CHAR LIMIT=NONE] -->
    <string name="progress_unmounting" product="nosdcard">Unmounting USB storage...</string>
    <!-- Text for progress dialog while unmounting SD card [CHAR LIMIT=NONE] -->
    <string name="progress_unmounting" product="default">Unmounting SD card...</string>
    <!-- Text for progress dialog while erasing USB storage volume [CHAR LIMIT=NONE] -->
    <string name="progress_erasing" product="nosdcard">Erasing USB storage...</string>
    <!-- Text for progress dialog while erasing SD card [CHAR LIMIT=NONE] -->
    <string name="progress_erasing" product="default">Erasing SD card...</string>
    <!-- Text for message to user that an error happened when formatting USB storage [CHAR LIMIT=NONE] -->
    <string name="format_error" product="nosdcard">Couldn\'t erase USB storage.</string>
    <!-- Text for message to user that an error happened when formatting SD card [CHAR LIMIT=NONE] -->
    <string name="format_error" product="default">Couldn\'t erase SD card.</string>
    <!-- Text for message to user that SD card has been removed while in use [CHAR LIMIT=NONE] -->
    <string name="media_bad_removal">SD card was removed before being unmounted.</string>
    <!-- Text for message to user USB storage is currently being checked [CHAR LIMIT=NONE] -->
    <string name="media_checking" product="nosdcard">USB storage is currently being checked.</string>
    <!-- Text for message to user SD card is currently being checked [CHAR LIMIT=NONE] -->
    <string name="media_checking" product="default">SD card is currently being checked.</string>
    <!-- Text for message to user SD card has been removed [CHAR LIMIT=NONE] -->
    <string name="media_removed">SD card has been removed.</string>
    <!-- Text for message to user USB storage is currently mounted on a computer [CHAR LIMIT=NONE] -->
    <string name="media_shared" product="nosdcard">USB storage is currently in use by a computer.</string>
    <!-- Text for message to user SD card is currently mounted on a computer [CHAR LIMIT=NONE] -->
    <string name="media_shared" product="default">SD card is currently in use by a computer.</string>
    <!-- Text for message for an unknown external media state [CHAR LIMIT=NONE] -->
    <string name="media_unknown_state">External media in unknown state.</string>

    <!-- Text for WebView's text selection Action Mode -->
    <!-- ActionBar action to share the current selection [CHAR LIMIT=10] -->
    <string name="share">Share</string>
    <!-- ActionBar action to use the current selection to open the Find on page functionality [CHAR LIMIT=10]-->
    <string name="find">Find</string>
    <!-- ActionBar action to use the current selection to perform a web search [CHAR-LIMIT=16] -->
    <string name="websearch">Web Search</string>

    <!-- Network positioning notification ticker. The name of the user (e.g. John Doe) who sent
         the request is shown as a dynamic string. -->
    <string name="gpsNotifTicker">Location request from <xliff:g id="name">%s</xliff:g></string>
    <!-- Network positioning notification and verification title to inform the user about
         an incoming location request. -->
    <string name="gpsNotifTitle">Location request</string>
    <!-- Network positioning notification message. The name of the user (e.g. John Doe) and
         service (SUPL-service) who sent the request is shown as dynamic strings.
         Translation should not be longer than master text. -->
    <string name="gpsNotifMessage">Requested by <xliff:g id="name">%1$s</xliff:g> (<xliff:g id="service" example="SUPL-service">%2$s</xliff:g>)</string>
    <!-- Network positioning verification Yes. Button to push to share location information. -->
    <string name="gpsVerifYes">Yes</string>
    <!-- Network positioning verification No. Button to push to deny sharing of location
         information. -->
    <string name="gpsVerifNo">No</string>

    <!-- Error message when the sync tried to delete too many things -->
    <string name="sync_too_many_deletes">Delete limit exceeded</string>
    <!-- Dialog message for when there are too many deletes that would take place and we want user confirmation -->
    <string name="sync_too_many_deletes_desc">There are <xliff:g id="number_of_deleted_items">%1$d</xliff:g> deleted items for <xliff:g id="type_of_sync">%2$s</xliff:g>, account <xliff:g id="account_name">%3$s</xliff:g>. What would you like to do?</string>
    <!-- Dialog action for when there are too many deletes that would take place and we want user confirmation, and the user wants to delete the items -->
    <string name="sync_really_delete">Delete the items.</string>
    <!-- Dialog action for when there are too many deletes that would take place and we want user confirmation, and the user wants to undo the deletions -->
    <string name="sync_undo_deletes">Undo the deletes.</string>
    <!-- Dialog action for when there are too many deletes that would take place and we want user confirmation, and the user wants to do nothing for now -->
    <string name="sync_do_nothing">Do nothing for now.</string>

    <!-- Choose Account Activity label -->
    <string name="choose_account_label">Choose an account</string>

    <string name="add_account_label">"Add an account"</string>
    <string name="choose_account_text">"Which account would you like to use?"</string>

    <!-- Button label to add an account [CHAR LIMIT=20] -->
    <string name="add_account_button_label">Add account</string>

    <!-- NumberPicker - accessibility support -->
    <!-- Description of the button to increment the NumberPicker value. [CHAR LIMIT=NONE] -->
    <string name="number_picker_increment_button">Increment</string>
    <!-- Description of the button to decrement the NumberPicker value. [CHAR LIMIT=NONE] -->
    <string name="number_picker_decrement_button">Decrement</string>
    <!-- Description of the tap and hold action to get into scroll mode in NumberPicker. [CHAR LIMIT=NONE] -->
    <string name="number_picker_increment_scroll_mode"><xliff:g id="value" example="3">%s</xliff:g> tap and hold.</string>
    <!-- Description of the scrolling action in NumberPicker. [CHAR LIMIT=NONE] -->
    <string name="number_picker_increment_scroll_action">Slide up to increment and down to decrement.</string>

    <!-- TimePicker - accessibility support -->
    <!-- Description of the button to increment the TimePicker's minute value. [CHAR LIMIT=NONE] -->
    <string name="time_picker_increment_minute_button">Increment minute</string>
    <!-- Description of the button to decrement the TimePicker's minute value. [CHAR LIMIT=NONE] -->
    <string name="time_picker_decrement_minute_button">Decrement minute</string>
    <!-- Description of the button to increment the TimePicker's hour value. [CHAR LIMIT=NONE] -->
    <string name="time_picker_increment_hour_button">Increment hour</string>
    <!-- Description of the button to decrement the TimePicker's hour value. [CHAR LIMIT=NONE] -->
    <string name="time_picker_decrement_hour_button">Decrement hour</string>
    <!-- Description of the button to increment the TimePicker's set PM value. [CHAR LIMIT=NONE] -->
    <string name="time_picker_increment_set_pm_button">Set PM</string>
    <!-- Description of the button to decrement the TimePicker's set AM value. [CHAR LIMIT=NONE] -->
    <string name="time_picker_decrement_set_am_button">Set AM</string>

    <!-- DatePicker - accessibility support -->
    <!-- Description of the button to increment the DatePicker's month value. [CHAR LIMIT=NONE] -->
    <string name="date_picker_increment_month_button">Increment month</string>
    <!-- Description of the button to decrement the DatePicker's month value. [CHAR LIMIT=NONE] -->
    <string name="date_picker_decrement_month_button">Decrement month</string>
    <!-- Description of the button to increment the DatePicker's day value. [CHAR LIMIT=NONE] -->
    <string name="date_picker_increment_day_button">Increment day</string>
    <!-- Description of the button to decrement the DatePicker's day value. [CHAR LIMIT=NONE] -->
    <string name="date_picker_decrement_day_button">Decrement day</string>
    <!-- Description of the button to increment the DatePicker's year value. [CHAR LIMIT=NONE] -->
    <string name="date_picker_increment_year_button">Increment year</string>
    <!-- Description of the button to decrement the DatePicker's year value. [CHAR LIMIT=NONE] -->
    <string name="date_picker_decrement_year_button">Decrement year</string>

    <!-- CheckBox - accessibility support -->
    <!-- Description of the checked state of a CheckBox. [CHAR LIMIT=NONE] -->
    <string name="checkbox_checked">checked</string>
    <!-- Description of the not checked state of a CheckBox. [CHAR LIMIT=NONE] -->
    <string name="checkbox_not_checked">not checked</string>

    <!-- RadioButton/CheckedTextView - accessibility support -->
    <!-- Description of the selected state of a RadioButton. [CHAR LIMIT=NONE] -->
    <string name="radiobutton_selected">selected</string>
    <!-- Description of the not selected state of a RadioButton. [CHAR LIMIT=NONE] -->
    <string name="radiobutton_not_selected">not selected</string>

    <!-- Switch - accessibility support -->
    <!-- Description of the on state of a Switch. [CHAR LIMIT=NONE] -->
    <string name="switch_on">on</string>
    <!-- Description of the off state of a Switch. [CHAR LIMIT=NONE] -->
    <string name="switch_off">off</string>

    <!-- ToggleButton - accessibility support -->
    <!-- Description of the pressed state of a ToggleButton. [CHAR LIMIT=NONE] -->
    <string name="togglebutton_pressed">pressed</string>
    <!-- Description of the not pressed state of a ToggleButton. [CHAR LIMIT=NONE] -->
    <string name="togglebutton_not_pressed">not pressed</string>

    <!-- KeyboardView - accessibility support -->
    <!-- Description of the Alt button in a KeyboardView. [CHAR LIMIT=NONE] -->
    <string name="keyboardview_keycode_alt">Alt</string>
    <!-- Description of the Cancel button in a KeyboardView. [CHAR LIMIT=NONE] -->
    <string name="keyboardview_keycode_cancel">Cancel</string>
    <!-- Description of the Delete button in a KeyboardView. [CHAR LIMIT=NONE] -->
    <string name="keyboardview_keycode_delete">Delete</string>
    <!-- Description of the Done button in a KeyboardView. [CHAR LIMIT=NONE] -->
    <string name="keyboardview_keycode_done">Done</string>
    <!-- Description of the Mode change button in a KeyboardView. [CHAR LIMIT=NONE] -->
    <string name="keyboardview_keycode_mode_change">Mode change</string>
    <!-- Description of the Shift button in a KeyboardView. [CHAR LIMIT=NONE] -->
    <string name="keyboardview_keycode_shift">Shift</string>
    <!-- Description of the Enter button in a KeyboardView. [CHAR LIMIT=NONE] -->
    <string name="keyboardview_keycode_enter">Enter</string>

    <!-- ActivityChooserView - accessibility support -->
    <!-- Description of the shwoing of a popup window with activities to choose from. [CHAR LIMIT=NONE] -->
    <string name="activitychooserview_choose_application">Choose an app</string>

    <!-- ShareActionProvider - accessibility support -->
    <!-- Description of the choose target button in a ShareActionProvider (share UI). [CHAR LIMIT=NONE] -->
    <string name="shareactionprovider_share_with">Share with</string>
    <!-- Description of a share target (both in the list of such or the default share button) in a ShareActionProvider (share UI). [CHAR LIMIT=NONE] -->
    <string name="shareactionprovider_share_with_application">Share with <xliff:g id="application_name" example="Bluetooth">%s</xliff:g></string>

    <!-- Slide lock screen -->

    <!-- Description of the sliding handle in the Slide unlock screen. [CHAR LIMIT=NONE] -->
    <string name="content_description_sliding_handle">"Sliding handle. Touch &amp; hold."</string>

    <!-- Description of the up direction in which one can to slide the handle in the Slide unlock screen. [CHAR LIMIT=NONE] -->
    <string name="description_direction_up">Up for <xliff:g id="target_description" example="Unlock">%s</xliff:g>.</string>
    <!-- Description of the down direction in which one can to slide the handle in the Slide unlock screen. [CHAR LIMIT=NONE] -->
    <string name="description_direction_down">Down for <xliff:g id="target_description" example="Unlock">%s</xliff:g>.</string>
    <!-- Description of the left direction in which one can to slide the handle in the Slide unlock screen. [CHAR LIMIT=NONE] -->
    <string name="description_direction_left">"Left for <xliff:g id="target_description" example="Unlock">%s</xliff:g>.</string>
    <!-- Description of the right direction in which one can to slide the handle in the Slide unlock screen. [CHAR LIMIT=NONE] -->
    <string name="description_direction_right">Right for <xliff:g id="target_description" example="Unlock">%s</xliff:g>.</string>

    <!-- Description of the unlock target in the Slide unlock screen. [CHAR LIMIT=NONE] -->
    <string name="description_target_unlock">Unlock</string>
    <!-- Description of the camera target in the Slide unlock screen. [CHAR LIMIT=NONE] -->
    <string name="description_target_camera">Camera</string>
    <!-- Description of the silent target in the Slide unlock screen. [CHAR LIMIT=NONE] -->
    <string name="description_target_silent">Silent</string>
    <!-- Description of the sound on target in the Slide unlock screen. [CHAR LIMIT=NONE] -->
    <string name="description_target_soundon">Sound on</string>

    <!-- Description of the unlock handle in the Slide unlock screen for tablets. [CHAR LIMIT=NONE] -->
    <string name="description_target_unlock_tablet">Swipe to unlock.</string>

    <!-- Announce that a headset is required to hear keyboard keys while typing a password. [CHAR LIMIT=NONE] -->
    <string name="keyboard_headset_required_to_hear_password">Plug in a headset to hear password keys spoken aloud.</string>
    <!-- The value of a keyboard key announced when accessibility is enabled and no headsed is used. [CHAR LIMIT=NONE] -->
    <string name="keyboard_password_character_no_headset">Dot.</string>

    <!-- Content description for the action bar "home" affordance. [CHAR LIMIT=NONE] -->
    <string name="action_bar_home_description">Navigate home</string>
    <!-- Content description for the action bar "up" affordance. [CHAR LIMIT=NONE] -->
    <string name="action_bar_up_description">Navigate up</string>
    <!-- Content description for the action menu overflow button. [CHAR LIMIT=NONE] -->
    <string name="action_menu_overflow_description">More options</string>

    <!-- Storage description for internal storage. [CHAR LIMIT=NONE] -->
    <string name="storage_internal">Internal Storage</string>

    <!-- Storage description for the SD card. [CHAR LIMIT=NONE] -->
    <string name="storage_sd_card">SD Card</string>

    <!-- Storage description for USB storage. [CHAR LIMIT=NONE] -->
    <string name="storage_usb">USB storage</string>

    <!-- Button text for the edit menu in input method extract mode. [CHAR LIMIT=16] -->
    <string name="extract_edit_menu_button">Edit...</string>

    <!-- Notification title when data usage has exceeded warning threshold. [CHAR LIMIT=32] -->
    <string name="data_usage_warning_title">Data usage warning</string>
    <!-- Notification body when data usage has exceeded warning threshold. [CHAR LIMIT=32] -->
    <string name="data_usage_warning_body">Touch to view usage and settings</string>

    <!-- Notification title when 2G-3G data usage has exceeded limit threshold, and has been disabled. [CHAR LIMIT=32] -->
    <string name="data_usage_3g_limit_title">2G-3G data disabled</string>
    <!-- Notification title when 4G data usage has exceeded limit threshold, and has been disabled. [CHAR LIMIT=32] -->
    <string name="data_usage_4g_limit_title">4G data disabled</string>
    <!-- Notification title when mobile data usage has exceeded limit threshold, and has been disabled. [CHAR LIMIT=32] -->
    <string name="data_usage_mobile_limit_title">Mobile data disabled</string>
    <!-- Notification title when Wi-Fi data usage has exceeded limit threshold, and has been disabled. [CHAR LIMIT=32] -->
    <string name="data_usage_wifi_limit_title">Wi-Fi data disabled</string>
    <!-- Notification body when data usage has exceeded limit threshold, and has been disabled. [CHAR LIMIT=32] -->
    <string name="data_usage_limit_body">Touch to enable</string>

    <!-- Notification title when 2G-3G data usage has exceeded limit threshold. [CHAR LIMIT=32] -->
    <string name="data_usage_3g_limit_snoozed_title">2G-3G data limit exceeded</string>
    <!-- Notification title when 4G data usage has exceeded limit threshold. [CHAR LIMIT=32] -->
    <string name="data_usage_4g_limit_snoozed_title">4G data limit exceeded</string>
    <!-- Notification title when mobile data usage has exceeded limit threshold. [CHAR LIMIT=32] -->
    <string name="data_usage_mobile_limit_snoozed_title">Mobile data limit exceeded</string>
    <!-- Notification title when Wi-Fi data usage has exceeded limit threshold. [CHAR LIMIT=32] -->
    <string name="data_usage_wifi_limit_snoozed_title">Wi-Fi data limit exceeded</string>
    <!-- Notification body when data usage has exceeded limit threshold. [CHAR LIMIT=32] -->
    <string name="data_usage_limit_snoozed_body"><xliff:g id="size" example="3.8GB">%s</xliff:g> over specified limit</string>

    <!-- Notification title when background data usage is limited. [CHAR LIMIT=32] -->
    <string name="data_usage_restricted_title">Background data restricted</string>
    <!-- Notification body when background data usage is limited. [CHAR LIMIT=32] -->
    <string name="data_usage_restricted_body">Touch to remove restriction</string>

    <!-- SSL Certificate dialogs -->
    <!-- Title for an SSL Certificate dialog -->
    <string name="ssl_certificate">Security certificate</string>
    <!-- Message on an SSL Certificate dialog -->
    <string name="ssl_certificate_is_valid">This certificate is valid.</string>
    <!-- Label for an information field on an SSL Certificate Dialog -->
    <string name="issued_to">Issued to:</string>
    <!-- Label for an information field on an SSL Certificate Dialog -->
    <string name="common_name">Common name:</string>
    <!-- Label for an information field on an SSL Certificate Dialog -->
    <string name="org_name">Organization:</string>
    <!-- Label for an information field on an SSL Certificate Dialog -->
    <string name="org_unit">Organizational unit:</string>
    <!-- Label for an information field on an SSL Certificate Dialog -->
    <string name="issued_by">Issued by:</string>
    <!-- Label for an information field on an SSL Certificate Dialog -->
    <string name="validity_period">Validity:</string>
    <!-- Label for an information field on an SSL Certificate Dialog -->
    <string name="issued_on">Issued on:</string>
    <!-- Label for an information field on an SSL Certificate Dialog -->
    <string name="expires_on">Expires on:</string>
    <!-- Label for an information field on an SSL Certificate Dialog -->
    <string name="serial_number">Serial number:</string>
    <!-- Label for an information field on an SSL Certificate Dialog -->
    <string name="fingerprints">Fingerprints:</string>
    <!-- Label for an information field on an SSL Certificate Dialog -->
    <string name="sha256_fingerprint">SHA-256 fingerprint:</string>
    <!-- Label for an information field on an SSL Certificate Dialog -->
    <string name="sha1_fingerprint">SHA-1 fingerprint:</string>

    <!-- Title for a button to expand the list of activities in ActivityChooserView [CHAR LIMIT=25] -->
    <string name="activity_chooser_view_see_all">See all</string>
    <!-- Title default for a dialog showing possible activities in ActivityChooserView [CHAR LIMIT=25] -->
    <string name="activity_chooser_view_dialog_title_default">Choose activity</string>

    <!-- Title for a dialog showing possible activities for sharing in ShareActionProvider [CHAR LIMIT=25] -->
    <string name="share_action_provider_share_with">Share with</string>

    <!-- Status Bar icon descriptions -->

    <!-- Description of for the status bar's icon that the device is locked for accessibility. [CHAR LIMIT=NONE] -->
    <string name="status_bar_device_locked">Device locked.</string>

    <!-- Delimeter used between each item in a textual list; for example "Alpha, Beta". [CHAR LIMIT=3] -->
    <string name="list_delimeter">", "</string>

</resources><|MERGE_RESOLUTION|>--- conflicted
+++ resolved
@@ -1336,24 +1336,21 @@
       than the non-multicast mode.</string>
 
     <!-- Title of an application permission, listed so the user can choose whether they want to allow the application to do this. -->
-<<<<<<< HEAD
     <string name="permlab_bluetoothAdmin">Bluetooth administration</string>
-=======
-    <string name="permlab_accessWimaxState">view WiMAX state</string>
+    <!-- Description of an application permission, listed so the user can choose whether they want to allow the application to do this. -->
+    <string name="permdesc_bluetoothAdmin" product="tablet">Allows the app to
+      configure the local Bluetooth tablet, and to discover and pair with remote
+      devices.</string>
+    <!-- Description of an application permission, listed so the user can choose whether they want to allow the application to do this. -->
+    <string name="permdesc_bluetoothAdmin" product="default">Allows the app to configure
+      the local Bluetooth phone, and to discover and pair with remote devices.</string>
+
+    <string name="permlab_accessWimaxState">View WiMAX state</string>
     <string name="permdesc_accessWimaxState">Allows an application to view
       the information about the state of WiMAX.</string>
-    <string name="permlab_changeWimaxState">change WiMAX state</string>
+    <string name="permlab_changeWimaxState">Change WiMAX state</string>
     <string name="permdesc_changeWimaxState">Allows an application to connect
       to and disconnect from WiMAX network.</string>
-    <string name="permlab_bluetoothAdmin">bluetooth administration</string>
->>>>>>> ea54b760
-    <!-- Description of an application permission, listed so the user can choose whether they want to allow the application to do this. -->
-    <string name="permdesc_bluetoothAdmin" product="tablet">Allows the app to configure
-      the local Bluetooth tablet, and to discover and pair with remote
-      devices.</string>
-    <!-- Description of an application permission, listed so the user can choose whether they want to allow the application to do this. -->
-    <string name="permdesc_bluetoothAdmin" product="default">Allows the app to configure
-      the local Bluetooth phone, and to discover and pair with remote devices.</string>
 
     <!-- Title of an application permission, listed so the user can choose whether they want to allow the application to do this. -->
     <string name="permlab_bluetooth">create Bluetooth connections</string>
