--- conflicted
+++ resolved
@@ -3513,13 +3513,11 @@
     <!-- [CHAR LIMIT=40] Title of dialog that is shown when performing a system upgrade. -->
     <string name="android_upgrading_title">Android is upgrading\u2026</string>
 
-<<<<<<< HEAD
     <!-- [CHAR LIMIT=40] Title of dialog that is shown when system is starting. -->
     <string name="android_start_title">Android is starting\u2026</string>
-=======
+
     <!-- [CHAR LIMIT=NONE] Message shown in upgrading dialog when doing an fstrim. -->
     <string name="android_upgrading_fstrim">Optimizing storage.</string>
->>>>>>> a42f7c1d
 
     <!-- [CHAR LIMIT=NONE] Message shown in upgrading dialog for each .apk that is optimized. -->
     <string name="android_upgrading_apk">Optimizing app
