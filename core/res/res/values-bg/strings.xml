--- conflicted
+++ resolved
@@ -1131,25 +1131,7 @@
     <string name="enable_explore_by_touch_warning_message" product="default" msgid="2708199672852373195">"<xliff:g id="ACCESSIBILITY_SERVICE_NAME">%1$s</xliff:g> иска да активира изследването чрез докосване. Когато услугата е включена, можете да чувате или да виждате описания на това, което е под пръста ви, или да изпълнявате жестове, за да взаимодействате с телефона."</string>
     <string name="oneMonthDurationPast" msgid="7396384508953779925">"Преди 1 месец"</string>
     <string name="beforeOneMonthDurationPast" msgid="909134546836499826">"Преди повече от месец"</string>
-<<<<<<< HEAD
-  <plurals name="num_seconds_ago">
-    <item quantity="one" msgid="4869870056547896011">"Преди 1 секунда"</item>
-    <item quantity="other" msgid="3903706804349556379">"Преди <xliff:g id="COUNT">%d</xliff:g> секунди"</item>
-  </plurals>
-  <plurals name="num_minutes_ago">
-    <item quantity="one" msgid="3306787433088810191">"Преди 1 минута"</item>
-    <item quantity="other" msgid="2176942008915455116">"Преди <xliff:g id="COUNT">%d</xliff:g> минути"</item>
-  </plurals>
-  <plurals name="num_hours_ago">
-    <item quantity="one" msgid="9150797944610821849">"Преди 1 час"</item>
-    <item quantity="other" msgid="2467273239587587569">"Преди <xliff:g id="COUNT">%d</xliff:g> часа"</item>
-  </plurals>
     <!-- no translation found for last_num_days:one (7555846096746489821) -->
-=======
-  <plurals name="last_num_days">
-    <item quantity="other" msgid="3069992808164318268">"Последните <xliff:g id="COUNT">%d</xliff:g> дни"</item>
-  </plurals>
->>>>>>> 6d8886ac
     <string name="last_month" msgid="3959346739979055432">"Последният месец"</string>
     <string name="older" msgid="5211975022815554840">"По-стари"</string>
     <string name="preposition_for_date" msgid="9093949757757445117">"на <xliff:g id="DATE">%s</xliff:g>"</string>
