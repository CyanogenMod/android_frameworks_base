--- conflicted
+++ resolved
@@ -745,31 +745,16 @@
                         Calendar.EventsColumns.DESCRIPTION,
                         Calendar.EventsColumns.EVENT_LOCATION,
                         Calendar.EventsColumns.ALL_DAY,
-<<<<<<< HEAD
-                    }, 
-                    now, 
-                    later, 
-                    where.toString(), 
-=======
                     },
                     now,
                     later,
                     where.toString(),
->>>>>>> 59f9a6d8
                     null);
             if (cursor.moveToFirst()) {
                 String  title       = cursor.getString(0);
                 Date    start       = new Date(cursor.getLong(1));
                 String  description = cursor.getString(2);
                 String  location    = cursor.getString(3);
-<<<<<<< HEAD
-                int     allDay      = cursor.getInt(4);
-
-                StringBuilder sb = new StringBuilder();
-
-                if(allDay != 0) {
-                    java.text.SimpleDateFormat sdf = new java.text.SimpleDateFormat("E MMM d");
-=======
                 boolean allDay      = cursor.getInt(4) != 0;
 
                 StringBuilder sb = new StringBuilder();
@@ -778,7 +763,6 @@
                     SimpleDateFormat sdf = new SimpleDateFormat(mContext.getString(R.string.abbrev_wday_month_day_no_year));
                     // Calendar stores all-day events in UTC -- setting the timezone ensures
                     // the correct date is shown.
->>>>>>> 59f9a6d8
                     sdf.setTimeZone(TimeZone.getTimeZone("UTC"));
                     sb.append(sdf.format(start));
                 } else {
@@ -790,14 +774,6 @@
                 sb.append(" ");
                 sb.append(title);
 
-<<<<<<< HEAD
-                if(location != null && !TextUtils.isEmpty(location))
-                    sb.append("\n" + location);
-                
-                if(description != null && !TextUtils.isEmpty(description))
-                    sb.append("\n" + description);
-                
-=======
                 if (!TextUtils.isEmpty(location)) {
                     sb.append("\n" + location);
                 }
@@ -806,7 +782,6 @@
                     sb.append("\n" + description);
                 }
 
->>>>>>> 59f9a6d8
                 nextCalendarAlarm = sb.toString();
             }
         } finally {
