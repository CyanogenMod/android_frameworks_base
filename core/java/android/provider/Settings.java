/*
 * Copyright (C) 2006 The Android Open Source Project
 *
 * Licensed under the Apache License, Version 2.0 (the "License");
 * you may not use this file except in compliance with the License.
 * You may obtain a copy of the License at
 *
 *      http://www.apache.org/licenses/LICENSE-2.0
 *
 * Unless required by applicable law or agreed to in writing, software
 * distributed under the License is distributed on an "AS IS" BASIS,
 * WITHOUT WARRANTIES OR CONDITIONS OF ANY KIND, either express or implied.
 * See the License for the specific language governing permissions and
 * limitations under the License.
 */

package android.provider;

import android.annotation.SdkConstant;
import android.annotation.SdkConstant.SdkConstantType;
import android.app.SearchManager;
import android.content.ComponentName;
import android.content.ContentResolver;
import android.content.ContentValues;
import android.content.Context;
import android.content.IContentProvider;
import android.content.Intent;
import android.content.pm.ActivityInfo;
import android.content.pm.PackageManager;
import android.content.pm.ResolveInfo;
import android.content.res.Configuration;
import android.content.res.Resources;
import android.database.Cursor;
import android.database.SQLException;
import android.net.Uri;
import android.net.wifi.WifiManager;
import android.os.BatteryManager;
import android.os.Bundle;
import android.os.RemoteException;
import android.os.SystemProperties;
import android.speech.tts.TextToSpeech;
import android.text.TextUtils;
import android.util.AndroidException;
import android.util.Log;
import android.view.WindowOrientationListener;

import java.net.URISyntaxException;
import java.util.HashMap;
import java.util.HashSet;

/**
 * The Settings provider contains global system-level device preferences.
 */
public final class Settings {

    // Intent actions for Settings


   /**
    * Intent actions for Settings
    *
    * @hide
    */
    public static final String SETTINGS_CHANGED = "android.settings.SETTINGS_CHANGED_ACTION";

    /**
     * Activity Action: Show system settings.
     * <p>
     * Input: Nothing.
     * <p>
     * Output: Nothing.
     */
    @SdkConstant(SdkConstantType.ACTIVITY_INTENT_ACTION)
    public static final String ACTION_SETTINGS = "android.settings.SETTINGS";

    /**
     * Activity Action: Show settings to allow configuration of APNs.
     * <p>
     * Input: Nothing.
     * <p>
     * Output: Nothing.
     */
    @SdkConstant(SdkConstantType.ACTIVITY_INTENT_ACTION)
    public static final String ACTION_APN_SETTINGS = "android.settings.APN_SETTINGS";

    /**
     * Activity Action: Show settings to allow configuration of current location
     * sources.
     * <p>
     * In some cases, a matching Activity may not exist, so ensure you
     * safeguard against this.
     * <p>
     * Input: Nothing.
     * <p>
     * Output: Nothing.
     */
    @SdkConstant(SdkConstantType.ACTIVITY_INTENT_ACTION)
    public static final String ACTION_LOCATION_SOURCE_SETTINGS =
            "android.settings.LOCATION_SOURCE_SETTINGS";

    /**
     * Activity Action: Show settings to allow configuration of wireless controls
     * such as Wi-Fi, Bluetooth and Mobile networks.
     * <p>
     * In some cases, a matching Activity may not exist, so ensure you
     * safeguard against this.
     * <p>
     * Input: Nothing.
     * <p>
     * Output: Nothing.
     */
    @SdkConstant(SdkConstantType.ACTIVITY_INTENT_ACTION)
    public static final String ACTION_WIRELESS_SETTINGS =
            "android.settings.WIRELESS_SETTINGS";

    /**
     * Activity Action: Show settings to allow entering/exiting airplane mode.
     * <p>
     * In some cases, a matching Activity may not exist, so ensure you
     * safeguard against this.
     * <p>
     * Input: Nothing.
     * <p>
     * Output: Nothing.
     */
    @SdkConstant(SdkConstantType.ACTIVITY_INTENT_ACTION)
    public static final String ACTION_AIRPLANE_MODE_SETTINGS =
            "android.settings.AIRPLANE_MODE_SETTINGS";

    /**
     * Activity Action: Show settings for accessibility modules.
     * <p>
     * In some cases, a matching Activity may not exist, so ensure you
     * safeguard against this.
     * <p>
     * Input: Nothing.
     * <p>
     * Output: Nothing.
     */
    @SdkConstant(SdkConstantType.ACTIVITY_INTENT_ACTION)
    public static final String ACTION_ACCESSIBILITY_SETTINGS =
            "android.settings.ACCESSIBILITY_SETTINGS";

    /**
     * Activity Action: Show settings to allow configuration of security and
     * location privacy.
     * <p>
     * In some cases, a matching Activity may not exist, so ensure you
     * safeguard against this.
     * <p>
     * Input: Nothing.
     * <p>
     * Output: Nothing.
     */
    @SdkConstant(SdkConstantType.ACTIVITY_INTENT_ACTION)
    public static final String ACTION_SECURITY_SETTINGS =
            "android.settings.SECURITY_SETTINGS";

    /**
     * Activity Action: Show settings to allow configuration of privacy options.
     * <p>
     * In some cases, a matching Activity may not exist, so ensure you
     * safeguard against this.
     * <p>
     * Input: Nothing.
     * <p>
     * Output: Nothing.
     */
    @SdkConstant(SdkConstantType.ACTIVITY_INTENT_ACTION)
    public static final String ACTION_PRIVACY_SETTINGS =
            "android.settings.PRIVACY_SETTINGS";

    /**
     * Activity Action: Show settings to allow configuration of Wi-Fi.

     * <p>
     * In some cases, a matching Activity may not exist, so ensure you
     * safeguard against this.
     * <p>
     * Input: Nothing.
     * <p>
     * Output: Nothing.

     */
    @SdkConstant(SdkConstantType.ACTIVITY_INTENT_ACTION)
    public static final String ACTION_WIFI_SETTINGS =
            "android.settings.WIFI_SETTINGS";

    /**
     * Activity Action: Show settings to allow configuration of a static IP
     * address for Wi-Fi.
     * <p>
     * In some cases, a matching Activity may not exist, so ensure you safeguard
     * against this.
     * <p>
     * Input: Nothing.
     * <p>
     * Output: Nothing.
     */
    @SdkConstant(SdkConstantType.ACTIVITY_INTENT_ACTION)
    public static final String ACTION_WIFI_IP_SETTINGS =
            "android.settings.WIFI_IP_SETTINGS";

    /**
     * Activity Action: Show settings to allow configuration of Bluetooth.
     * <p>
     * In some cases, a matching Activity may not exist, so ensure you
     * safeguard against this.
     * <p>
     * Input: Nothing.
     * <p>
     * Output: Nothing.
     */
    @SdkConstant(SdkConstantType.ACTIVITY_INTENT_ACTION)
    public static final String ACTION_BLUETOOTH_SETTINGS =
            "android.settings.BLUETOOTH_SETTINGS";

    /**
     * Activity Action: Show settings to allow configuration of date and time.
     * <p>
     * In some cases, a matching Activity may not exist, so ensure you
     * safeguard against this.
     * <p>
     * Input: Nothing.
     * <p>
     * Output: Nothing.
     */
    @SdkConstant(SdkConstantType.ACTIVITY_INTENT_ACTION)
    public static final String ACTION_DATE_SETTINGS =
            "android.settings.DATE_SETTINGS";

    /**
     * Activity Action: Show settings to allow configuration of sound and volume.
     * <p>
     * In some cases, a matching Activity may not exist, so ensure you
     * safeguard against this.
     * <p>
     * Input: Nothing.
     * <p>
     * Output: Nothing.
     */
    @SdkConstant(SdkConstantType.ACTIVITY_INTENT_ACTION)
    public static final String ACTION_SOUND_SETTINGS =
            "android.settings.SOUND_SETTINGS";

    /**
     * Activity Action: Show settings to allow configuration of display.
     * <p>
     * In some cases, a matching Activity may not exist, so ensure you
     * safeguard against this.
     * <p>
     * Input: Nothing.
     * <p>
     * Output: Nothing.
     */
    @SdkConstant(SdkConstantType.ACTIVITY_INTENT_ACTION)
    public static final String ACTION_DISPLAY_SETTINGS =
            "android.settings.DISPLAY_SETTINGS";

    /**
     * Activity Action: Show settings to allow configuration of locale.
     * <p>
     * In some cases, a matching Activity may not exist, so ensure you
     * safeguard against this.
     * <p>
     * Input: Nothing.
     * <p>
     * Output: Nothing.
     */
    @SdkConstant(SdkConstantType.ACTIVITY_INTENT_ACTION)
    public static final String ACTION_LOCALE_SETTINGS =
            "android.settings.LOCALE_SETTINGS";

    /**
     * Activity Action: Show settings to configure input methods, in particular
     * allowing the user to enable input methods.
     * <p>
     * In some cases, a matching Activity may not exist, so ensure you
     * safeguard against this.
     * <p>
     * Input: Nothing.
     * <p>
     * Output: Nothing.
     */
    @SdkConstant(SdkConstantType.ACTIVITY_INTENT_ACTION)
    public static final String ACTION_INPUT_METHOD_SETTINGS =
            "android.settings.INPUT_METHOD_SETTINGS";

    /**
     * Activity Action: Show settings to enable/disable input method subtypes.
     * <p>
     * In some cases, a matching Activity may not exist, so ensure you
     * safeguard against this.
     * <p>
     * To tell which input method's subtypes are displayed in the settings, add
     * {@link #EXTRA_INPUT_METHOD_ID} extra to this Intent with the input method id.
     * If there is no extra in this Intent, subtypes from all installed input methods
     * will be displayed in the settings.
     *
     * @see android.view.inputmethod.InputMethodInfo#getId
     * <p>
     * Input: Nothing.
     * <p>
     * Output: Nothing.
     */
    @SdkConstant(SdkConstantType.ACTIVITY_INTENT_ACTION)
    public static final String ACTION_INPUT_METHOD_SUBTYPE_SETTINGS =
            "android.settings.INPUT_METHOD_SUBTYPE_SETTINGS";

    /**
     * Activity Action: Show a dialog to select input method.
     * <p>
     * In some cases, a matching Activity may not exist, so ensure you
     * safeguard against this.
     * <p>
     * Input: Nothing.
     * <p>
     * Output: Nothing.
     * @hide
     */
    @SdkConstant(SdkConstantType.ACTIVITY_INTENT_ACTION)
    public static final String ACTION_SHOW_INPUT_METHOD_PICKER =
            "android.settings.SHOW_INPUT_METHOD_PICKER";

    /**
     * Activity Action: Show settings to manage the user input dictionary.
     * <p>
     * In some cases, a matching Activity may not exist, so ensure you
     * safeguard against this.
     * <p>
     * Input: Nothing.
     * <p>
     * Output: Nothing.
     */
    @SdkConstant(SdkConstantType.ACTIVITY_INTENT_ACTION)
    public static final String ACTION_USER_DICTIONARY_SETTINGS =
            "android.settings.USER_DICTIONARY_SETTINGS";

    /**
     * Activity Action: Adds a word to the user dictionary.
     * <p>
     * In some cases, a matching Activity may not exist, so ensure you
     * safeguard against this.
     * <p>
     * Input: An extra with key <code>word</code> that contains the word
     * that should be added to the dictionary.
     * <p>
     * Output: Nothing.
     *
     * @hide
     */
    @SdkConstant(SdkConstantType.ACTIVITY_INTENT_ACTION)
    public static final String ACTION_USER_DICTIONARY_INSERT =
            "com.android.settings.USER_DICTIONARY_INSERT";

    /**
     * Activity Action: Show settings to allow configuration of application-related settings.
     * <p>
     * In some cases, a matching Activity may not exist, so ensure you
     * safeguard against this.
     * <p>
     * Input: Nothing.
     * <p>
     * Output: Nothing.
     */
    @SdkConstant(SdkConstantType.ACTIVITY_INTENT_ACTION)
    public static final String ACTION_APPLICATION_SETTINGS =
            "android.settings.APPLICATION_SETTINGS";

    /**
     * Activity Action: Show settings to allow configuration of application
     * development-related settings.
     * <p>
     * In some cases, a matching Activity may not exist, so ensure you safeguard
     * against this.
     * <p>
     * Input: Nothing.
     * <p>
     * Output: Nothing.
     */
    @SdkConstant(SdkConstantType.ACTIVITY_INTENT_ACTION)
    public static final String ACTION_APPLICATION_DEVELOPMENT_SETTINGS =
            "android.settings.APPLICATION_DEVELOPMENT_SETTINGS";

    /**
     * Activity Action: Show settings to allow configuration of quick launch shortcuts.
     * <p>
     * In some cases, a matching Activity may not exist, so ensure you
     * safeguard against this.
     * <p>
     * Input: Nothing.
     * <p>
     * Output: Nothing.
     */
    @SdkConstant(SdkConstantType.ACTIVITY_INTENT_ACTION)
    public static final String ACTION_QUICK_LAUNCH_SETTINGS =
            "android.settings.QUICK_LAUNCH_SETTINGS";

    /**
     * Activity Action: Show settings to manage installed applications.
     * <p>
     * In some cases, a matching Activity may not exist, so ensure you
     * safeguard against this.
     * <p>
     * Input: Nothing.
     * <p>
     * Output: Nothing.
     */
    @SdkConstant(SdkConstantType.ACTIVITY_INTENT_ACTION)
    public static final String ACTION_MANAGE_APPLICATIONS_SETTINGS =
            "android.settings.MANAGE_APPLICATIONS_SETTINGS";

    /**
     * Activity Action: Show settings to manage all applications.
     * <p>
     * In some cases, a matching Activity may not exist, so ensure you
     * safeguard against this.
     * <p>
     * Input: Nothing.
     * <p>
     * Output: Nothing.
     */
    @SdkConstant(SdkConstantType.ACTIVITY_INTENT_ACTION)
    public static final String ACTION_MANAGE_ALL_APPLICATIONS_SETTINGS =
            "android.settings.MANAGE_ALL_APPLICATIONS_SETTINGS";

    /**
     * Activity Action: Show screen of details about a particular application.
     * <p>
     * In some cases, a matching Activity may not exist, so ensure you
     * safeguard against this.
     * <p>
     * Input: The Intent's data URI specifies the application package name
     * to be shown, with the "package" scheme.  That is "package:com.my.app".
     * <p>
     * Output: Nothing.
     */
    @SdkConstant(SdkConstantType.ACTIVITY_INTENT_ACTION)
    public static final String ACTION_APPLICATION_DETAILS_SETTINGS =
            "android.settings.APPLICATION_DETAILS_SETTINGS";

    /**
     * Activity Action: Show settings for system update functionality.
     * <p>
     * In some cases, a matching Activity may not exist, so ensure you
     * safeguard against this.
     * <p>
     * Input: Nothing.
     * <p>
     * Output: Nothing.
     *
     * @hide
     */
    @SdkConstant(SdkConstantType.ACTIVITY_INTENT_ACTION)
    public static final String ACTION_SYSTEM_UPDATE_SETTINGS =
            "android.settings.SYSTEM_UPDATE_SETTINGS";

    /**
     * Activity Action: Show settings to allow configuration of sync settings.
     * <p>
     * In some cases, a matching Activity may not exist, so ensure you
     * safeguard against this.
     * <p>
     * The account types available to add via the add account button may be restricted by adding an
     * {@link #EXTRA_AUTHORITIES} extra to this Intent with one or more syncable content provider's
     * authorities. Only account types which can sync with that content provider will be offered to
     * the user.
     * <p>
     * Input: Nothing.
     * <p>
     * Output: Nothing.
     */
    @SdkConstant(SdkConstantType.ACTIVITY_INTENT_ACTION)
    public static final String ACTION_SYNC_SETTINGS =
            "android.settings.SYNC_SETTINGS";

    /**
     * Activity Action: Show add account screen for creating a new account.
     * <p>
     * In some cases, a matching Activity may not exist, so ensure you
     * safeguard against this.
     * <p>
     * The account types available to add may be restricted by adding an {@link #EXTRA_AUTHORITIES}
     * extra to the Intent with one or more syncable content provider's authorities.  Only account
     * types which can sync with that content provider will be offered to the user.
     * <p>
     * Input: Nothing.
     * <p>
     * Output: Nothing.
     */
    @SdkConstant(SdkConstantType.ACTIVITY_INTENT_ACTION)
    public static final String ACTION_ADD_ACCOUNT =
            "android.settings.ADD_ACCOUNT_SETTINGS";

    /**
     * Activity Action: Show settings for selecting the network operator.
     * <p>
     * In some cases, a matching Activity may not exist, so ensure you
     * safeguard against this.
     * <p>
     * Input: Nothing.
     * <p>
     * Output: Nothing.
     */
    @SdkConstant(SdkConstantType.ACTIVITY_INTENT_ACTION)
    public static final String ACTION_NETWORK_OPERATOR_SETTINGS =
            "android.settings.NETWORK_OPERATOR_SETTINGS";

    /**
     * Activity Action: Show settings for selection of 2G/3G.
     * <p>
     * In some cases, a matching Activity may not exist, so ensure you
     * safeguard against this.
     * <p>
     * Input: Nothing.
     * <p>
     * Output: Nothing.
     */
    @SdkConstant(SdkConstantType.ACTIVITY_INTENT_ACTION)
    public static final String ACTION_DATA_ROAMING_SETTINGS =
            "android.settings.DATA_ROAMING_SETTINGS";

    /**
     * Activity Action: Show settings for internal storage.
     * <p>
     * In some cases, a matching Activity may not exist, so ensure you
     * safeguard against this.
     * <p>
     * Input: Nothing.
     * <p>
     * Output: Nothing.
     */
    @SdkConstant(SdkConstantType.ACTIVITY_INTENT_ACTION)
    public static final String ACTION_INTERNAL_STORAGE_SETTINGS =
            "android.settings.INTERNAL_STORAGE_SETTINGS";
    /**
     * Activity Action: Show settings for memory card storage.
     * <p>
     * In some cases, a matching Activity may not exist, so ensure you
     * safeguard against this.
     * <p>
     * Input: Nothing.
     * <p>
     * Output: Nothing.
     */
    @SdkConstant(SdkConstantType.ACTIVITY_INTENT_ACTION)
    public static final String ACTION_MEMORY_CARD_SETTINGS =
            "android.settings.MEMORY_CARD_SETTINGS";

    /**
     * Activity Action: Show settings for global search.
     * <p>
     * In some cases, a matching Activity may not exist, so ensure you
     * safeguard against this.
     * <p>
     * Input: Nothing.
     * <p>
     * Output: Nothing
     */
    @SdkConstant(SdkConstantType.ACTIVITY_INTENT_ACTION)
    public static final String ACTION_SEARCH_SETTINGS =
        "android.search.action.SEARCH_SETTINGS";

    /**
     * Activity Action: Show general device information settings (serial
     * number, software version, phone number, etc.).
     * <p>
     * In some cases, a matching Activity may not exist, so ensure you
     * safeguard against this.
     * <p>
     * Input: Nothing.
     * <p>
     * Output: Nothing
     */
    @SdkConstant(SdkConstantType.ACTIVITY_INTENT_ACTION)
    public static final String ACTION_DEVICE_INFO_SETTINGS =
        "android.settings.DEVICE_INFO_SETTINGS";

    /**
     * Activity Action: Show NFC sharing settings.
     * <p>
     * In some cases, a matching Activity may not exist, so ensure you
     * safeguard against this.
     * <p>
     * Input: Nothing.
     * <p>
     * Output: Nothing
     */
    @SdkConstant(SdkConstantType.ACTIVITY_INTENT_ACTION)
    public static final String ACTION_NFCSHARING_SETTINGS =
        "android.settings.NFCSHARING_SETTINGS";

    // End of Intent actions for Settings

    /**
     * @hide - Private call() method on SettingsProvider to read from 'system' table.
     */
    public static final String CALL_METHOD_GET_SYSTEM = "GET_system";

    /**
     * @hide - Private call() method on SettingsProvider to read from 'secure' table.
     */
    public static final String CALL_METHOD_GET_SECURE = "GET_secure";

    /**
     * Activity Extra: Limit available options in launched activity based on the given authority.
     * <p>
     * This can be passed as an extra field in an Activity Intent with one or more syncable content
     * provider's authorities as a String[]. This field is used by some intents to alter the
     * behavior of the called activity.
     * <p>
     * Example: The {@link #ACTION_ADD_ACCOUNT} intent restricts the account types available based
     * on the authority given.
     */
    public static final String EXTRA_AUTHORITIES =
            "authorities";

    public static final String EXTRA_INPUT_METHOD_ID = "input_method_id";

    private static final String JID_RESOURCE_PREFIX = "android";

    public static final String AUTHORITY = "settings";

    private static final String TAG = "Settings";
    private static final boolean LOCAL_LOGV = false || false;

    public static class SettingNotFoundException extends AndroidException {
        public SettingNotFoundException(String msg) {
            super(msg);
        }
    }

    /**
     * Common base for tables of name/value settings.
     */
    public static class NameValueTable implements BaseColumns {
        public static final String NAME = "name";
        public static final String VALUE = "value";

        protected static boolean putString(ContentResolver resolver, Uri uri,
                String name, String value) {
            // The database will take care of replacing duplicates.
            try {
                ContentValues values = new ContentValues();
                values.put(NAME, name);
                values.put(VALUE, value);
                resolver.insert(uri, values);
                return true;
            } catch (SQLException e) {
                Log.w(TAG, "Can't set key " + name + " in " + uri, e);
                return false;
            }
        }

        public static Uri getUriFor(Uri uri, String name) {
            return Uri.withAppendedPath(uri, name);
        }
    }

    // Thread-safe.
    private static class NameValueCache {
        private final String mVersionSystemProperty;
        private final Uri mUri;

        private static final String[] SELECT_VALUE =
            new String[] { Settings.NameValueTable.VALUE };
        private static final String NAME_EQ_PLACEHOLDER = "name=?";

        // Must synchronize on 'this' to access mValues and mValuesVersion.
        private final HashMap<String, String> mValues = new HashMap<String, String>();
        private long mValuesVersion = 0;

        // Initially null; set lazily and held forever.  Synchronized on 'this'.
        private IContentProvider mContentProvider = null;

        // The method we'll call (or null, to not use) on the provider
        // for the fast path of retrieving settings.
        private final String mCallCommand;

        public NameValueCache(String versionSystemProperty, Uri uri, String callCommand) {
            mVersionSystemProperty = versionSystemProperty;
            mUri = uri;
            mCallCommand = callCommand;
        }

        public String getString(ContentResolver cr, String name) {
            long newValuesVersion = SystemProperties.getLong(mVersionSystemProperty, 0);

            synchronized (this) {
                if (mValuesVersion != newValuesVersion) {
                    if (LOCAL_LOGV) {
                        Log.v(TAG, "invalidate [" + mUri.getLastPathSegment() + "]: current " +
                                newValuesVersion + " != cached " + mValuesVersion);
                    }

                    mValues.clear();
                    mValuesVersion = newValuesVersion;
                }

                if (mValues.containsKey(name)) {
                    return mValues.get(name);  // Could be null, that's OK -- negative caching
                }
            }

            IContentProvider cp = null;
            synchronized (this) {
                cp = mContentProvider;
                if (cp == null) {
                    cp = mContentProvider = cr.acquireProvider(mUri.getAuthority());
                }
            }

            // Try the fast path first, not using query().  If this
            // fails (alternate Settings provider that doesn't support
            // this interface?) then we fall back to the query/table
            // interface.
            if (mCallCommand != null) {
                try {
                    Bundle b = cp.call(mCallCommand, name, null);
                    if (b != null) {
                        String value = b.getPairValue();
                        synchronized (this) {
                            mValues.put(name, value);
                        }
                        return value;
                    }
                    // If the response Bundle is null, we fall through
                    // to the query interface below.
                } catch (RemoteException e) {
                    // Not supported by the remote side?  Fall through
                    // to query().
                }
            }

            Cursor c = null;
            try {
                c = cp.query(mUri, SELECT_VALUE, NAME_EQ_PLACEHOLDER,
                             new String[]{name}, null);
                if (c == null) {
                    Log.w(TAG, "Can't get key " + name + " from " + mUri);
                    return null;
                }

                String value = c.moveToNext() ? c.getString(0) : null;
                synchronized (this) {
                    mValues.put(name, value);
                }
                if (LOCAL_LOGV) {
                    Log.v(TAG, "cache miss [" + mUri.getLastPathSegment() + "]: " +
                            name + " = " + (value == null ? "(null)" : value));
                }
                return value;
            } catch (RemoteException e) {
                Log.w(TAG, "Can't get key " + name + " from " + mUri, e);
                return null;  // Return null, but don't cache it.
            } finally {
                if (c != null) c.close();
            }
        }
    }

    /**
     * System settings, containing miscellaneous system preferences.  This
     * table holds simple name/value pairs.  There are convenience
     * functions for accessing individual settings entries.
     */
    public static final class System extends NameValueTable {
        public static final String SYS_PROP_SETTING_VERSION = "sys.settings_system_version";

        // Populated lazily, guarded by class object:
        private static NameValueCache sNameValueCache = null;

        private static final HashSet<String> MOVED_TO_SECURE;
        static {
            MOVED_TO_SECURE = new HashSet<String>(30);
            MOVED_TO_SECURE.add(Secure.ADB_ENABLED);
            MOVED_TO_SECURE.add(Secure.ANDROID_ID);
            MOVED_TO_SECURE.add(Secure.BLUETOOTH_ON);
            MOVED_TO_SECURE.add(Secure.DATA_ROAMING);
            MOVED_TO_SECURE.add(Secure.DEVICE_PROVISIONED);
            MOVED_TO_SECURE.add(Secure.HTTP_PROXY);
            MOVED_TO_SECURE.add(Secure.INSTALL_NON_MARKET_APPS);
            MOVED_TO_SECURE.add(Secure.LOCATION_PROVIDERS_ALLOWED);
            MOVED_TO_SECURE.add(Secure.LOCK_PATTERN_ENABLED);
            MOVED_TO_SECURE.add(Secure.LOCK_PATTERN_VISIBLE);
            MOVED_TO_SECURE.add(Secure.LOCK_PATTERN_TACTILE_FEEDBACK_ENABLED);
            MOVED_TO_SECURE.add(Secure.LOGGING_ID);
            MOVED_TO_SECURE.add(Secure.PARENTAL_CONTROL_ENABLED);
            MOVED_TO_SECURE.add(Secure.PARENTAL_CONTROL_LAST_UPDATE);
            MOVED_TO_SECURE.add(Secure.PARENTAL_CONTROL_REDIRECT_URL);
            MOVED_TO_SECURE.add(Secure.SETTINGS_CLASSNAME);
            MOVED_TO_SECURE.add(Secure.USB_MASS_STORAGE_ENABLED);
            MOVED_TO_SECURE.add(Secure.USE_GOOGLE_MAIL);
            MOVED_TO_SECURE.add(Secure.WIFI_NETWORKS_AVAILABLE_NOTIFICATION_ON);
            MOVED_TO_SECURE.add(Secure.WIFI_NETWORKS_AVAILABLE_REPEAT_DELAY);
            MOVED_TO_SECURE.add(Secure.WIFI_NUM_OPEN_NETWORKS_KEPT);
            MOVED_TO_SECURE.add(Secure.WIFI_ON);
            MOVED_TO_SECURE.add(Secure.WIFI_WATCHDOG_ACCEPTABLE_PACKET_LOSS_PERCENTAGE);
            MOVED_TO_SECURE.add(Secure.WIFI_WATCHDOG_AP_COUNT);
            MOVED_TO_SECURE.add(Secure.WIFI_WATCHDOG_BACKGROUND_CHECK_DELAY_MS);
            MOVED_TO_SECURE.add(Secure.WIFI_WATCHDOG_BACKGROUND_CHECK_ENABLED);
            MOVED_TO_SECURE.add(Secure.WIFI_WATCHDOG_BACKGROUND_CHECK_TIMEOUT_MS);
            MOVED_TO_SECURE.add(Secure.WIFI_WATCHDOG_INITIAL_IGNORED_PING_COUNT);
            MOVED_TO_SECURE.add(Secure.WIFI_WATCHDOG_MAX_AP_CHECKS);
            MOVED_TO_SECURE.add(Secure.WIFI_WATCHDOG_ON);
            MOVED_TO_SECURE.add(Secure.WIFI_WATCHDOG_PING_COUNT);
            MOVED_TO_SECURE.add(Secure.WIFI_WATCHDOG_PING_DELAY_MS);
            MOVED_TO_SECURE.add(Secure.WIFI_WATCHDOG_PING_TIMEOUT_MS);
        }

        /**
         * Look up a name in the database.
         * @param resolver to access the database with
         * @param name to look up in the table
         * @return the corresponding value, or null if not present
         */
        public synchronized static String getString(ContentResolver resolver, String name) {
            if (MOVED_TO_SECURE.contains(name)) {
                Log.w(TAG, "Setting " + name + " has moved from android.provider.Settings.System"
                        + " to android.provider.Settings.Secure, returning read-only value.");
                return Secure.getString(resolver, name);
            }
            if (sNameValueCache == null) {
                sNameValueCache = new NameValueCache(SYS_PROP_SETTING_VERSION, CONTENT_URI,
                                                     CALL_METHOD_GET_SYSTEM);
            }
            return sNameValueCache.getString(resolver, name);
        }

        /**
         * Store a name/value pair into the database.
         * @param resolver to access the database with
         * @param name to store
         * @param value to associate with the name
         * @return true if the value was set, false on database errors
         */
        public static boolean putString(ContentResolver resolver, String name, String value) {
            if (MOVED_TO_SECURE.contains(name)) {
                Log.w(TAG, "Setting " + name + " has moved from android.provider.Settings.System"
                        + " to android.provider.Settings.Secure, value is unchanged.");
                return false;
            }
            return putString(resolver, CONTENT_URI, name, value);
        }

        /**
         * Construct the content URI for a particular name/value pair,
         * useful for monitoring changes with a ContentObserver.
         * @param name to look up in the table
         * @return the corresponding content URI, or null if not present
         */
        public static Uri getUriFor(String name) {
            if (MOVED_TO_SECURE.contains(name)) {
                Log.w(TAG, "Setting " + name + " has moved from android.provider.Settings.System"
                    + " to android.provider.Settings.Secure, returning Secure URI.");
                return Secure.getUriFor(Secure.CONTENT_URI, name);
            }
            return getUriFor(CONTENT_URI, name);
        }

        /**
         * Convenience function for retrieving a single system settings value
         * as an integer.  Note that internally setting values are always
         * stored as strings; this function converts the string to an integer
         * for you.  The default value will be returned if the setting is
         * not defined or not an integer.
         *
         * @param cr The ContentResolver to access.
         * @param name The name of the setting to retrieve.
         * @param def Value to return if the setting is not defined.
         *
         * @return The setting's current value, or 'def' if it is not defined
         * or not a valid integer.
         */
        public static int getInt(ContentResolver cr, String name, int def) {
            String v = getString(cr, name);
            try {
                return v != null ? Integer.parseInt(v) : def;
            } catch (NumberFormatException e) {
                return def;
            }
        }

        /**
         * Convenience function for retrieving a single system settings value
         * as an integer.  Note that internally setting values are always
         * stored as strings; this function converts the string to an integer
         * for you.
         * <p>
         * This version does not take a default value.  If the setting has not
         * been set, or the string value is not a number,
         * it throws {@link SettingNotFoundException}.
         *
         * @param cr The ContentResolver to access.
         * @param name The name of the setting to retrieve.
         *
         * @throws SettingNotFoundException Thrown if a setting by the given
         * name can't be found or the setting value is not an integer.
         *
         * @return The setting's current value.
         */
        public static int getInt(ContentResolver cr, String name)
                throws SettingNotFoundException {
            String v = getString(cr, name);
            try {
                return Integer.parseInt(v);
            } catch (NumberFormatException e) {
                throw new SettingNotFoundException(name);
            }
        }

        /**
         * Convenience function for updating a single settings value as an
         * integer. This will either create a new entry in the table if the
         * given name does not exist, or modify the value of the existing row
         * with that name.  Note that internally setting values are always
         * stored as strings, so this function converts the given value to a
         * string before storing it.
         *
         * @param cr The ContentResolver to access.
         * @param name The name of the setting to modify.
         * @param value The new value for the setting.
         * @return true if the value was set, false on database errors
         */
        public static boolean putInt(ContentResolver cr, String name, int value) {
            return putString(cr, name, Integer.toString(value));
        }

        /**
         * Convenience function for retrieving a single system settings value
         * as a {@code long}.  Note that internally setting values are always
         * stored as strings; this function converts the string to a {@code long}
         * for you.  The default value will be returned if the setting is
         * not defined or not a {@code long}.
         *
         * @param cr The ContentResolver to access.
         * @param name The name of the setting to retrieve.
         * @param def Value to return if the setting is not defined.
         *
         * @return The setting's current value, or 'def' if it is not defined
         * or not a valid {@code long}.
         */
        public static long getLong(ContentResolver cr, String name, long def) {
            String valString = getString(cr, name);
            long value;
            try {
                value = valString != null ? Long.parseLong(valString) : def;
            } catch (NumberFormatException e) {
                value = def;
            }
            return value;
        }

        /**
         * Convenience function for retrieving a single system settings value
         * as a {@code long}.  Note that internally setting values are always
         * stored as strings; this function converts the string to a {@code long}
         * for you.
         * <p>
         * This version does not take a default value.  If the setting has not
         * been set, or the string value is not a number,
         * it throws {@link SettingNotFoundException}.
         *
         * @param cr The ContentResolver to access.
         * @param name The name of the setting to retrieve.
         *
         * @return The setting's current value.
         * @throws SettingNotFoundException Thrown if a setting by the given
         * name can't be found or the setting value is not an integer.
         */
        public static long getLong(ContentResolver cr, String name)
                throws SettingNotFoundException {
            String valString = getString(cr, name);
            try {
                return Long.parseLong(valString);
            } catch (NumberFormatException e) {
                throw new SettingNotFoundException(name);
            }
        }

        /**
         * Convenience function for updating a single settings value as a long
         * integer. This will either create a new entry in the table if the
         * given name does not exist, or modify the value of the existing row
         * with that name.  Note that internally setting values are always
         * stored as strings, so this function converts the given value to a
         * string before storing it.
         *
         * @param cr The ContentResolver to access.
         * @param name The name of the setting to modify.
         * @param value The new value for the setting.
         * @return true if the value was set, false on database errors
         */
        public static boolean putLong(ContentResolver cr, String name, long value) {
            return putString(cr, name, Long.toString(value));
        }

        /**
         * Convenience function for retrieving a single system settings value
         * as a floating point number.  Note that internally setting values are
         * always stored as strings; this function converts the string to an
         * float for you. The default value will be returned if the setting
         * is not defined or not a valid float.
         *
         * @param cr The ContentResolver to access.
         * @param name The name of the setting to retrieve.
         * @param def Value to return if the setting is not defined.
         *
         * @return The setting's current value, or 'def' if it is not defined
         * or not a valid float.
         */
        public static float getFloat(ContentResolver cr, String name, float def) {
            String v = getString(cr, name);
            try {
                return v != null ? Float.parseFloat(v) : def;
            } catch (NumberFormatException e) {
                return def;
            }
        }

        /**
         * Convenience function for retrieving a single system settings value
         * as a float.  Note that internally setting values are always
         * stored as strings; this function converts the string to a float
         * for you.
         * <p>
         * This version does not take a default value.  If the setting has not
         * been set, or the string value is not a number,
         * it throws {@link SettingNotFoundException}.
         *
         * @param cr The ContentResolver to access.
         * @param name The name of the setting to retrieve.
         *
         * @throws SettingNotFoundException Thrown if a setting by the given
         * name can't be found or the setting value is not a float.
         *
         * @return The setting's current value.
         */
        public static float getFloat(ContentResolver cr, String name)
                throws SettingNotFoundException {
            String v = getString(cr, name);
            if (v == null) {
                throw new SettingNotFoundException(name);
            }
            try {
                return Float.parseFloat(v);
            } catch (NumberFormatException e) {
                throw new SettingNotFoundException(name);
            }
        }

        /**
         * Convenience function for updating a single settings value as a
         * floating point number. This will either create a new entry in the
         * table if the given name does not exist, or modify the value of the
         * existing row with that name.  Note that internally setting values
         * are always stored as strings, so this function converts the given
         * value to a string before storing it.
         *
         * @param cr The ContentResolver to access.
         * @param name The name of the setting to modify.
         * @param value The new value for the setting.
         * @return true if the value was set, false on database errors
         */
        public static boolean putFloat(ContentResolver cr, String name, float value) {
            return putString(cr, name, Float.toString(value));
        }

        /**
         * Convenience function to read all of the current
         * configuration-related settings into a
         * {@link Configuration} object.
         *
         * @param cr The ContentResolver to access.
         * @param outConfig Where to place the configuration settings.
         */
        public static void getConfiguration(ContentResolver cr, Configuration outConfig) {
            outConfig.fontScale = Settings.System.getFloat(
                cr, FONT_SCALE, outConfig.fontScale);
            if (outConfig.fontScale < 0) {
                outConfig.fontScale = 1;
            }
        }

        /**
         * @hide Erase the fields in the Configuration that should be applied
         * by the settings.
         */
        public static void clearConfiguration(Configuration inoutConfig) {
            inoutConfig.fontScale = 0;
        }

        /**
         * Convenience function to write a batch of configuration-related
         * settings from a {@link Configuration} object.
         *
         * @param cr The ContentResolver to access.
         * @param config The settings to write.
         * @return true if the values were set, false on database errors
         */
        public static boolean putConfiguration(ContentResolver cr, Configuration config) {
            return Settings.System.putFloat(cr, FONT_SCALE, config.fontScale);
        }

        /** @hide */
        public static boolean hasInterestingConfigurationChanges(int changes) {
            return (changes&ActivityInfo.CONFIG_FONT_SCALE) != 0;
        }

        public static boolean getShowGTalkServiceStatus(ContentResolver cr) {
            return getInt(cr, SHOW_GTALK_SERVICE_STATUS, 0) != 0;
        }

        public static void setShowGTalkServiceStatus(ContentResolver cr, boolean flag) {
            putInt(cr, SHOW_GTALK_SERVICE_STATUS, flag ? 1 : 0);
        }

        /**
         * The content:// style URL for this table
         */
        public static final Uri CONTENT_URI =
            Uri.parse("content://" + AUTHORITY + "/system");

        /**
         * Whether we keep the device on while the device is plugged in.
         * Supported values are:
         * <ul>
         * <li>{@code 0} to never stay on while plugged in</li>
         * <li>{@link BatteryManager#BATTERY_PLUGGED_AC} to stay on for AC charger</li>
         * <li>{@link BatteryManager#BATTERY_PLUGGED_USB} to stay on for USB charger</li>
         * </ul>
         * These values can be OR-ed together.
         */
        public static final String STAY_ON_WHILE_PLUGGED_IN = "stay_on_while_plugged_in";

        /**
         * What happens when the user presses the end call button if they're not
         * on a call.<br/>
         * <b>Values:</b><br/>
         * 0 - The end button does nothing.<br/>
         * 1 - The end button goes to the home screen.<br/>
         * 2 - The end button puts the device to sleep and locks the keyguard.<br/>
         * 3 - The end button goes to the home screen.  If the user is already on the
         * home screen, it puts the device to sleep.
         */
        public static final String END_BUTTON_BEHAVIOR = "end_button_behavior";

        /**
         * END_BUTTON_BEHAVIOR value for "go home".
         * @hide
         */
        public static final int END_BUTTON_BEHAVIOR_HOME = 0x1;

        /**
         * END_BUTTON_BEHAVIOR value for "go to sleep".
         * @hide
         */
        public static final int END_BUTTON_BEHAVIOR_SLEEP = 0x2;

        /**
         * END_BUTTON_BEHAVIOR default value.
         * @hide
         */
        public static final int END_BUTTON_BEHAVIOR_DEFAULT = END_BUTTON_BEHAVIOR_SLEEP;

        /**
         * Is advanced settings mode turned on. 0 == no, 1 == yes
         * @hide
         */
        public static final String ADVANCED_SETTINGS = "advanced_settings";

        /**
         * ADVANCED_SETTINGS default value.
         * @hide
         */
        public static final int ADVANCED_SETTINGS_DEFAULT = 0;

        /**
         * Whether Airplane Mode is on.
         */
        public static final String AIRPLANE_MODE_ON = "airplane_mode_on";

        /**
         * Constant for use in AIRPLANE_MODE_RADIOS to specify Bluetooth radio.
         */
        public static final String RADIO_BLUETOOTH = "bluetooth";

        /**
         * Constant for use in AIRPLANE_MODE_RADIOS to specify Wi-Fi radio.
         */
        public static final String RADIO_WIFI = "wifi";

        /**
         * {@hide}
         */
        public static final String RADIO_WIMAX = "wimax";
        /**
         * Constant for use in AIRPLANE_MODE_RADIOS to specify Cellular radio.
         */
        public static final String RADIO_CELL = "cell";

        /**
         * Constant for use in AIRPLANE_MODE_RADIOS to specify NFC radio.
         */
        public static final String RADIO_NFC = "nfc";

        /**
         * A comma separated list of radios that need to be disabled when airplane mode
         * is on. This overrides WIFI_ON and BLUETOOTH_ON, if Wi-Fi and bluetooth are
         * included in the comma separated list.
         */
        public static final String AIRPLANE_MODE_RADIOS = "airplane_mode_radios";

        /**
         * A comma separated list of radios that should to be disabled when airplane mode
         * is on, but can be manually reenabled by the user.  For example, if RADIO_WIFI is
         * added to both AIRPLANE_MODE_RADIOS and AIRPLANE_MODE_TOGGLEABLE_RADIOS, then Wifi
         * will be turned off when entering airplane mode, but the user will be able to reenable
         * Wifi in the Settings app.
         *
         * {@hide}
         */
        public static final String AIRPLANE_MODE_TOGGLEABLE_RADIOS = "airplane_mode_toggleable_radios";

        /**
         * The policy for deciding when Wi-Fi should go to sleep (which will in
         * turn switch to using the mobile data as an Internet connection).
         * <p>
         * Set to one of {@link #WIFI_SLEEP_POLICY_DEFAULT},
         * {@link #WIFI_SLEEP_POLICY_NEVER_WHILE_PLUGGED}, or
         * {@link #WIFI_SLEEP_POLICY_NEVER}.
         */
        public static final String WIFI_SLEEP_POLICY = "wifi_sleep_policy";

        /**
         * Value for {@link #WIFI_SLEEP_POLICY} to use the default Wi-Fi sleep
         * policy, which is to sleep shortly after the turning off
         * according to the {@link #STAY_ON_WHILE_PLUGGED_IN} setting.
         */
        public static final int WIFI_SLEEP_POLICY_DEFAULT = 0;

        /**
         * Value for {@link #WIFI_SLEEP_POLICY} to use the default policy when
         * the device is on battery, and never go to sleep when the device is
         * plugged in.
         */
        public static final int WIFI_SLEEP_POLICY_NEVER_WHILE_PLUGGED = 1;

        /**
         * Value for {@link #WIFI_SLEEP_POLICY} to never go to sleep.
         */
        public static final int WIFI_SLEEP_POLICY_NEVER = 2;

        //TODO: deprecate static IP constants
        /**
         * Whether to use static IP and other static network attributes.
         * <p>
         * Set to 1 for true and 0 for false.
         */
        public static final String WIFI_USE_STATIC_IP = "wifi_use_static_ip";

        /**
         * The static IP address.
         * <p>
         * Example: "192.168.1.51"
         */
        public static final String WIFI_STATIC_IP = "wifi_static_ip";

        /**
         * If using static IP, the gateway's IP address.
         * <p>
         * Example: "192.168.1.1"
         */
        public static final String WIFI_STATIC_GATEWAY = "wifi_static_gateway";

        /**
         * If using static IP, the net mask.
         * <p>
         * Example: "255.255.255.0"
         */
        public static final String WIFI_STATIC_NETMASK = "wifi_static_netmask";

        /**
         * If using static IP, the primary DNS's IP address.
         * <p>
         * Example: "192.168.1.1"
         */
        public static final String WIFI_STATIC_DNS1 = "wifi_static_dns1";

        /**
         * If using static IP, the secondary DNS's IP address.
         * <p>
         * Example: "192.168.1.2"
         */
        public static final String WIFI_STATIC_DNS2 = "wifi_static_dns2";


        /**
         * Determines whether remote devices may discover and/or connect to
         * this device.
         * <P>Type: INT</P>
         * 2 -- discoverable and connectable
         * 1 -- connectable but not discoverable
         * 0 -- neither connectable nor discoverable
         */
        public static final String BLUETOOTH_DISCOVERABILITY =
            "bluetooth_discoverability";

        /**
         * Bluetooth discoverability timeout.  If this value is nonzero, then
         * Bluetooth becomes discoverable for a certain number of seconds,
         * after which is becomes simply connectable.  The value is in seconds.
         */
        public static final String BLUETOOTH_DISCOVERABILITY_TIMEOUT =
            "bluetooth_discoverability_timeout";

        /**
         * @deprecated Use {@link android.provider.Settings.Secure#LOCK_PATTERN_ENABLED}
         * instead
         */
        @Deprecated
        public static final String LOCK_PATTERN_ENABLED = Secure.LOCK_PATTERN_ENABLED;

        /**
         * @deprecated Use {@link android.provider.Settings.Secure#LOCK_PATTERN_VISIBLE}
         * instead
         */
        @Deprecated
        public static final String LOCK_PATTERN_VISIBLE = "lock_pattern_visible_pattern";

        /**
         * @deprecated Use
         * {@link android.provider.Settings.Secure#LOCK_PATTERN_TACTILE_FEEDBACK_ENABLED}
         * instead
         */
        @Deprecated
        public static final String LOCK_PATTERN_TACTILE_FEEDBACK_ENABLED =
            "lock_pattern_tactile_feedback_enabled";


        /**
         * A formatted string of the next alarm that is set, or the empty string
         * if there is no alarm set.
         */
        public static final String NEXT_ALARM_FORMATTED = "next_alarm_formatted";

        /**
         * Scaling factor for fonts, float.
         */
        public static final String FONT_SCALE = "font_scale";

        /**
         * Name of an application package to be debugged.
         */
        public static final String DEBUG_APP = "debug_app";

        /**
         * If 1, when launching DEBUG_APP it will wait for the debugger before
         * starting user code.  If 0, it will run normally.
         */
        public static final String WAIT_FOR_DEBUGGER = "wait_for_debugger";

        /**
         * Whether or not to dim the screen. 0=no  1=yes
         */
        public static final String DIM_SCREEN = "dim_screen";

        /**
         * The timeout before the screen turns off.
         */
        public static final String SCREEN_OFF_TIMEOUT = "screen_off_timeout";

        /**
         * If 0, the compatibility mode is off for all applications.
         * If 1, older applications run under compatibility mode.
         * TODO: remove this settings before code freeze (bug/1907571)
         * @hide
         */
        public static final String COMPATIBILITY_MODE = "compatibility_mode";

        /**
         * The screen backlight brightness between 0 and 255.
         */
        public static final String SCREEN_BRIGHTNESS = "screen_brightness";

        /**
         * Control whether to enable automatic brightness mode.
         */
        public static final String SCREEN_BRIGHTNESS_MODE = "screen_brightness_mode";

        /**
         * SCREEN_BRIGHTNESS_MODE value for manual mode.
         */
        public static final int SCREEN_BRIGHTNESS_MODE_MANUAL = 0;

        /**
         * SCREEN_BRIGHTNESS_MODE value for manual mode.
         */
        public static final int SCREEN_BRIGHTNESS_MODE_AUTOMATIC = 1;

        /**
         * Indicates that custom light sensor settings has changed.
         * The value is random and changes reloads light settings.
         *
         * @hide
         */
        public static final String LIGHTS_CHANGED = "lights_changed";

        /**
         * Whether custom light sensor levels & values are enabled. The value is
         * boolean (1 or 0).
         *
         * @hide
         */
        public static final String LIGHT_SENSOR_CUSTOM = "light_sensor_custom";

        /**
         * Screen dim value to use if LIGHT_SENSOR_CUSTOM is set. The value is int.
         * Default is android.os.BRIGHTNESS_DIM.
         *
         * @hide
         */
        public static final String LIGHT_SCREEN_DIM = "light_screen_dim";

        /**
         * Custom light sensor levels. The value is a comma separated int array
         * with length N.
         * Example: "100,300,3000".
         *
         * @hide
         */
        public static final String LIGHT_SENSOR_LEVELS = "light_sensor_levels";

        /**
         * Custom light sensor lcd values. The value is a comma separated int array
         * with length N+1.
         * Example: "10,50,100,255".
         *
         * @hide
         */
        public static final String LIGHT_SENSOR_LCD_VALUES = "light_sensor_lcd_values";

        /**
         * Custom light sensor lcd values. The value is a comma separated int array
         * with length N+1.
         * Example: "10,50,100,255".
         *
         * @hide
         */
        public static final String LIGHT_SENSOR_BUTTON_VALUES = "light_sensor_button_values";

        /**
         * Custom light sensor lcd values. The value is a comma separated int array
         * with length N+1.
         * Example: "10,50,100,255".
         *
         * @hide
         */
        public static final String LIGHT_SENSOR_KEYBOARD_VALUES = "light_sensor_keyboard_values";

        /**
         * Whether light sensor is allowed to decrease when calculating automatic
         * backlight. The value is boolean (1 or 0).
         *
         * @hide
         */
        public static final String LIGHT_DECREASE = "light_decrease";

        /**
         * Light sensor hysteresis for decreasing backlight. The value is
         * int (0-99) representing % (0-0.99 as float). Example:
         *
         * Levels     Output
         * 0 - 100    50
         * 100 - 200  100
         * 200 - Inf  255
         *
         * Current sensor value is 150 which gives light value 100. Hysteresis is 50.
         * Current level lower bound is 100 and previous lower bound is 0.
         * Sensor value must drop below 100-(100-0)*(50/100)=50 for output to become 50
         * (corresponding to the 0 - 100 level).
         * @hide
         */
        public static final String LIGHT_HYSTERESIS = "light_hysteresis";

        /**
         * Whether light sensor used when calculating automatic backlight should
         * be filtered through an moving average filter.
         * The value is boolean (1 or 0).
         *
         * @hide
         */
        public static final String LIGHT_FILTER = "light_filter";

        /**
         * Window length of filter used when calculating automatic backlight.
         * One minute means that the average sensor value last minute is used.
         * The value is integer (milliseconds)
         *
         * @hide
         */
        public static final String LIGHT_FILTER_WINDOW = "light_filter_window";

        /**
         * Reset threshold of filter used when calculating automatic backlight.
         * Sudden large jumps in sensor value resets the filter. This is used
         * to make the filter respond quickly to large enough changes in input
         * while still filtering small changes. Example:
         *
         * Current filter value (average) is 100 and sensor value is changing to
         * 10, 150, 100, 30, 50. The filter is continously taking the average of
         * the samples. Now the user goes outside and the value jumps over 1000.
         * The difference between current average and new sample is larger than
         * the reset threshold and filter is reset. It begins calculating a new
         * average on samples around 1000 (say, 800, 1200, 1000, 1100 etc.)
         *
         * The value is integer (lux)
         *
         * @hide
         */
        public static final String LIGHT_FILTER_RESET = "light_filter_reset";

        /**
         * Sample interval of filter used when calculating automatic backlight.
         * The value is integer (milliseconds)
         *
         * @hide
         */
        public static final String LIGHT_FILTER_INTERVAL = "light_filter_interval";

        /**
         * Control whether the process CPU usage meter should be shown.
         */
        public static final String SHOW_PROCESSES = "show_processes";

        /**
         * If 1, the activity manager will aggressively finish activities and
         * processes as soon as they are no longer needed.  If 0, the normal
         * extended lifetime is used.
         */
        public static final String ALWAYS_FINISH_ACTIVITIES =
                "always_finish_activities";


        /**
         * Ringer mode. This is used internally, changing this value will not
         * change the ringer mode. See AudioManager.
         */
        public static final String MODE_RINGER = "mode_ringer";

        /**
         * Determines which streams are affected by ringer mode changes. The
         * stream type's bit should be set to 1 if it should be muted when going
         * into an inaudible ringer mode.
         */
        public static final String MODE_RINGER_STREAMS_AFFECTED = "mode_ringer_streams_affected";

         /**
          * Determines which streams are affected by mute. The
          * stream type's bit should be set to 1 if it should be muted when a mute request
          * is received.
          */
         public static final String MUTE_STREAMS_AFFECTED = "mute_streams_affected";

        /**
         * Whether vibrate is on for different events. This is used internally,
         * changing this value will not change the vibrate. See AudioManager.
         */
        public static final String VIBRATE_ON = "vibrate_on";

        /**
         * Ringer volume. This is used internally, changing this value will not
         * change the volume. See AudioManager.
         */
        public static final String VOLUME_RING = "volume_ring";

        /**
         * System/notifications volume. This is used internally, changing this
         * value will not change the volume. See AudioManager.
         */
        public static final String VOLUME_SYSTEM = "volume_system";

        /**
         * Voice call volume. This is used internally, changing this value will
         * not change the volume. See AudioManager.
         */
        public static final String VOLUME_VOICE = "volume_voice";

        /**
         * Music/media/gaming volume. This is used internally, changing this
         * value will not change the volume. See AudioManager.
         */
        public static final String VOLUME_MUSIC = "volume_music";

        /**
         * Alarm volume. This is used internally, changing this
         * value will not change the volume. See AudioManager.
         */
        public static final String VOLUME_ALARM = "volume_alarm";

        /**
         * Notification volume. This is used internally, changing this
         * value will not change the volume. See AudioManager.
         */
        public static final String VOLUME_NOTIFICATION = "volume_notification";

        /**
         * Bluetooth Headset volume. This is used internally, changing this value will
         * not change the volume. See AudioManager.
         */
        public static final String VOLUME_BLUETOOTH_SCO = "volume_bluetooth_sco";

        /**
         * Whether the notifications should use the ring volume (value of 1) or a separate
         * notification volume (value of 0). In most cases, users will have this enabled so the
         * notification and ringer volumes will be the same. However, power users can disable this
         * and use the separate notification volume control.
         * <p>
         * Note: This is a one-off setting that will be removed in the future when there is profile
         * support. For this reason, it is kept hidden from the public APIs.
         *
         * @hide
         * @deprecated
         */
        @Deprecated
        public static final String NOTIFICATIONS_USE_RING_VOLUME =
            "notifications_use_ring_volume";

        /**
         * Whether silent mode should allow vibration feedback. This is used
         * internally in AudioService and the Sound settings activity to
         * coordinate decoupling of vibrate and silent modes. This setting
         * will likely be removed in a future release with support for
         * audio/vibe feedback profiles.
         *
         * @hide
         */
        public static final String VIBRATE_IN_SILENT = "vibrate_in_silent";

        /**
         * The mapping of stream type (integer) to its setting.
         */
        public static final String[] VOLUME_SETTINGS = {
            VOLUME_VOICE, VOLUME_SYSTEM, VOLUME_RING, VOLUME_MUSIC,
            VOLUME_ALARM, VOLUME_NOTIFICATION, VOLUME_BLUETOOTH_SCO
        };

        /**
         * Appended to various volume related settings to record the previous
         * values before they the settings were affected by a silent/vibrate
         * ringer mode change.
         */
        public static final String APPEND_FOR_LAST_AUDIBLE = "_last_audible";

        /**
         * Persistent store for the system-wide default ringtone URI.
         * <p>
         * If you need to play the default ringtone at any given time, it is recommended
         * you give {@link #DEFAULT_RINGTONE_URI} to the media player.  It will resolve
         * to the set default ringtone at the time of playing.
         *
         * @see #DEFAULT_RINGTONE_URI
         */
        public static final String RINGTONE = "ringtone";

        /**
         * A {@link Uri} that will point to the current default ringtone at any
         * given time.
         * <p>
         * If the current default ringtone is in the DRM provider and the caller
         * does not have permission, the exception will be a
         * FileNotFoundException.
         */
        public static final Uri DEFAULT_RINGTONE_URI = getUriFor(RINGTONE);

        /**
         * Persistent store for the system-wide default notification sound.
         *
         * @see #RINGTONE
         * @see #DEFAULT_NOTIFICATION_URI
         */
        public static final String NOTIFICATION_SOUND = "notification_sound";

        /**
         * A {@link Uri} that will point to the current default notification
         * sound at any given time.
         *
         * @see #DEFAULT_RINGTONE_URI
         */
        public static final Uri DEFAULT_NOTIFICATION_URI = getUriFor(NOTIFICATION_SOUND);

        /**
         * Persistent store for the system-wide default alarm alert.
         *
         * @see #RINGTONE
         * @see #DEFAULT_ALARM_ALERT_URI
         */
        public static final String ALARM_ALERT = "alarm_alert";

        /**
         * A {@link Uri} that will point to the current default alarm alert at
         * any given time.
         *
         * @see #DEFAULT_ALARM_ALERT_URI
         */
        public static final Uri DEFAULT_ALARM_ALERT_URI = getUriFor(ALARM_ALERT);

        /**
         * Persistent store for the system default media button event receiver.
         *
         * @hide
         */
        public static final String MEDIA_BUTTON_RECEIVER = "media_button_receiver";

        /**
         * Setting to enable Auto Replace (AutoText) in text editors. 1 = On, 0 = Off
         */
        public static final String TEXT_AUTO_REPLACE = "auto_replace";

        /**
         * Setting to enable Auto Caps in text editors. 1 = On, 0 = Off
         */
        public static final String TEXT_AUTO_CAPS = "auto_caps";

        /**
         * Setting to enable Auto Punctuate in text editors. 1 = On, 0 = Off. This
         * feature converts two spaces to a "." and space.
         */
        public static final String TEXT_AUTO_PUNCTUATE = "auto_punctuate";

        /**
         * Setting to showing password characters in text editors. 1 = On, 0 = Off
         */
        public static final String TEXT_SHOW_PASSWORD = "show_password";

        public static final String SHOW_GTALK_SERVICE_STATUS =
                "SHOW_GTALK_SERVICE_STATUS";

        /**
         * Name of activity to use for wallpaper on the home screen.
         */
        public static final String WALLPAPER_ACTIVITY = "wallpaper_activity";

        /**
         * Value to specify if the user prefers the date, time and time zone
         * to be automatically fetched from the network (NITZ). 1=yes, 0=no
         */
        public static final String AUTO_TIME = "auto_time";

        /**
         * Value to specify if the user prefers the time zone
         * to be automatically fetched from the network (NITZ). 1=yes, 0=no
         */
        public static final String AUTO_TIME_ZONE = "auto_time_zone";

        /**
         * Display times as 12 or 24 hours
         *   12
         *   24
         */
        public static final String TIME_12_24 = "time_12_24";

        /**
         * Date format string
         *   mm/dd/yyyy
         *   dd/mm/yyyy
         *   yyyy/mm/dd
         */
        public static final String DATE_FORMAT = "date_format";

        /**
         * Whether the setup wizard has been run before (on first boot), or if
         * it still needs to be run.
         *
         * nonzero = it has been run in the past
         * 0 = it has not been run in the past
         */
        public static final String SETUP_WIZARD_HAS_RUN = "setup_wizard_has_run";

        /**
         * Scaling factor for normal window animations. Setting to 0 will disable window
         * animations.
         */
        public static final String WINDOW_ANIMATION_SCALE = "window_animation_scale";

        /**
         * Scaling factor for activity transition animations. Setting to 0 will disable window
         * animations.
         */
        public static final String TRANSITION_ANIMATION_SCALE = "transition_animation_scale";

        /**
         * Scaling factor for normal window animations. Setting to 0 will disable window
         * animations.
         * @hide
         */
        public static final String FANCY_IME_ANIMATIONS = "fancy_ime_animations";

        /**
         * Control whether the accelerometer will be used to change screen
         * orientation.  If 0, it will not be used unless explicitly requested
         * by the application; if 1, it will be used by default unless explicitly
         * disabled by the application.
         */
        public static final String ACCELEROMETER_ROTATION = "accelerometer_rotation";

        /**
         * Control the type of rotation which can be performed using the accelerometer
         * if ACCELEROMETER_ROTATION is enabled.
         * Value is a bitwise combination of
         * 1 = 0 degrees (portrait)
         * 2 = 90 degrees (left)
         * 4 = 180 degrees (inverted portrait)
         * 8 = 270 degrees (right)
         * Setting to 0 is effectively orientation lock
         * @hide
         */
        public static final String ACCELEROMETER_ROTATION_ANGLES = "accelerometer_rotation_angles";

        /**
         * Default screen rotation when no other policy applies.
         * When {@link #ACCELEROMETER_ROTATION} is zero and no on-screen Activity expresses a
         * preference, this rotation value will be used. Must be one of the
         * {@link android.view.Surface#ROTATION_0 Surface rotation constants}.
         *
         * @see Display#getRotation
         */
        public static final String USER_ROTATION = "user_rotation";

        /**
         * Whether the audible DTMF tones are played by the dialer when dialing. The value is
         * boolean (1 or 0).
         */
        public static final String DTMF_TONE_WHEN_DIALING = "dtmf_tone";

        /**
         * CDMA only settings
         * DTMF tone type played by the dialer when dialing.
         *                 0 = Normal
         *                 1 = Long
         * @hide
         */
        public static final String DTMF_TONE_TYPE_WHEN_DIALING = "dtmf_tone_type";

        /**
         * CDMA only settings
         * Emergency Tone  0 = Off
         *                 1 = Alert
         *                 2 = Vibrate
         * @hide
         */
        public static final String EMERGENCY_TONE = "emergency_tone";

        /**
         * CDMA only settings
         * Whether the auto retry is enabled. The value is
         * boolean (1 or 0).
         * @hide
         */
        public static final String CALL_AUTO_RETRY = "call_auto_retry";

        /**
         * Whether the hearing aid is enabled. The value is
         * boolean (1 or 0).
         * @hide
         */
        public static final String HEARING_AID = "hearing_aid";

        /**
         * CDMA only settings
         * TTY Mode
         * 0 = OFF
         * 1 = FULL
         * 2 = VCO
         * 3 = HCO
         * @hide
         */
        public static final String TTY_MODE = "tty_mode";

        /**
         * Whether the sounds effects (key clicks, lid open ...) are enabled. The value is
         * boolean (1 or 0).
         */
        public static final String SOUND_EFFECTS_ENABLED = "sound_effects_enabled";

        /**
         * Whether the haptic feedback (long presses, ...) are enabled. The value is
         * boolean (1 or 0).
         */
        public static final String HAPTIC_FEEDBACK_ENABLED = "haptic_feedback_enabled";

        /**
         * @deprecated Each application that shows web suggestions should have its own
         * setting for this.
         */
        @Deprecated
        public static final String SHOW_WEB_SUGGESTIONS = "show_web_suggestions";

        /**
         * Whether the notification LED should repeatedly flash when a notification is
         * pending. The value is boolean (1 or 0).
         * @hide
         */
        public static final String NOTIFICATION_LIGHT_PULSE = "notification_light_pulse";

        /**
         * Whether the battery LED should repeatedly flash when the battery is low
         * on charge. The value is boolean (1 or 0).
         * @hide
         */
        public static final String BATTERY_LIGHT_PULSE = "battery_light_pulse";

        /*
         * What color to use for the notification LED by default
         * @hide
         */
        public static final String NOTIFICATION_LIGHT_PULSE_DEFAULT_COLOR = "notification_light_pulse_default_color";

        /**
         * How long to flash the notification LED by default
         * @hide
         */
        public static final String NOTIFICATION_LIGHT_PULSE_DEFAULT_LED_ON = "notification_light_pulse_default_led_on";

        /**
         * How long to wait between flashes for the notification LED by default
         * @hide
         */
        public static final String NOTIFICATION_LIGHT_PULSE_DEFAULT_LED_OFF = "notification_light_pulse_default_led_off";

        /**
         * Whether to use the custom LED values for the notification pulse LED.
         * @hide
         */
        public static final String NOTIFICATION_LIGHT_PULSE_CUSTOM_ENABLE = "notification_light_pulse_custom_enable";

        /**
         * Which custom LED values to use for the notification pulse LED.
         * @hide
         */
        public static final String NOTIFICATION_LIGHT_PULSE_CUSTOM_VALUES = "notification_light_pulse_custom_enable";

        /**
         * Show pointer location on screen?
         * 0 = no
         * 1 = yes
         * @hide
         */
        public static final String POINTER_LOCATION = "pointer_location";

        /**
         * Show touch positions on screen?
         * 0 = no
         * 1 = yes
         * @hide
         */
        public static final String SHOW_TOUCHES = "show_touches";

        /**
         * Log raw orientation data from {@link WindowOrientationListener} for use with the
         * orientationplot.py tool.
         * 0 = no
         * 1 = yes
         * @hide
         */
        public static final String WINDOW_ORIENTATION_LISTENER_LOG =
                "window_orientation_listener_log";

        /**
         * Whether to play a sound for low-battery alerts.
         * @hide
         */
        public static final String POWER_SOUNDS_ENABLED = "power_sounds_enabled";

        /**
         * Whether to play a sound for dock events.
         * @hide
         */
        public static final String DOCK_SOUNDS_ENABLED = "dock_sounds_enabled";

        /**
         * Whether to play sounds when the keyguard is shown and dismissed.
         * @hide
         */
        public static final String LOCKSCREEN_SOUNDS_ENABLED = "lockscreen_sounds_enabled";

        /**
         * URI for the low battery sound file.
         * @hide
         */
        public static final String LOW_BATTERY_SOUND = "low_battery_sound";

        /**
         * URI for the desk dock "in" event sound.
         * @hide
         */
        public static final String DESK_DOCK_SOUND = "desk_dock_sound";

        /**
         * URI for the desk dock "out" event sound.
         * @hide
         */
        public static final String DESK_UNDOCK_SOUND = "desk_undock_sound";

        /**
         * URI for the car dock "in" event sound.
         * @hide
         */
        public static final String CAR_DOCK_SOUND = "car_dock_sound";

        /**
         * URI for the car dock "out" event sound.
         * @hide
         */
        public static final String CAR_UNDOCK_SOUND = "car_undock_sound";

        /**
         * URI for the "device locked" (keyguard shown) sound.
         * @hide
         */
        public static final String LOCK_SOUND = "lock_sound";

        /**
         * URI for the "device unlocked" (keyguard dismissed) sound.
         * @hide
         */
        public static final String UNLOCK_SOUND = "unlock_sound";

        /**
         * Receive incoming SIP calls?
         * 0 = no
         * 1 = yes
         * @hide
         */
        public static final String SIP_RECEIVE_CALLS = "sip_receive_calls";

        /**
         * Call Preference String.
         * "SIP_ALWAYS" : Always use SIP with network access
         * "SIP_ADDRESS_ONLY" : Only if destination is a SIP address
         * "SIP_ASK_ME_EACH_TIME" : Always ask me each time
         * @hide
         */
        public static final String SIP_CALL_OPTIONS = "sip_call_options";

        /**
         * One of the sip call options: Always use SIP with network access.
         * @hide
         */
        public static final String SIP_ALWAYS = "SIP_ALWAYS";

        /**
         * One of the sip call options: Only if destination is a SIP address.
         * @hide
         */
        public static final String SIP_ADDRESS_ONLY = "SIP_ADDRESS_ONLY";

        /**
         * One of the sip call options: Always ask me each time.
         * @hide
         */
        public static final String SIP_ASK_ME_EACH_TIME = "SIP_ASK_ME_EACH_TIME";

        /**
         * Torch state (flashlight)
         * @hide
         */
        public static final String TORCH_STATE = "torch_state";
        /**
         * Pointer speed setting.
         * This is an integer value in a range between -7 and +7, so there are 15 possible values.
         *   -7 = slowest
         *    0 = default speed
         *   +7 = fastest
         * @hide
         */
        public static final String POINTER_SPEED = "pointer_speed";

        /**
         * Use the Notification Power Widget? (Who wouldn't!)
         *
         * @hide
         */
        public static final String EXPANDED_VIEW_WIDGET = "expanded_view_widget";

        /**
         * Whether to hide the notification screen after clicking on a widget
         * button
         *
         * @hide
         */
        public static final String EXPANDED_HIDE_ONCHANGE = "expanded_hide_onchange";

        /**
         * Hide scroll bar in power widget
         *
         * @hide
         */
        public static final String EXPANDED_HIDE_SCROLLBAR = "expanded_hide_scrollbar";

        /**
         * Hide indicator in status bar widget
         *
         * @hide
         */
        public static final String EXPANDED_HIDE_INDICATOR = "expanded_hide_indicator";

        /**
         * Haptic feedback in power widget
         *
         * @hide
         */
        public static final String EXPANDED_HAPTIC_FEEDBACK = "expanded_haptic_feedback";

        /**
         * Notification Indicator Color
         *
         * @hide
         */
        public static final String EXPANDED_VIEW_WIDGET_COLOR = "expanded_widget_color";

        /**
         * Widget Buttons to Use
         *
         * @hide
         */
        public static final String WIDGET_BUTTONS = "expanded_widget_buttons";

        /**
        * Notification Power Widget - Custom Brightness Mode
        * @hide
        */
        public static final String EXPANDED_BRIGHTNESS_MODE = "expanded_brightness_mode";

        /**
        * Notification Power Widget - Custom Network Mode
        * @hide
        */
        public static final String EXPANDED_NETWORK_MODE = "expanded_network_mode";

        /**
         * Notification Power Widget - Custom LTE Toggle
         * 1 - lte on, 0 - lte off
         * @hide
         */
        public static final String LTE_MODE = "lte_mode";

        /**
        * Notification Power Widget - Custom Screen Timeout
        * @hide
        */
        public static final String EXPANDED_SCREENTIMEOUT_MODE = "expanded_screentimeout_mode";

        /**
        * Notification Power Widget - Custom Ring Mode
        * @hide
        */
        public static final String EXPANDED_RING_MODE = "expanded_ring_mode";

        /**
        * Notification Power Widget - Custom Torch Mode
        * @hide
        */
        public static final String EXPANDED_FLASH_MODE = "expanded_flash_mode";

        /**
        * AutoHide CombinedBar on tablets.
        * @hide
        */
        public static final String COMBINED_BAR_AUTO_HIDE = "combined_bar_auto_hide";

        /**
         * Display style of AM/PM next to clock in status bar
         * 0: Normal display (Eclair stock)
         * 1: Small display (Froyo stock)
         * 2: No display (Gingerbread/ICS stock)
         * default: 2
         * @hide
         */
        public static final String STATUS_BAR_AM_PM = "status_bar_am_pm";

        /**
         * Display style of the status bar battery information
         * 0: Display the stock battery information
         * 1: Display cm battery percentage implementation / dont show stock icon
         * 2: Hide the battery information
         * default: 0
         * @hide
         */
        public static final String STATUS_BAR_BATTERY = "status_bar_battery";

        /**
         * Whether to show the clock in status bar
         * of the stock battery icon
         * 0: don't show the clock
         * 1: show the clock
         * default: 1
         * @hide
         */
        public static final String STATUS_BAR_CLOCK = "status_bar_clock";

        /**
         * Whether to show the signal text or signal bars.
         * default: 0
         * 0: show signal bars
         * 1: show signal text numbers
         * 2: show signal text numbers w/small dBm appended
         * @hide
         */
        public static final String STATUS_BAR_SIGNAL_TEXT = "status_bar_signal";

         /**
         * Whether to control brightness from status bar
         *
         * @hide
         */
        public static final String STATUS_BAR_BRIGHTNESS_TOGGLE = "status_bar_brightness_toggle";

        /**
         * Whether to use a separate delay for "slide to unlock" and security
         * lock
         * @hide
         */
        public static final String SCREEN_LOCK_SLIDE_DELAY_TOGGLE = "screen_lock_slide_delay_toggle";

        /**
         * How many ms to delay before enabling the "slide to unlock" screen
         * lock when the screen goes off due to timeout
         * @hide
         */
        public static final String SCREEN_LOCK_SLIDE_TIMEOUT_DELAY = "screen_lock_slide_timeout_delay";

        /**
         * How many ms to delay before enabling the "slide to unlock" screen
         * lock when the screen is turned off by the user
         * @hide
         */
        public static final String SCREEN_LOCK_SLIDE_SCREENOFF_DELAY = "screen_lock_slide_screenoff_delay";

        /**
         * Whether to use the custom quick unlock screen control
         * @hide
         */
        public static final String LOCKSCREEN_QUICK_UNLOCK_CONTROL = "lockscreen_quick_unlock_control";

        /**
         * Boolean value whether to link ringtone and notification volumes
         * 
         * @hide
         */
        public static final String VOLUME_LINK_NOTIFICATION = "volume_link_notification";

        /**
         * Whether to unlock the menu key.  The value is boolean (1 or 0).
         * @hide
         */
        public static final String MENU_UNLOCK_SCREEN = "menu_unlock_screen";

        /**
         * Whether to wake the screen with the volume keys, the value is boolean.
         * @hide
         */
        public static final String VOLUME_WAKE_SCREEN = "volume_wake_screen";

<<<<<<< HEAD
        /**
         * Whether national data Roming should be used.
         */
        public static final String MVNO_ROAMING = "mvno_roaming";
=======
        /*
         * Whether to enable quiet hours.
         * @hide
         */
        public static final String QUIET_HOURS_ENABLED = "quiet_hours_enabled";

        /**
         * Sets when quiet hours starts. This is stored in minutes from the start of the day.
         * @hide
         */
        public static final String QUIET_HOURS_START = "quiet_hours_start";

        /**
         * Sets when quiet hours end. This is stored in minutes from the start of the day.
         * @hide
         */
        public static final String QUIET_HOURS_END = "quiet_hours_end";

        /**
         * Whether to remove the sound from outgoing notifications during quiet hours.
         * @hide
         */
        public static final String QUIET_HOURS_MUTE = "quiet_hours_mute";

        /**
         * Whether to disable haptic feedback during quiet hours.
         * @hide
         */
        public static final String QUIET_HOURS_HAPTIC = "quiet_hours_haptic";

        /**
         * Whether to remove the vibration from outgoing notifications during quiet hours.
         * @hide
         */
        public static final String QUIET_HOURS_STILL = "quiet_hours_still";

        /**
         * Whether to attempt to dim the LED color during quiet hours.
         * @hide
         */
        public static final String QUIET_HOURS_DIM = "quiet_hours_dim";
>>>>>>> f33a7c52

        /**
         * Settings to backup. This is here so that it's in the same place as the settings
         * keys and easy to update.
         *
         * NOTE: Settings are backed up and restored in the order they appear
         *       in this array. If you have one setting depending on another,
         *       make sure that they are ordered appropriately.
         *
         * @hide
         */
        public static final String[] SETTINGS_TO_BACKUP = {
            STAY_ON_WHILE_PLUGGED_IN,
            WIFI_USE_STATIC_IP,
            WIFI_STATIC_IP,
            WIFI_STATIC_GATEWAY,
            WIFI_STATIC_NETMASK,
            WIFI_STATIC_DNS1,
            WIFI_STATIC_DNS2,
            BLUETOOTH_DISCOVERABILITY,
            BLUETOOTH_DISCOVERABILITY_TIMEOUT,
            DIM_SCREEN,
            SCREEN_OFF_TIMEOUT,
            SCREEN_BRIGHTNESS,
            SCREEN_BRIGHTNESS_MODE,
            VIBRATE_ON,
            MODE_RINGER,
            MODE_RINGER_STREAMS_AFFECTED,
            MUTE_STREAMS_AFFECTED,
            VOLUME_VOICE,
            VOLUME_SYSTEM,
            VOLUME_RING,
            VOLUME_MUSIC,
            VOLUME_ALARM,
            VOLUME_NOTIFICATION,
            VOLUME_BLUETOOTH_SCO,
            VOLUME_VOICE + APPEND_FOR_LAST_AUDIBLE,
            VOLUME_SYSTEM + APPEND_FOR_LAST_AUDIBLE,
            VOLUME_RING + APPEND_FOR_LAST_AUDIBLE,
            VOLUME_MUSIC + APPEND_FOR_LAST_AUDIBLE,
            VOLUME_ALARM + APPEND_FOR_LAST_AUDIBLE,
            VOLUME_NOTIFICATION + APPEND_FOR_LAST_AUDIBLE,
            VOLUME_BLUETOOTH_SCO + APPEND_FOR_LAST_AUDIBLE,
            VIBRATE_IN_SILENT,
            TEXT_AUTO_REPLACE,
            TEXT_AUTO_CAPS,
            TEXT_AUTO_PUNCTUATE,
            TEXT_SHOW_PASSWORD,
            AUTO_TIME,
            AUTO_TIME_ZONE,
            TIME_12_24,
            DATE_FORMAT,
            ACCELEROMETER_ROTATION,
            USER_ROTATION,
            DTMF_TONE_WHEN_DIALING,
            DTMF_TONE_TYPE_WHEN_DIALING,
            EMERGENCY_TONE,
            CALL_AUTO_RETRY,
            HEARING_AID,
            TTY_MODE,
            SOUND_EFFECTS_ENABLED,
            HAPTIC_FEEDBACK_ENABLED,
            POWER_SOUNDS_ENABLED,
            DOCK_SOUNDS_ENABLED,
            LOCKSCREEN_SOUNDS_ENABLED,
            SHOW_WEB_SUGGESTIONS,
            NOTIFICATION_LIGHT_PULSE,
            SIP_CALL_OPTIONS,
            SIP_RECEIVE_CALLS,
            POINTER_SPEED,
            QUIET_HOURS_ENABLED,
            QUIET_HOURS_START,
            QUIET_HOURS_END,
            QUIET_HOURS_MUTE,
            QUIET_HOURS_STILL,
            QUIET_HOURS_DIM,
        };

        // Settings moved to Settings.Secure

        /**
         * @deprecated Use {@link android.provider.Settings.Secure#ADB_ENABLED}
         * instead
         */
        @Deprecated
        public static final String ADB_ENABLED = Secure.ADB_ENABLED;

        /**
         * @deprecated Use {@link android.provider.Settings.Secure#ANDROID_ID} instead
         */
        @Deprecated
        public static final String ANDROID_ID = Secure.ANDROID_ID;

        /**
         * @deprecated Use {@link android.provider.Settings.Secure#BLUETOOTH_ON} instead
         */
        @Deprecated
        public static final String BLUETOOTH_ON = Secure.BLUETOOTH_ON;

        /**
         * @deprecated Use {@link android.provider.Settings.Secure#DATA_ROAMING} instead
         */
        @Deprecated
        public static final String DATA_ROAMING = Secure.DATA_ROAMING;

        /**
         * @deprecated Use {@link android.provider.Settings.Secure#DEVICE_PROVISIONED} instead
         */
        @Deprecated
        public static final String DEVICE_PROVISIONED = Secure.DEVICE_PROVISIONED;

        /**
         * @deprecated Use {@link android.provider.Settings.Secure#HTTP_PROXY} instead
         */
        @Deprecated
        public static final String HTTP_PROXY = Secure.HTTP_PROXY;

        /**
         * @deprecated Use {@link android.provider.Settings.Secure#INSTALL_NON_MARKET_APPS} instead
         */
        @Deprecated
        public static final String INSTALL_NON_MARKET_APPS = Secure.INSTALL_NON_MARKET_APPS;

        /**
         * @deprecated Use {@link android.provider.Settings.Secure#LOCATION_PROVIDERS_ALLOWED}
         * instead
         */
        @Deprecated
        public static final String LOCATION_PROVIDERS_ALLOWED = Secure.LOCATION_PROVIDERS_ALLOWED;

        /**
         * @deprecated Use {@link android.provider.Settings.Secure#LOGGING_ID} instead
         */
        @Deprecated
        public static final String LOGGING_ID = Secure.LOGGING_ID;

        /**
         * @deprecated Use {@link android.provider.Settings.Secure#NETWORK_PREFERENCE} instead
         */
        @Deprecated
        public static final String NETWORK_PREFERENCE = Secure.NETWORK_PREFERENCE;

        /**
         * @deprecated Use {@link android.provider.Settings.Secure#PARENTAL_CONTROL_ENABLED}
         * instead
         */
        @Deprecated
        public static final String PARENTAL_CONTROL_ENABLED = Secure.PARENTAL_CONTROL_ENABLED;

        /**
         * @deprecated Use {@link android.provider.Settings.Secure#PARENTAL_CONTROL_LAST_UPDATE}
         * instead
         */
        @Deprecated
        public static final String PARENTAL_CONTROL_LAST_UPDATE = Secure.PARENTAL_CONTROL_LAST_UPDATE;

        /**
         * @deprecated Use {@link android.provider.Settings.Secure#PARENTAL_CONTROL_REDIRECT_URL}
         * instead
         */
        @Deprecated
        public static final String PARENTAL_CONTROL_REDIRECT_URL =
            Secure.PARENTAL_CONTROL_REDIRECT_URL;

        /**
         * @deprecated Use {@link android.provider.Settings.Secure#SETTINGS_CLASSNAME} instead
         */
        @Deprecated
        public static final String SETTINGS_CLASSNAME = Secure.SETTINGS_CLASSNAME;

        /**
         * @deprecated Use {@link android.provider.Settings.Secure#USB_MASS_STORAGE_ENABLED} instead
         */
        @Deprecated
        public static final String USB_MASS_STORAGE_ENABLED = Secure.USB_MASS_STORAGE_ENABLED;

        /**
         * @deprecated Use {@link android.provider.Settings.Secure#USE_GOOGLE_MAIL} instead
         */
        @Deprecated
        public static final String USE_GOOGLE_MAIL = Secure.USE_GOOGLE_MAIL;

       /**
         * @deprecated Use
         * {@link android.provider.Settings.Secure#WIFI_MAX_DHCP_RETRY_COUNT} instead
         */
        @Deprecated
        public static final String WIFI_MAX_DHCP_RETRY_COUNT = Secure.WIFI_MAX_DHCP_RETRY_COUNT;

        /**
         * @deprecated Use
         * {@link android.provider.Settings.Secure#WIFI_MOBILE_DATA_TRANSITION_WAKELOCK_TIMEOUT_MS} instead
         */
        @Deprecated
        public static final String WIFI_MOBILE_DATA_TRANSITION_WAKELOCK_TIMEOUT_MS =
                Secure.WIFI_MOBILE_DATA_TRANSITION_WAKELOCK_TIMEOUT_MS;

        /**
         * @deprecated Use
         * {@link android.provider.Settings.Secure#WIFI_NETWORKS_AVAILABLE_NOTIFICATION_ON} instead
         */
        @Deprecated
        public static final String WIFI_NETWORKS_AVAILABLE_NOTIFICATION_ON =
            Secure.WIFI_NETWORKS_AVAILABLE_NOTIFICATION_ON;

        /**
         * @deprecated Use
         * {@link android.provider.Settings.Secure#WIFI_NETWORKS_AVAILABLE_REPEAT_DELAY} instead
         */
        @Deprecated
        public static final String WIFI_NETWORKS_AVAILABLE_REPEAT_DELAY =
            Secure.WIFI_NETWORKS_AVAILABLE_REPEAT_DELAY;

        /**
         * @deprecated Use {@link android.provider.Settings.Secure#WIFI_NUM_OPEN_NETWORKS_KEPT}
         * instead
         */
        @Deprecated
        public static final String WIFI_NUM_OPEN_NETWORKS_KEPT = Secure.WIFI_NUM_OPEN_NETWORKS_KEPT;

        /**
         * @deprecated Use {@link android.provider.Settings.Secure#WIFI_ON} instead
         */
        @Deprecated
        public static final String WIFI_ON = Secure.WIFI_ON;

        /**
         * @deprecated Use
         * {@link android.provider.Settings.Secure#WIFI_WATCHDOG_ACCEPTABLE_PACKET_LOSS_PERCENTAGE}
         * instead
         */
        @Deprecated
        public static final String WIFI_WATCHDOG_ACCEPTABLE_PACKET_LOSS_PERCENTAGE =
                Secure.WIFI_WATCHDOG_ACCEPTABLE_PACKET_LOSS_PERCENTAGE;

        /**
         * @deprecated Use {@link android.provider.Settings.Secure#WIFI_WATCHDOG_AP_COUNT} instead
         */
        @Deprecated
        public static final String WIFI_WATCHDOG_AP_COUNT = Secure.WIFI_WATCHDOG_AP_COUNT;

        /**
         * @deprecated Use
         * {@link android.provider.Settings.Secure#WIFI_WATCHDOG_BACKGROUND_CHECK_DELAY_MS} instead
         */
        @Deprecated
        public static final String WIFI_WATCHDOG_BACKGROUND_CHECK_DELAY_MS =
                Secure.WIFI_WATCHDOG_BACKGROUND_CHECK_DELAY_MS;

        /**
         * @deprecated Use
         * {@link android.provider.Settings.Secure#WIFI_WATCHDOG_BACKGROUND_CHECK_ENABLED} instead
         */
        @Deprecated
        public static final String WIFI_WATCHDOG_BACKGROUND_CHECK_ENABLED =
                Secure.WIFI_WATCHDOG_BACKGROUND_CHECK_ENABLED;

        /**
         * @deprecated Use
         * {@link android.provider.Settings.Secure#WIFI_WATCHDOG_BACKGROUND_CHECK_TIMEOUT_MS}
         * instead
         */
        @Deprecated
        public static final String WIFI_WATCHDOG_BACKGROUND_CHECK_TIMEOUT_MS =
                Secure.WIFI_WATCHDOG_BACKGROUND_CHECK_TIMEOUT_MS;

        /**
         * @deprecated Use
         * {@link android.provider.Settings.Secure#WIFI_WATCHDOG_INITIAL_IGNORED_PING_COUNT} instead
         */
        @Deprecated
        public static final String WIFI_WATCHDOG_INITIAL_IGNORED_PING_COUNT =
            Secure.WIFI_WATCHDOG_INITIAL_IGNORED_PING_COUNT;

        /**
         * @deprecated Use {@link android.provider.Settings.Secure#WIFI_WATCHDOG_MAX_AP_CHECKS}
         * instead
         */
        @Deprecated
        public static final String WIFI_WATCHDOG_MAX_AP_CHECKS = Secure.WIFI_WATCHDOG_MAX_AP_CHECKS;

        /**
         * @deprecated Use {@link android.provider.Settings.Secure#WIFI_WATCHDOG_ON} instead
         */
        @Deprecated
        public static final String WIFI_WATCHDOG_ON = Secure.WIFI_WATCHDOG_ON;

        /**
         * @deprecated Use {@link android.provider.Settings.Secure#WIFI_WATCHDOG_PING_COUNT} instead
         */
        @Deprecated
        public static final String WIFI_WATCHDOG_PING_COUNT = Secure.WIFI_WATCHDOG_PING_COUNT;

        /**
         * @deprecated Use {@link android.provider.Settings.Secure#WIFI_WATCHDOG_PING_DELAY_MS}
         * instead
         */
        @Deprecated
        public static final String WIFI_WATCHDOG_PING_DELAY_MS = Secure.WIFI_WATCHDOG_PING_DELAY_MS;

        /**
         * @deprecated Use {@link android.provider.Settings.Secure#WIFI_WATCHDOG_PING_TIMEOUT_MS}
         * instead
         */
        @Deprecated
        public static final String WIFI_WATCHDOG_PING_TIMEOUT_MS =
            Secure.WIFI_WATCHDOG_PING_TIMEOUT_MS;
    }

    /**
     * Secure system settings, containing system preferences that applications
     * can read but are not allowed to write.  These are for preferences that
     * the user must explicitly modify through the system UI or specialized
     * APIs for those values, not modified directly by applications.
     */
    public static final class Secure extends NameValueTable {
        public static final String SYS_PROP_SETTING_VERSION = "sys.settings_secure_version";

        // Populated lazily, guarded by class object:
        private static NameValueCache sNameValueCache = null;

        /**
         * Look up a name in the database.
         * @param resolver to access the database with
         * @param name to look up in the table
         * @return the corresponding value, or null if not present
         */
        public synchronized static String getString(ContentResolver resolver, String name) {
            if (sNameValueCache == null) {
                sNameValueCache = new NameValueCache(SYS_PROP_SETTING_VERSION, CONTENT_URI,
                                                     CALL_METHOD_GET_SECURE);
            }
            return sNameValueCache.getString(resolver, name);
        }

        /**
         * Store a name/value pair into the database.
         * @param resolver to access the database with
         * @param name to store
         * @param value to associate with the name
         * @return true if the value was set, false on database errors
         */
        public static boolean putString(ContentResolver resolver,
                String name, String value) {
            return putString(resolver, CONTENT_URI, name, value);
        }

        /**
         * Construct the content URI for a particular name/value pair,
         * useful for monitoring changes with a ContentObserver.
         * @param name to look up in the table
         * @return the corresponding content URI, or null if not present
         */
        public static Uri getUriFor(String name) {
            return getUriFor(CONTENT_URI, name);
        }

        /**
         * Convenience function for retrieving a single secure settings value
         * as an integer.  Note that internally setting values are always
         * stored as strings; this function converts the string to an integer
         * for you.  The default value will be returned if the setting is
         * not defined or not an integer.
         *
         * @param cr The ContentResolver to access.
         * @param name The name of the setting to retrieve.
         * @param def Value to return if the setting is not defined.
         *
         * @return The setting's current value, or 'def' if it is not defined
         * or not a valid integer.
         */
        public static int getInt(ContentResolver cr, String name, int def) {
            String v = getString(cr, name);
            try {
                return v != null ? Integer.parseInt(v) : def;
            } catch (NumberFormatException e) {
                return def;
            }
        }

        /**
         * Convenience function for retrieving a single secure settings value
         * as an integer.  Note that internally setting values are always
         * stored as strings; this function converts the string to an integer
         * for you.
         * <p>
         * This version does not take a default value.  If the setting has not
         * been set, or the string value is not a number,
         * it throws {@link SettingNotFoundException}.
         *
         * @param cr The ContentResolver to access.
         * @param name The name of the setting to retrieve.
         *
         * @throws SettingNotFoundException Thrown if a setting by the given
         * name can't be found or the setting value is not an integer.
         *
         * @return The setting's current value.
         */
        public static int getInt(ContentResolver cr, String name)
                throws SettingNotFoundException {
            String v = getString(cr, name);
            try {
                return Integer.parseInt(v);
            } catch (NumberFormatException e) {
                throw new SettingNotFoundException(name);
            }
        }

        /**
         * Convenience function for updating a single settings value as an
         * integer. This will either create a new entry in the table if the
         * given name does not exist, or modify the value of the existing row
         * with that name.  Note that internally setting values are always
         * stored as strings, so this function converts the given value to a
         * string before storing it.
         *
         * @param cr The ContentResolver to access.
         * @param name The name of the setting to modify.
         * @param value The new value for the setting.
         * @return true if the value was set, false on database errors
         */
        public static boolean putInt(ContentResolver cr, String name, int value) {
            return putString(cr, name, Integer.toString(value));
        }

        /**
         * Convenience function for retrieving a single secure settings value
         * as a {@code long}.  Note that internally setting values are always
         * stored as strings; this function converts the string to a {@code long}
         * for you.  The default value will be returned if the setting is
         * not defined or not a {@code long}.
         *
         * @param cr The ContentResolver to access.
         * @param name The name of the setting to retrieve.
         * @param def Value to return if the setting is not defined.
         *
         * @return The setting's current value, or 'def' if it is not defined
         * or not a valid {@code long}.
         */
        public static long getLong(ContentResolver cr, String name, long def) {
            String valString = getString(cr, name);
            long value;
            try {
                value = valString != null ? Long.parseLong(valString) : def;
            } catch (NumberFormatException e) {
                value = def;
            }
            return value;
        }

        /**
         * Convenience function for retrieving a single secure settings value
         * as a {@code long}.  Note that internally setting values are always
         * stored as strings; this function converts the string to a {@code long}
         * for you.
         * <p>
         * This version does not take a default value.  If the setting has not
         * been set, or the string value is not a number,
         * it throws {@link SettingNotFoundException}.
         *
         * @param cr The ContentResolver to access.
         * @param name The name of the setting to retrieve.
         *
         * @return The setting's current value.
         * @throws SettingNotFoundException Thrown if a setting by the given
         * name can't be found or the setting value is not an integer.
         */
        public static long getLong(ContentResolver cr, String name)
                throws SettingNotFoundException {
            String valString = getString(cr, name);
            try {
                return Long.parseLong(valString);
            } catch (NumberFormatException e) {
                throw new SettingNotFoundException(name);
            }
        }

        /**
         * Convenience function for updating a secure settings value as a long
         * integer. This will either create a new entry in the table if the
         * given name does not exist, or modify the value of the existing row
         * with that name.  Note that internally setting values are always
         * stored as strings, so this function converts the given value to a
         * string before storing it.
         *
         * @param cr The ContentResolver to access.
         * @param name The name of the setting to modify.
         * @param value The new value for the setting.
         * @return true if the value was set, false on database errors
         */
        public static boolean putLong(ContentResolver cr, String name, long value) {
            return putString(cr, name, Long.toString(value));
        }

        /**
         * Convenience function for retrieving a single secure settings value
         * as a floating point number.  Note that internally setting values are
         * always stored as strings; this function converts the string to an
         * float for you. The default value will be returned if the setting
         * is not defined or not a valid float.
         *
         * @param cr The ContentResolver to access.
         * @param name The name of the setting to retrieve.
         * @param def Value to return if the setting is not defined.
         *
         * @return The setting's current value, or 'def' if it is not defined
         * or not a valid float.
         */
        public static float getFloat(ContentResolver cr, String name, float def) {
            String v = getString(cr, name);
            try {
                return v != null ? Float.parseFloat(v) : def;
            } catch (NumberFormatException e) {
                return def;
            }
        }

        /**
         * Convenience function for retrieving a single secure settings value
         * as a float.  Note that internally setting values are always
         * stored as strings; this function converts the string to a float
         * for you.
         * <p>
         * This version does not take a default value.  If the setting has not
         * been set, or the string value is not a number,
         * it throws {@link SettingNotFoundException}.
         *
         * @param cr The ContentResolver to access.
         * @param name The name of the setting to retrieve.
         *
         * @throws SettingNotFoundException Thrown if a setting by the given
         * name can't be found or the setting value is not a float.
         *
         * @return The setting's current value.
         */
        public static float getFloat(ContentResolver cr, String name)
                throws SettingNotFoundException {
            String v = getString(cr, name);
            if (v == null) {
                throw new SettingNotFoundException(name);
            }
            try {
                return Float.parseFloat(v);
            } catch (NumberFormatException e) {
                throw new SettingNotFoundException(name);
            }
        }

        /**
         * Convenience function for updating a single settings value as a
         * floating point number. This will either create a new entry in the
         * table if the given name does not exist, or modify the value of the
         * existing row with that name.  Note that internally setting values
         * are always stored as strings, so this function converts the given
         * value to a string before storing it.
         *
         * @param cr The ContentResolver to access.
         * @param name The name of the setting to modify.
         * @param value The new value for the setting.
         * @return true if the value was set, false on database errors
         */
        public static boolean putFloat(ContentResolver cr, String name, float value) {
            return putString(cr, name, Float.toString(value));
        }

        /**
         * The content:// style URL for this table
         */
        public static final Uri CONTENT_URI =
            Uri.parse("content://" + AUTHORITY + "/secure");

        /**
         * Whether ADB is enabled.
         */
        public static final String ADB_ENABLED = "adb_enabled";

        /**
         * The TCP/IP port to run ADB on, or -1 for USB
         * @hide
         */
        public static final String ADB_PORT = "adb_port";

        /**
         * Setting to allow mock locations and location provider status to be injected into the
         * LocationManager service for testing purposes during application development.  These
         * locations and status values  override actual location and status information generated
         * by network, gps, or other location providers.
         */
        public static final String ALLOW_MOCK_LOCATION = "mock_location";

        /**
         * A 64-bit number (as a hex string) that is randomly
         * generated on the device's first boot and should remain
         * constant for the lifetime of the device.  (The value may
         * change if a factory reset is performed on the device.)
         */
        public static final String ANDROID_ID = "android_id";

        /**
         * Whether bluetooth is enabled/disabled
         * 0=disabled. 1=enabled.
         */
        public static final String BLUETOOTH_ON = "bluetooth_on";

        /**
         * Get the key that retrieves a bluetooth headset's priority.
         * @hide
         */
        public static final String getBluetoothHeadsetPriorityKey(String address) {
            return ("bluetooth_headset_priority_" + address.toUpperCase());
        }

        /**
         * Get the key that retrieves a bluetooth a2dp sink's priority.
         * @hide
         */
        public static final String getBluetoothA2dpSinkPriorityKey(String address) {
            return ("bluetooth_a2dp_sink_priority_" + address.toUpperCase());
        }

        /**
         * Get the key that retrieves a bluetooth Input Device's priority.
         * @hide
         */
        public static final String getBluetoothInputDevicePriorityKey(String address) {
            return ("bluetooth_input_device_priority_" + address.toUpperCase());
        }

        /**
         * Whether or not data roaming is enabled. (0 = false, 1 = true)
         */
        public static final String DATA_ROAMING = "data_roaming";

        /**
         * Setting to record the input method used by default, holding the ID
         * of the desired method.
         */
        public static final String DEFAULT_INPUT_METHOD = "default_input_method";

        /**
         * Setting to record the input method subtype used by default, holding the ID
         * of the desired method.
         */
        public static final String SELECTED_INPUT_METHOD_SUBTYPE =
                "selected_input_method_subtype";

        /**
         * Setting to record the history of input method subtype, holding the pair of ID of IME
         * and its last used subtype.
         * @hide
         */
        public static final String INPUT_METHODS_SUBTYPE_HISTORY =
                "input_methods_subtype_history";

        /**
         * Setting to record the visibility of input method selector
         */
        public static final String INPUT_METHOD_SELECTOR_VISIBILITY =
                "input_method_selector_visibility";

        /**
         * Whether the device has been provisioned (0 = false, 1 = true)
         */
        public static final String DEVICE_PROVISIONED = "device_provisioned";

        /**
         * List of input methods that are currently enabled.  This is a string
         * containing the IDs of all enabled input methods, each ID separated
         * by ':'.
         */
        public static final String ENABLED_INPUT_METHODS = "enabled_input_methods";

        /**
         * List of system input methods that are currently disabled.  This is a string
         * containing the IDs of all disabled input methods, each ID separated
         * by ':'.
         * @hide
         */
        public static final String DISABLED_SYSTEM_INPUT_METHODS = "disabled_system_input_methods";

        /**
         * Host name and port for global http proxy.  Uses ':' seperator for between host and port
         * TODO - deprecate in favor of global_http_proxy_host, etc
         */
        public static final String HTTP_PROXY = "http_proxy";

        /**
         * Host name for global http proxy.  Set via ConnectivityManager.
         * @hide
         */
        public static final String GLOBAL_HTTP_PROXY_HOST = "global_http_proxy_host";

        /**
         * Integer host port for global http proxy.  Set via ConnectivityManager.
         * @hide
         */
        public static final String GLOBAL_HTTP_PROXY_PORT = "global_http_proxy_port";

        /**
         * Exclusion list for global proxy. This string contains a list of comma-separated
         * domains where the global proxy does not apply. Domains should be listed in a comma-
         * separated list. Example of acceptable formats: ".domain1.com,my.domain2.com"
         * Use ConnectivityManager to set/get.
         * @hide
         */
        public static final String GLOBAL_HTTP_PROXY_EXCLUSION_LIST =
                "global_http_proxy_exclusion_list";

        /**
         * Enables the UI setting to allow the user to specify the global HTTP proxy
         * and associated exclusion list.
         * @hide
         */
        public static final String SET_GLOBAL_HTTP_PROXY = "set_global_http_proxy";

        /**
         * Setting for default DNS in case nobody suggests one
         * @hide
         */
        public static final String DEFAULT_DNS_SERVER = "default_dns_server";

        /**
         * Whether the package installer should allow installation of apps downloaded from
         * sources other than the Android Market (vending machine).
         *
         * 1 = allow installing from other sources
         * 0 = only allow installing from the Android Market
         */
        public static final String INSTALL_NON_MARKET_APPS = "install_non_market_apps";

        /**
         * Comma-separated list of location providers that activities may access.
         */
        public static final String LOCATION_PROVIDERS_ALLOWED = "location_providers_allowed";

        /**
         * Whether autolock is enabled (0 = false, 1 = true)
         */
        public static final String LOCK_PATTERN_ENABLED = "lock_pattern_autolock";

        /**
         * Whether lock pattern is visible as user enters (0 = false, 1 = true)
         */
        public static final String LOCK_PATTERN_VISIBLE = "lock_pattern_visible_pattern";

        /**
         * Whether lock pattern will vibrate as user enters (0 = false, 1 = true)
         */
        public static final String LOCK_PATTERN_TACTILE_FEEDBACK_ENABLED =
            "lock_pattern_tactile_feedback_enabled";

        /**
         * This preference allows the device to be locked given time after screen goes off,
         * subject to current DeviceAdmin policy limits.
         * @hide
         */
        public static final String LOCK_SCREEN_LOCK_AFTER_TIMEOUT = "lock_screen_lock_after_timeout";


        /**
         * This preference contains the string that shows for owner info on LockScren.
         * @hide
         */
        public static final String LOCK_SCREEN_OWNER_INFO = "lock_screen_owner_info";

        /**
         * This preference enables showing the owner info on LockScren.
         * @hide
         */
        public static final String LOCK_SCREEN_OWNER_INFO_ENABLED =
            "lock_screen_owner_info_enabled";

        /**
         * The saved value for WindowManagerService.setForcedDisplaySize().
         * Two integers separated by a comma.  If unset, then use the real display size.
         * @hide
         */
        public static final String DISPLAY_SIZE_FORCED = "display_size_forced";

        /**
         * Whether assisted GPS should be enabled or not.
         * @hide
         */
        public static final String ASSISTED_GPS_ENABLED = "assisted_gps_enabled";

        /**
         * External GPS source/device
         * @hide
         */
        public static final String EXTERNAL_GPS_BT_DEVICE = "0";
        /**
         * The Logging ID (a unique 64-bit value) as a hex string.
         * Used as a pseudonymous identifier for logging.
         * @deprecated This identifier is poorly initialized and has
         * many collisions.  It should not be used.
         */
        @Deprecated
        public static final String LOGGING_ID = "logging_id";

        /**
         * User preference for which network(s) should be used. Only the
         * connectivity service should touch this.
         */
        public static final String NETWORK_PREFERENCE = "network_preference";

        /**
         * Used to disable Tethering on a device - defaults to true
         * @hide
         */
        public static final String TETHER_SUPPORTED = "tether_supported";

        /**
         * Used to require DUN APN on the device or not - defaults to a build config value
         * which defaults to false
         * @hide
         */
        public static final String TETHER_DUN_REQUIRED = "tether_dun_required";

        /**
         * Used to hold a gservices-provisioned apn value for DUN.  If set, or the
         * corresponding build config values are set it will override the APN DB
         * values.
         * Consists of a comma seperated list of strings:
         * "name,apn,proxy,port,username,password,server,mmsc,mmsproxy,mmsport,mcc,mnc,auth,type"
         * note that empty fields can be ommitted: "name,apn,,,,,,,,,310,260,,DUN"
         * @hide
         */
        public static final String TETHER_DUN_APN = "tether_dun_apn";

        /**
         * No longer supported.
         */
        public static final String PARENTAL_CONTROL_ENABLED = "parental_control_enabled";

        /**
         * No longer supported.
         */
        public static final String PARENTAL_CONTROL_LAST_UPDATE = "parental_control_last_update";

        /**
         * No longer supported.
         */
        public static final String PARENTAL_CONTROL_REDIRECT_URL = "parental_control_redirect_url";

        /**
         * A positive value indicates how often the SamplingProfiler
         * should take snapshots. Zero value means SamplingProfiler
         * is disabled.
         *
         * @hide
         */
        public static final String SAMPLING_PROFILER_MS = "sampling_profiler_ms";

        /**
         * Settings classname to launch when Settings is clicked from All
         * Applications.  Needed because of user testing between the old
         * and new Settings apps.
         */
        // TODO: 881807
        public static final String SETTINGS_CLASSNAME = "settings_classname";

        /**
         * USB Mass Storage Enabled
         */
        public static final String USB_MASS_STORAGE_ENABLED = "usb_mass_storage_enabled";

        /**
         * If this setting is set (to anything), then all references
         * to Gmail on the device must change to Google Mail.
         */
        public static final String USE_GOOGLE_MAIL = "use_google_mail";

        /**
         * If accessibility is enabled.
         */
        public static final String ACCESSIBILITY_ENABLED = "accessibility_enabled";

        /**
         * If touch exploration is enabled.
         */
        public static final String TOUCH_EXPLORATION_ENABLED = "touch_exploration_enabled";

        /**
         * List of the enabled accessibility providers.
         */
        public static final String ENABLED_ACCESSIBILITY_SERVICES =
            "enabled_accessibility_services";

        /**
         * Whether to speak passwords while in accessibility mode.
         */
        public static final String ACCESSIBILITY_SPEAK_PASSWORD = "speak_password";

        /**
         * If injection of accessibility enhancing JavaScript scripts
         * is enabled.
         * <p>
         *   Note: Accessibility injecting scripts are served by the
         *   Google infrastructure and enable users with disabilities to
         *   efficiantly navigate in and explore web content.
         * </p>
         * <p>
         *   This property represents a boolean value.
         * </p>
         * @hide
         */
        public static final String ACCESSIBILITY_SCRIPT_INJECTION =
            "accessibility_script_injection";

        /**
         * Key bindings for navigation in built-in accessibility support for web content.
         * <p>
         *   Note: These key bindings are for the built-in accessibility navigation for
         *   web content which is used as a fall back solution if JavaScript in a WebView
         *   is not enabled or the user has not opted-in script injection from Google.
         * </p>
         * <p>
         *   The bindings are separated by semi-colon. A binding is a mapping from
         *   a key to a sequence of actions (for more details look at
         *   android.webkit.AccessibilityInjector). A key is represented as the hexademical
         *   string representation of an integer obtained from a meta state (optional) shifted
         *   sixteen times left and bitwise ored with a key code. An action is represented
         *   as a hexademical string representation of an integer where the first two digits
         *   are navigation action index, the second, the third, and the fourth digit pairs
         *   represent the action arguments. The separate actions in a binding are colon
         *   separated. The key and the action sequence it maps to are separated by equals.
         * </p>
         * <p>
         *   For example, the binding below maps the DPAD right button to traverse the
         *   current navigation axis once without firing an accessibility event and to
         *   perform the same traversal again but to fire an event:
         *   <code>
         *     0x16=0x01000100:0x01000101;
         *   </code>
         * </p>
         * <p>
         *   The goal of this binding is to enable dynamic rebinding of keys to
         *   navigation actions for web content without requiring a framework change.
         * </p>
         * <p>
         *   This property represents a string value.
         * </p>
         * @hide
         */
        public static final String ACCESSIBILITY_WEB_CONTENT_KEY_BINDINGS =
            "accessibility_web_content_key_bindings";

        /**
         * The timout for considering a press to be a long press in milliseconds.
         * @hide
         */
        public static final String LONG_PRESS_TIMEOUT = "long_press_timeout";

        /**
         * Setting to always use the default text-to-speech settings regardless
         * of the application settings.
         * 1 = override application settings,
         * 0 = use application settings (if specified).
         *
         * @deprecated  The value of this setting is no longer respected by
         * the framework text to speech APIs as of the Ice Cream Sandwich release.
         */
        @Deprecated
        public static final String TTS_USE_DEFAULTS = "tts_use_defaults";

        /**
         * Default text-to-speech engine speech rate. 100 = 1x
         */
        public static final String TTS_DEFAULT_RATE = "tts_default_rate";

        /**
         * Default text-to-speech engine pitch. 100 = 1x
         */
        public static final String TTS_DEFAULT_PITCH = "tts_default_pitch";

        /**
         * Default text-to-speech engine.
         */
        public static final String TTS_DEFAULT_SYNTH = "tts_default_synth";

        /**
         * Default text-to-speech language.
         *
         * @deprecated this setting is no longer in use, as of the Ice Cream
         * Sandwich release. Apps should never need to read this setting directly,
         * instead can query the TextToSpeech framework classes for the default
         * locale. {@link TextToSpeech#getLanguage()}.
         */
        @Deprecated
        public static final String TTS_DEFAULT_LANG = "tts_default_lang";

        /**
         * Default text-to-speech country.
         *
         * @deprecated this setting is no longer in use, as of the Ice Cream
         * Sandwich release. Apps should never need to read this setting directly,
         * instead can query the TextToSpeech framework classes for the default
         * locale. {@link TextToSpeech#getLanguage()}.
         */
        @Deprecated
        public static final String TTS_DEFAULT_COUNTRY = "tts_default_country";

        /**
         * Default text-to-speech locale variant.
         *
         * @deprecated this setting is no longer in use, as of the Ice Cream
         * Sandwich release. Apps should never need to read this setting directly,
         * instead can query the TextToSpeech framework classes for the
         * locale that is in use {@link TextToSpeech#getLanguage()}.
         */
        @Deprecated
        public static final String TTS_DEFAULT_VARIANT = "tts_default_variant";

        /**
         * Stores the default tts locales on a per engine basis. Stored as
         * a comma seperated list of values, each value being of the form
         * {@code engine_name:locale} for example,
         * {@code com.foo.ttsengine:eng-USA,com.bar.ttsengine:esp-ESP}. This
         * supersedes {@link #TTS_DEFAULT_LANG}, {@link #TTS_DEFAULT_COUNTRY} and
         * {@link #TTS_DEFAULT_VARIANT}. Apps should never need to read this
         * setting directly, and can query the TextToSpeech framework classes
         * for the locale that is in use.
         *
         * @hide
         */
        public static final String TTS_DEFAULT_LOCALE = "tts_default_locale";

        /**
         * Space delimited list of plugin packages that are enabled.
         */
        public static final String TTS_ENABLED_PLUGINS = "tts_enabled_plugins";

        /**
         * Whether to notify the user of open networks.
         * <p>
         * If not connected and the scan results have an open network, we will
         * put this notification up. If we attempt to connect to a network or
         * the open network(s) disappear, we remove the notification. When we
         * show the notification, we will not show it again for
         * {@link android.provider.Settings.Secure#WIFI_NETWORKS_AVAILABLE_REPEAT_DELAY} time.
         */
        public static final String WIFI_NETWORKS_AVAILABLE_NOTIFICATION_ON =
                "wifi_networks_available_notification_on";
        /**
         * {@hide}
         */
        public static final String WIMAX_NETWORKS_AVAILABLE_NOTIFICATION_ON =
                "wimax_networks_available_notification_on";

        /**
         * Delay (in seconds) before repeating the Wi-Fi networks available notification.
         * Connecting to a network will reset the timer.
         */
        public static final String WIFI_NETWORKS_AVAILABLE_REPEAT_DELAY =
                "wifi_networks_available_repeat_delay";

        /**
         * 802.11 country code in ISO 3166 format
         * @hide
         */
        public static final String WIFI_COUNTRY_CODE = "wifi_country_code";


        /**
         * When the number of open networks exceeds this number, the
         * least-recently-used excess networks will be removed.
         */
        public static final String WIFI_NUM_OPEN_NETWORKS_KEPT = "wifi_num_open_networks_kept";

        /**
         * Whether the Wi-Fi should be on.  Only the Wi-Fi service should touch this.
         */
        public static final String WIFI_ON = "wifi_on";

        /**
         * Used to save the Wifi_ON state prior to tethering.
         * This state will be checked to restore Wifi after
         * the user turns off tethering.
         *
         * @hide
         */
        public static final String WIFI_SAVED_STATE = "wifi_saved_state";

        /**
         * AP SSID
         *
         * @hide
         */
        public static final String WIFI_AP_SSID = "wifi_ap_ssid";

        /**
         * AP security
         *
         * @hide
         */
        public static final String WIFI_AP_SECURITY = "wifi_ap_security";

        /**
         * AP passphrase
         *
         * @hide
         */
        public static final String WIFI_AP_PASSWD = "wifi_ap_passwd";

        /**
         * The acceptable packet loss percentage (range 0 - 100) before trying
         * another AP on the same network.
         */
        @Deprecated
        public static final String WIFI_WATCHDOG_ACCEPTABLE_PACKET_LOSS_PERCENTAGE =
                "wifi_watchdog_acceptable_packet_loss_percentage";

        /**
         * The number of access points required for a network in order for the
         * watchdog to monitor it.
         */
        @Deprecated
        public static final String WIFI_WATCHDOG_AP_COUNT = "wifi_watchdog_ap_count";

        /**
         * The delay between background checks.
         */
        @Deprecated
        public static final String WIFI_WATCHDOG_BACKGROUND_CHECK_DELAY_MS =
                "wifi_watchdog_background_check_delay_ms";

        /**
         * Whether the Wi-Fi watchdog is enabled for background checking even
         * after it thinks the user has connected to a good access point.
         */
        @Deprecated
        public static final String WIFI_WATCHDOG_BACKGROUND_CHECK_ENABLED =
                "wifi_watchdog_background_check_enabled";

        /**
         * The timeout for a background ping
         */
        @Deprecated
        public static final String WIFI_WATCHDOG_BACKGROUND_CHECK_TIMEOUT_MS =
                "wifi_watchdog_background_check_timeout_ms";

        /**
         * The number of initial pings to perform that *may* be ignored if they
         * fail. Again, if these fail, they will *not* be used in packet loss
         * calculation. For example, one network always seemed to time out for
         * the first couple pings, so this is set to 3 by default.
         */
        @Deprecated
        public static final String WIFI_WATCHDOG_INITIAL_IGNORED_PING_COUNT =
            "wifi_watchdog_initial_ignored_ping_count";

        /**
         * The maximum number of access points (per network) to attempt to test.
         * If this number is reached, the watchdog will no longer monitor the
         * initial connection state for the network. This is a safeguard for
         * networks containing multiple APs whose DNS does not respond to pings.
         */
        @Deprecated
        public static final String WIFI_WATCHDOG_MAX_AP_CHECKS = "wifi_watchdog_max_ap_checks";

        /**
         * Whether the Wi-Fi watchdog is enabled.
         */
        public static final String WIFI_WATCHDOG_ON = "wifi_watchdog_on";

        /**
         * A comma-separated list of SSIDs for which the Wi-Fi watchdog should be enabled.
         */
        @Deprecated
        public static final String WIFI_WATCHDOG_WATCH_LIST = "wifi_watchdog_watch_list";

        /**
         * The number of pings to test if an access point is a good connection.
         */
        @Deprecated
        public static final String WIFI_WATCHDOG_PING_COUNT = "wifi_watchdog_ping_count";

        /**
         * The delay between pings.
         */
        @Deprecated
        public static final String WIFI_WATCHDOG_PING_DELAY_MS = "wifi_watchdog_ping_delay_ms";

        /**
         * The timeout per ping.
         */
        @Deprecated
        public static final String WIFI_WATCHDOG_PING_TIMEOUT_MS = "wifi_watchdog_ping_timeout_ms";

        /**
         * ms delay before rechecking an 'online' wifi connection when it is thought to be unstable.
         * @hide
         */
        public static final String WIFI_WATCHDOG_DNS_CHECK_SHORT_INTERVAL_MS =
                "wifi_watchdog_dns_check_short_interval_ms";

        /**
         * ms delay before rechecking an 'online' wifi connection when it is thought to be stable.
         * @hide
         */
        public static final String WIFI_WATCHDOG_DNS_CHECK_LONG_INTERVAL_MS =
                "wifi_watchdog_dns_check_long_interval_ms";

        /**
         * ms delay before rechecking a connect SSID for walled garden with a http download.
         * @hide
         */
        public static final String WIFI_WATCHDOG_WALLED_GARDEN_INTERVAL_MS =
                "wifi_watchdog_walled_garden_interval_ms";

        /**
         * max blacklist calls on an SSID before full dns check failures disable the network.
         * @hide
         */
        public static final String WIFI_WATCHDOG_MAX_SSID_BLACKLISTS =
                "wifi_watchdog_max_ssid_blacklists";

        /**
         * Number of dns pings per check.
         * @hide
         */
        public static final String WIFI_WATCHDOG_NUM_DNS_PINGS = "wifi_watchdog_num_dns_pings";

        /**
         * Minimum number of responses to the dns pings to consider the test 'successful'.
         * @hide
         */
        public static final String WIFI_WATCHDOG_MIN_DNS_RESPONSES =
                "wifi_watchdog_min_dns_responses";

        /**
         * Timeout on dns pings
         * @hide
         */
        public static final String WIFI_WATCHDOG_DNS_PING_TIMEOUT_MS =
                "wifi_watchdog_dns_ping_timeout_ms";

        /**
         * We consider action from a 'blacklist' call to have finished by the end of
         * this interval.  If we are connected to the same AP with no network connection,
         * we are likely stuck on an SSID with no external connectivity.
         * @hide
         */
        public static final String WIFI_WATCHDOG_BLACKLIST_FOLLOWUP_INTERVAL_MS =
                "wifi_watchdog_blacklist_followup_interval_ms";

        /**
         * Setting to turn off poor network avoidance on Wi-Fi. Feature is disabled by default and
         * the setting needs to be set to 1 to enable it.
         * @hide
         */
        public static final String WIFI_WATCHDOG_POOR_NETWORK_TEST_ENABLED =
                "wifi_watchdog_poor_network_test_enabled";

        /**
         * Setting to turn off walled garden test on Wi-Fi. Feature is enabled by default and
         * the setting needs to be set to 0 to disable it.
         * @hide
         */
        public static final String WIFI_WATCHDOG_WALLED_GARDEN_TEST_ENABLED =
                "wifi_watchdog_walled_garden_test_enabled";

        /**
         * The URL used for walled garden check upon a new conection. WifiWatchdogService
         * fetches the URL and checks to see if {@link #WIFI_WATCHDOG_WALLED_GARDEN_PATTERN}
         * is not part of the title string to notify the user on the presence of a walled garden.
         * @hide
         */
        public static final String WIFI_WATCHDOG_WALLED_GARDEN_URL =
                "wifi_watchdog_walled_garden_url";

        /**
         * Boolean to determine whether to notify on disabling a network.  Secure setting used
         * to notify user only once.
         * @hide
         */
        public static final String WIFI_WATCHDOG_SHOW_DISABLED_NETWORK_POPUP =
                "wifi_watchdog_show_disabled_network_popup";

        /**
         * The maximum number of times we will retry a connection to an access
         * point for which we have failed in acquiring an IP address from DHCP.
         * A value of N means that we will make N+1 connection attempts in all.
         */
        public static final String WIFI_MAX_DHCP_RETRY_COUNT = "wifi_max_dhcp_retry_count";

        /**
         * The operational wifi frequency band
         * Set to one of {@link WifiManager#WIFI_FREQUENCY_BAND_AUTO},
         * {@link WifiManager#WIFI_FREQUENCY_BAND_5GHZ} or
         * {@link WifiManager#WIFI_FREQUENCY_BAND_2GHZ}
         *
         * @hide
         */
        public static final String WIFI_FREQUENCY_BAND = "wifi_frequency_band";

        /**
         * Maximum amount of time in milliseconds to hold a wakelock while waiting for mobile
         * data connectivity to be established after a disconnect from Wi-Fi.
         */
        public static final String WIFI_MOBILE_DATA_TRANSITION_WAKELOCK_TIMEOUT_MS =
            "wifi_mobile_data_transition_wakelock_timeout_ms";

        /**
         * Whether the Wimax should be on.  Only the WiMAX service should touch this.
         * @hide
         */
        public static final String WIMAX_ON = "wimax_on";

        /**
         * Whether background data usage is allowed by the user. See
         * ConnectivityManager for more info.
         */
        @Deprecated
        public static final String BACKGROUND_DATA = "background_data";

        /**
         * Origins for which browsers should allow geolocation by default.
         * The value is a space-separated list of origins.
         */
        public static final String ALLOWED_GEOLOCATION_ORIGINS
                = "allowed_geolocation_origins";

        /**
         * Whether mobile data connections are allowed by the user.  See
         * ConnectivityManager for more info.
         * @hide
         */
        public static final String MOBILE_DATA = "mobile_data";

        /**
         * The CDMA roaming mode 0 = Home Networks, CDMA default
         *                       1 = Roaming on Affiliated networks
         *                       2 = Roaming on any networks
         * @hide
         */
        public static final String CDMA_ROAMING_MODE = "roaming_settings";

        /**
         * The CDMA subscription mode 0 = RUIM/SIM (default)
         *                                1 = NV
         * @hide
         */
        public static final String CDMA_SUBSCRIPTION_MODE = "subscription_mode";

        /**
         * The preferred network mode   7 = Global
         *                              6 = EvDo only
         *                              5 = CDMA w/o EvDo
         *                              4 = CDMA / EvDo auto
         *                              3 = GSM / WCDMA auto
         *                              2 = WCDMA only
         *                              1 = GSM only
         *                              0 = GSM / WCDMA preferred
         * @hide
         */
        public static final String PREFERRED_NETWORK_MODE =
                "preferred_network_mode";

        /**
         * The preferred TTY mode     0 = TTy Off, CDMA default
         *                            1 = TTY Full
         *                            2 = TTY HCO
         *                            3 = TTY VCO
         * @hide
         */
        public static final String PREFERRED_TTY_MODE =
                "preferred_tty_mode";


        /**
         * CDMA Cell Broadcast SMS
         *                            0 = CDMA Cell Broadcast SMS disabled
         *                            1 = CDMA Cell Broadcast SMS enabled
         * @hide
         */
        public static final String CDMA_CELL_BROADCAST_SMS =
                "cdma_cell_broadcast_sms";

        /**
         * The cdma subscription 0 = Subscription from RUIM, when available
         *                       1 = Subscription from NV
         * @hide
         */
        public static final String PREFERRED_CDMA_SUBSCRIPTION =
                "preferred_cdma_subscription";

        /**
         * Whether the enhanced voice privacy mode is enabled.
         * 0 = normal voice privacy
         * 1 = enhanced voice privacy
         * @hide
         */
        public static final String ENHANCED_VOICE_PRIVACY_ENABLED = "enhanced_voice_privacy_enabled";

        /**
         * Whether the TTY mode mode is enabled.
         * 0 = disabled
         * 1 = enabled
         * @hide
         */
        public static final String TTY_MODE_ENABLED = "tty_mode_enabled";

        /**
         * The number of milliseconds to delay before sending out Connectivyt Change broadcasts
         * @hide
         */
        public static final String CONNECTIVITY_CHANGE_DELAY = "connectivity_change_delay";

        /**
         * Default value for CONNECTIVITY_CHANGE_DELAY in milliseconds.
         * @hide
         */
        public static final int CONNECTIVITY_CHANGE_DELAY_DEFAULT = 3000;

        /**
         * Controls whether settings backup is enabled.
         * Type: int ( 0 = disabled, 1 = enabled )
         * @hide
         */
        public static final String BACKUP_ENABLED = "backup_enabled";

        /**
         * Controls whether application data is automatically restored from backup
         * at install time.
         * Type: int ( 0 = disabled, 1 = enabled )
         * @hide
         */
        public static final String BACKUP_AUTO_RESTORE = "backup_auto_restore";

        /**
         * Indicates whether settings backup has been fully provisioned.
         * Type: int ( 0 = unprovisioned, 1 = fully provisioned )
         * @hide
         */
        public static final String BACKUP_PROVISIONED = "backup_provisioned";

        /**
         * Component of the transport to use for backup/restore.
         * @hide
         */
        public static final String BACKUP_TRANSPORT = "backup_transport";

        /**
         * Version for which the setup wizard was last shown.  Bumped for
         * each release when there is new setup information to show.
         * @hide
         */
        public static final String LAST_SETUP_SHOWN = "last_setup_shown";

        /**
         * How frequently (in seconds) to check the memory status of the
         * device.
         * @hide
         */
        public static final String MEMCHECK_INTERVAL = "memcheck_interval";

        /**
         * Max frequency (in seconds) to log memory check stats, in realtime
         * seconds.  This allows for throttling of logs when the device is
         * running for large amounts of time.
         * @hide
         */
        public static final String MEMCHECK_LOG_REALTIME_INTERVAL =
                "memcheck_log_realtime_interval";

        /**
         * Boolean indicating whether rebooting due to system memory checks
         * is enabled.
         * @hide
         */
        public static final String MEMCHECK_SYSTEM_ENABLED = "memcheck_system_enabled";

        /**
         * How many bytes the system process must be below to avoid scheduling
         * a soft reboot.  This reboot will happen when it is next determined
         * to be a good time.
         * @hide
         */
        public static final String MEMCHECK_SYSTEM_SOFT_THRESHOLD = "memcheck_system_soft";

        /**
         * How many bytes the system process must be below to avoid scheduling
         * a hard reboot.  This reboot will happen immediately.
         * @hide
         */
        public static final String MEMCHECK_SYSTEM_HARD_THRESHOLD = "memcheck_system_hard";

        /**
         * How many bytes the phone process must be below to avoid scheduling
         * a soft restart.  This restart will happen when it is next determined
         * to be a good time.
         * @hide
         */
        public static final String MEMCHECK_PHONE_SOFT_THRESHOLD = "memcheck_phone_soft";

        /**
         * How many bytes the phone process must be below to avoid scheduling
         * a hard restart.  This restart will happen immediately.
         * @hide
         */
        public static final String MEMCHECK_PHONE_HARD_THRESHOLD = "memcheck_phone_hard";

        /**
         * Boolean indicating whether restarting the phone process due to
         * memory checks is enabled.
         * @hide
         */
        public static final String MEMCHECK_PHONE_ENABLED = "memcheck_phone_enabled";

        /**
         * First time during the day it is okay to kill processes
         * or reboot the device due to low memory situations.  This number is
         * in seconds since midnight.
         * @hide
         */
        public static final String MEMCHECK_EXEC_START_TIME = "memcheck_exec_start_time";

        /**
         * Last time during the day it is okay to kill processes
         * or reboot the device due to low memory situations.  This number is
         * in seconds since midnight.
         * @hide
         */
        public static final String MEMCHECK_EXEC_END_TIME = "memcheck_exec_end_time";

        /**
         * How long the screen must have been off in order to kill processes
         * or reboot.  This number is in seconds.  A value of -1 means to
         * entirely disregard whether the screen is on.
         * @hide
         */
        public static final String MEMCHECK_MIN_SCREEN_OFF = "memcheck_min_screen_off";

        /**
         * How much time there must be until the next alarm in order to kill processes
         * or reboot.  This number is in seconds.  Note: this value must be
         * smaller than {@link #MEMCHECK_RECHECK_INTERVAL} or else it will
         * always see an alarm scheduled within its time.
         * @hide
         */
        public static final String MEMCHECK_MIN_ALARM = "memcheck_min_alarm";

        /**
         * How frequently to check whether it is a good time to restart things,
         * if the device is in a bad state.  This number is in seconds.  Note:
         * this value must be larger than {@link #MEMCHECK_MIN_ALARM} or else
         * the alarm to schedule the recheck will always appear within the
         * minimum "do not execute now" time.
         * @hide
         */
        public static final String MEMCHECK_RECHECK_INTERVAL = "memcheck_recheck_interval";

        /**
         * How frequently (in DAYS) to reboot the device.  If 0, no reboots
         * will occur.
         * @hide
         */
        public static final String REBOOT_INTERVAL = "reboot_interval";

        /**
         * First time during the day it is okay to force a reboot of the
         * device (if REBOOT_INTERVAL is set).  This number is
         * in seconds since midnight.
         * @hide
         */
        public static final String REBOOT_START_TIME = "reboot_start_time";

        /**
         * The window of time (in seconds) after each REBOOT_INTERVAL in which
         * a reboot can be executed.  If 0, a reboot will always be executed at
         * exactly the given time.  Otherwise, it will only be executed if
         * the device is idle within the window.
         * @hide
         */
        public static final String REBOOT_WINDOW = "reboot_window";

        /**
         * Threshold values for the duration and level of a discharge cycle, under
         * which we log discharge cycle info.
         * @hide
         */
        public static final String BATTERY_DISCHARGE_DURATION_THRESHOLD =
                "battery_discharge_duration_threshold";
        /** @hide */
        public static final String BATTERY_DISCHARGE_THRESHOLD = "battery_discharge_threshold";

        /**
         * Flag for allowing ActivityManagerService to send ACTION_APP_ERROR intents
         * on application crashes and ANRs. If this is disabled, the crash/ANR dialog
         * will never display the "Report" button.
         * Type: int ( 0 = disallow, 1 = allow )
         * @hide
         */
        public static final String SEND_ACTION_APP_ERROR = "send_action_app_error";

        /**
         * Nonzero causes Log.wtf() to crash.
         * @hide
         */
        public static final String WTF_IS_FATAL = "wtf_is_fatal";

        /**
         * Maximum age of entries kept by {@link com.android.internal.os.IDropBoxManagerService}.
         * @hide
         */
        public static final String DROPBOX_AGE_SECONDS =
                "dropbox_age_seconds";
        /**
         * Maximum number of entry files which {@link com.android.internal.os.IDropBoxManagerService} will keep around.
         * @hide
         */
        public static final String DROPBOX_MAX_FILES =
                "dropbox_max_files";
        /**
         * Maximum amount of disk space used by {@link com.android.internal.os.IDropBoxManagerService} no matter what.
         * @hide
         */
        public static final String DROPBOX_QUOTA_KB =
                "dropbox_quota_kb";
        /**
         * Percent of free disk (excluding reserve) which {@link com.android.internal.os.IDropBoxManagerService} will use.
         * @hide
         */
        public static final String DROPBOX_QUOTA_PERCENT =
                "dropbox_quota_percent";
        /**
         * Percent of total disk which {@link com.android.internal.os.IDropBoxManagerService} will never dip into.
         * @hide
         */
        public static final String DROPBOX_RESERVE_PERCENT =
                "dropbox_reserve_percent";
        /**
         * Prefix for per-tag dropbox disable/enable settings.
         * @hide
         */
        public static final String DROPBOX_TAG_PREFIX =
                "dropbox:";
        /**
         * Lines of logcat to include with system crash/ANR/etc. reports,
         * as a prefix of the dropbox tag of the report type.
         * For example, "logcat_for_system_server_anr" controls the lines
         * of logcat captured with system server ANR reports.  0 to disable.
         * @hide
         */
        public static final String ERROR_LOGCAT_PREFIX =
                "logcat_for_";


        /**
         * Screen timeout in milliseconds corresponding to the
         * PowerManager's POKE_LOCK_SHORT_TIMEOUT flag (i.e. the fastest
         * possible screen timeout behavior.)
         * @hide
         */
        public static final String SHORT_KEYLIGHT_DELAY_MS =
                "short_keylight_delay_ms";

        /**
         * The interval in minutes after which the amount of free storage left on the
         * device is logged to the event log
         * @hide
         */
        public static final String SYS_FREE_STORAGE_LOG_INTERVAL =
                "sys_free_storage_log_interval";

        /**
         * Threshold for the amount of change in disk free space required to report the amount of
         * free space. Used to prevent spamming the logs when the disk free space isn't changing
         * frequently.
         * @hide
         */
        public static final String DISK_FREE_CHANGE_REPORTING_THRESHOLD =
                "disk_free_change_reporting_threshold";


        /**
         * Minimum percentage of free storage on the device that is used to determine if
         * the device is running low on storage.  The default is 10.
         * <p>Say this value is set to 10, the device is considered running low on storage
         * if 90% or more of the device storage is filled up.
         * @hide
         */
        public static final String SYS_STORAGE_THRESHOLD_PERCENTAGE =
                "sys_storage_threshold_percentage";

        /**
         * Maximum byte size of the low storage threshold.  This is to ensure
         * that {@link #SYS_STORAGE_THRESHOLD_PERCENTAGE} does not result in
         * an overly large threshold for large storage devices.  Currently this
         * must be less than 2GB.  This default is 500MB.
         * @hide
         */
        public static final String SYS_STORAGE_THRESHOLD_MAX_BYTES =
                "sys_storage_threshold_max_bytes";

        /**
         * Minimum bytes of free storage on the device before the data
         * partition is considered full. By default, 1 MB is reserved
         * to avoid system-wide SQLite disk full exceptions.
         * @hide
         */
        public static final String SYS_STORAGE_FULL_THRESHOLD_BYTES =
                "sys_storage_full_threshold_bytes";

        /**
         * The interval in milliseconds after which Wi-Fi is considered idle.
         * When idle, it is possible for the device to be switched from Wi-Fi to
         * the mobile data network.
         * @hide
         */
        public static final String WIFI_IDLE_MS = "wifi_idle_ms";

        /**
         * The interval in milliseconds to issue wake up scans when wifi needs
         * to connect. This is necessary to connect to an access point when
         * device is on the move and the screen is off.
         * @hide
         */
        public static final String WIFI_FRAMEWORK_SCAN_INTERVAL_MS =
                "wifi_framework_scan_interval_ms";

        /**
         * The interval in milliseconds to scan as used by the wifi supplicant
         * @hide
         */
        public static final String WIFI_SUPPLICANT_SCAN_INTERVAL_MS =
                "wifi_supplicant_scan_interval_ms";

        /**
         * The interval in milliseconds at which to check packet counts on the
         * mobile data interface when screen is on, to detect possible data
         * connection problems.
         * @hide
         */
        public static final String PDP_WATCHDOG_POLL_INTERVAL_MS =
                "pdp_watchdog_poll_interval_ms";

        /**
         * The interval in milliseconds at which to check packet counts on the
         * mobile data interface when screen is off, to detect possible data
         * connection problems.
         * @hide
         */
        public static final String PDP_WATCHDOG_LONG_POLL_INTERVAL_MS =
                "pdp_watchdog_long_poll_interval_ms";

        /**
         * The interval in milliseconds at which to check packet counts on the
         * mobile data interface after {@link #PDP_WATCHDOG_TRIGGER_PACKET_COUNT}
         * outgoing packets has been reached without incoming packets.
         * @hide
         */
        public static final String PDP_WATCHDOG_ERROR_POLL_INTERVAL_MS =
                "pdp_watchdog_error_poll_interval_ms";

        /**
         * The number of outgoing packets sent without seeing an incoming packet
         * that triggers a countdown (of {@link #PDP_WATCHDOG_ERROR_POLL_COUNT}
         * device is logged to the event log
         * @hide
         */
        public static final String PDP_WATCHDOG_TRIGGER_PACKET_COUNT =
                "pdp_watchdog_trigger_packet_count";

        /**
         * The number of polls to perform (at {@link #PDP_WATCHDOG_ERROR_POLL_INTERVAL_MS})
         * after hitting {@link #PDP_WATCHDOG_TRIGGER_PACKET_COUNT} before
         * attempting data connection recovery.
         * @hide
         */
        public static final String PDP_WATCHDOG_ERROR_POLL_COUNT =
                "pdp_watchdog_error_poll_count";

        /**
         * The number of failed PDP reset attempts before moving to something more
         * drastic: re-registering to the network.
         * @hide
         */
        public static final String PDP_WATCHDOG_MAX_PDP_RESET_FAIL_COUNT =
                "pdp_watchdog_max_pdp_reset_fail_count";

        /**
         * The number of milliseconds to delay when checking for data stalls
         * @hide
         */
        public static final String DATA_STALL_ALARM_DELAY_IN_MS =
                "data_stall_alarm_delay_in_ms";

        /**
         * The interval in milliseconds at which to check gprs registration
         * after the first registration mismatch of gprs and voice service,
         * to detect possible data network registration problems.
         *
         * @hide
         */
        public static final String GPRS_REGISTER_CHECK_PERIOD_MS =
                "gprs_register_check_period_ms";

        /**
         * The length of time in milli-seconds that automatic small adjustments to
         * SystemClock are ignored if NITZ_UPDATE_DIFF is not exceeded.
         * @hide
         */
        public static final String NITZ_UPDATE_SPACING = "nitz_update_spacing";

        /**
         * If the NITZ_UPDATE_DIFF time is exceeded then an automatic adjustment
         * to SystemClock will be allowed even if NITZ_UPDATE_SPACING has not been
         * exceeded.
         * @hide
         */
        public static final String NITZ_UPDATE_DIFF = "nitz_update_diff";

        /**
         * The maximum reconnect delay for short network outages or when the network is suspended
         * due to phone use.
         * @hide
         */
        public static final String SYNC_MAX_RETRY_DELAY_IN_SECONDS =
                "sync_max_retry_delay_in_seconds";

        /**
         * The interval in milliseconds at which to check the number of SMS sent
         * out without asking for use permit, to limit the un-authorized SMS
         * usage.
         * @hide
         */
        public static final String SMS_OUTGOING_CHECK_INTERVAL_MS =
                "sms_outgoing_check_interval_ms";

        /**
         * The number of outgoing SMS sent without asking for user permit
         * (of {@link #SMS_OUTGOING_CHECK_INTERVAL_MS}
         * @hide
         */
        public static final String SMS_OUTGOING_CHECK_MAX_COUNT =
                "sms_outgoing_check_max_count";

        /**
         * The global search provider chosen by the user (if multiple global
         * search providers are installed). This will be the provider returned
         * by {@link SearchManager#getGlobalSearchActivity()} if it's still
         * installed. This setting is stored as a flattened component name as
         * per {@link ComponentName#flattenToString()}.
         *
         * @hide
         */
        public static final String SEARCH_GLOBAL_SEARCH_ACTIVITY =
                "search_global_search_activity";

        /**
         * The number of promoted sources in GlobalSearch.
         * @hide
         */
        public static final String SEARCH_NUM_PROMOTED_SOURCES = "search_num_promoted_sources";
        /**
         * The maximum number of suggestions returned by GlobalSearch.
         * @hide
         */
        public static final String SEARCH_MAX_RESULTS_TO_DISPLAY = "search_max_results_to_display";
        /**
         * The number of suggestions GlobalSearch will ask each non-web search source for.
         * @hide
         */
        public static final String SEARCH_MAX_RESULTS_PER_SOURCE = "search_max_results_per_source";
        /**
         * The number of suggestions the GlobalSearch will ask the web search source for.
         * @hide
         */
        public static final String SEARCH_WEB_RESULTS_OVERRIDE_LIMIT =
                "search_web_results_override_limit";
        /**
         * The number of milliseconds that GlobalSearch will wait for suggestions from
         * promoted sources before continuing with all other sources.
         * @hide
         */
        public static final String SEARCH_PROMOTED_SOURCE_DEADLINE_MILLIS =
                "search_promoted_source_deadline_millis";
        /**
         * The number of milliseconds before GlobalSearch aborts search suggesiton queries.
         * @hide
         */
        public static final String SEARCH_SOURCE_TIMEOUT_MILLIS = "search_source_timeout_millis";
        /**
         * The maximum number of milliseconds that GlobalSearch shows the previous results
         * after receiving a new query.
         * @hide
         */
        public static final String SEARCH_PREFILL_MILLIS = "search_prefill_millis";
        /**
         * The maximum age of log data used for shortcuts in GlobalSearch.
         * @hide
         */
        public static final String SEARCH_MAX_STAT_AGE_MILLIS = "search_max_stat_age_millis";
        /**
         * The maximum age of log data used for source ranking in GlobalSearch.
         * @hide
         */
        public static final String SEARCH_MAX_SOURCE_EVENT_AGE_MILLIS =
                "search_max_source_event_age_millis";
        /**
         * The minimum number of impressions needed to rank a source in GlobalSearch.
         * @hide
         */
        public static final String SEARCH_MIN_IMPRESSIONS_FOR_SOURCE_RANKING =
                "search_min_impressions_for_source_ranking";
        /**
         * The minimum number of clicks needed to rank a source in GlobalSearch.
         * @hide
         */
        public static final String SEARCH_MIN_CLICKS_FOR_SOURCE_RANKING =
                "search_min_clicks_for_source_ranking";
        /**
         * The maximum number of shortcuts shown by GlobalSearch.
         * @hide
         */
        public static final String SEARCH_MAX_SHORTCUTS_RETURNED = "search_max_shortcuts_returned";
        /**
         * The size of the core thread pool for suggestion queries in GlobalSearch.
         * @hide
         */
        public static final String SEARCH_QUERY_THREAD_CORE_POOL_SIZE =
                "search_query_thread_core_pool_size";
        /**
         * The maximum size of the thread pool for suggestion queries in GlobalSearch.
         * @hide
         */
        public static final String SEARCH_QUERY_THREAD_MAX_POOL_SIZE =
                "search_query_thread_max_pool_size";
        /**
         * The size of the core thread pool for shortcut refreshing in GlobalSearch.
         * @hide
         */
        public static final String SEARCH_SHORTCUT_REFRESH_CORE_POOL_SIZE =
                "search_shortcut_refresh_core_pool_size";
        /**
         * The maximum size of the thread pool for shortcut refreshing in GlobalSearch.
         * @hide
         */
        public static final String SEARCH_SHORTCUT_REFRESH_MAX_POOL_SIZE =
                "search_shortcut_refresh_max_pool_size";
        /**
         * The maximun time that excess threads in the GlobalSeach thread pools will
         * wait before terminating.
         * @hide
         */
        public static final String SEARCH_THREAD_KEEPALIVE_SECONDS =
                "search_thread_keepalive_seconds";
        /**
         * The maximum number of concurrent suggestion queries to each source.
         * @hide
         */
        public static final String SEARCH_PER_SOURCE_CONCURRENT_QUERY_LIMIT =
                "search_per_source_concurrent_query_limit";

        /**
         * Whether or not alert sounds are played on MountService events. (0 = false, 1 = true)
         * @hide
         */
        public static final String MOUNT_PLAY_NOTIFICATION_SND = "mount_play_not_snd";

        /**
         * Whether or not UMS auto-starts on UMS host detection. (0 = false, 1 = true)
         * @hide
         */
        public static final String MOUNT_UMS_AUTOSTART = "mount_ums_autostart";

        /**
         * Whether or not a notification is displayed on UMS host detection. (0 = false, 1 = true)
         * @hide
         */
        public static final String MOUNT_UMS_PROMPT = "mount_ums_prompt";

        /**
         * Whether or not a notification is displayed while UMS is enabled. (0 = false, 1 = true)
         * @hide
         */
        public static final String MOUNT_UMS_NOTIFY_ENABLED = "mount_ums_notify_enabled";

        /**
         * If nonzero, ANRs in invisible background processes bring up a dialog.
         * Otherwise, the process will be silently killed.
         * @hide
         */
        public static final String ANR_SHOW_BACKGROUND = "anr_show_background";

        /**
         * Whether to allow killing of the foreground app by long-pressing the Back button
         * @hide
         */
        public static final String KILL_APP_LONGPRESS_BACK = "kill_app_longpress_back";

        /**
         * The {@link ComponentName} string of the service to be used as the voice recognition
         * service.
         *
         * @hide
         */
        public static final String VOICE_RECOGNITION_SERVICE = "voice_recognition_service";


        /**
         * The {@link ComponentName} string of the selected spell checker service which is
         * one of the services managed by the text service manager.
         *
         * @hide
         */
        public static final String SELECTED_SPELL_CHECKER = "selected_spell_checker";

        /**
         * The {@link ComponentName} string of the selected subtype of the selected spell checker
         * service which is one of the services managed by the text service manager.
         *
         * @hide
         */
        public static final String SELECTED_SPELL_CHECKER_SUBTYPE =
                "selected_spell_checker_subtype";

        /**
         * The {@link ComponentName} string whether spell checker is enabled or not.
         *
         * @hide
         */
        public static final String SPELL_CHECKER_ENABLED = "spell_checker_enabled";

        /**
         * What happens when the user presses the Power button while in-call
         * and the screen is on.<br/>
         * <b>Values:</b><br/>
         * 1 - The Power button turns off the screen and locks the device. (Default behavior)<br/>
         * 2 - The Power button hangs up the current call.<br/>
         *
         * @hide
         */
        public static final String INCALL_POWER_BUTTON_BEHAVIOR = "incall_power_button_behavior";

        /**
         * INCALL_POWER_BUTTON_BEHAVIOR value for "turn off screen".
         * @hide
         */
        public static final int INCALL_POWER_BUTTON_BEHAVIOR_SCREEN_OFF = 0x1;

        /**
         * INCALL_POWER_BUTTON_BEHAVIOR value for "hang up".
         * @hide
         */
        public static final int INCALL_POWER_BUTTON_BEHAVIOR_HANGUP = 0x2;

        /**
         * INCALL_POWER_BUTTON_BEHAVIOR default value.
         * @hide
         */
        public static final int INCALL_POWER_BUTTON_BEHAVIOR_DEFAULT =
                INCALL_POWER_BUTTON_BEHAVIOR_SCREEN_OFF;

        /**
         * The current night mode that has been selected by the user.  Owned
         * and controlled by UiModeManagerService.  Constants are as per
         * UiModeManager.
         * @hide
         */
        public static final String UI_NIGHT_MODE = "ui_night_mode";

        /**
         * Let user pick default install location.
         * @hide
         */
        public static final String SET_INSTALL_LOCATION = "set_install_location";

        /**
         * Default install location value.
         * 0 = auto, let system decide
         * 1 = internal
         * 2 = sdcard
         * @hide
         */
        public static final String DEFAULT_INSTALL_LOCATION = "default_install_location";

        /**
         * The bandwidth throttle polling freqency in seconds
         * @hide
         */
        public static final String THROTTLE_POLLING_SEC = "throttle_polling_sec";

        /**
         * The bandwidth throttle threshold (long)
         * @hide
         */
        public static final String THROTTLE_THRESHOLD_BYTES = "throttle_threshold_bytes";

        /**
         * The bandwidth throttle value (kbps)
         * @hide
         */
        public static final String THROTTLE_VALUE_KBITSPS = "throttle_value_kbitsps";

        /**
         * The bandwidth throttle reset calendar day (1-28)
         * @hide
         */
        public static final String THROTTLE_RESET_DAY = "throttle_reset_day";

        /**
         * The throttling notifications we should send
         * @hide
         */
        public static final String THROTTLE_NOTIFICATION_TYPE = "throttle_notification_type";

        /**
         * Help URI for data throttling policy
         * @hide
         */
        public static final String THROTTLE_HELP_URI = "throttle_help_uri";

        /**
         * The length of time in Sec that we allow our notion of NTP time
         * to be cached before we refresh it
         * @hide
         */
        public static final String THROTTLE_MAX_NTP_CACHE_AGE_SEC =
                "throttle_max_ntp_cache_age_sec";

        /**
         * The maximum size, in bytes, of a download that the download manager will transfer over
         * a non-wifi connection.
         * @hide
         */
        public static final String DOWNLOAD_MAX_BYTES_OVER_MOBILE =
                "download_manager_max_bytes_over_mobile";

        /**
         * The recommended maximum size, in bytes, of a download that the download manager should
         * transfer over a non-wifi connection. Over this size, the use will be warned, but will
         * have the option to start the download over the mobile connection anyway.
         * @hide
         */
        public static final String DOWNLOAD_RECOMMENDED_MAX_BYTES_OVER_MOBILE =
                "download_manager_recommended_max_bytes_over_mobile";

        /**
         * ms during which to consume extra events related to Inet connection condition
         * after a transtion to fully-connected
         * @hide
         */
        public static final String INET_CONDITION_DEBOUNCE_UP_DELAY =
                "inet_condition_debounce_up_delay";

        /**
         * ms during which to consume extra events related to Inet connection condtion
         * after a transtion to partly-connected
         * @hide
         */
        public static final String INET_CONDITION_DEBOUNCE_DOWN_DELAY =
                "inet_condition_debounce_down_delay";

        /**
         * URL to open browser on to allow user to manage a prepay account
         * @hide
         */
        public static final String SETUP_PREPAID_DATA_SERVICE_URL =
                "setup_prepaid_data_service_url";

        /**
         * URL to attempt a GET on to see if this is a prepay device
         * @hide
         */
        public static final String SETUP_PREPAID_DETECTION_TARGET_URL =
                "setup_prepaid_detection_target_url";

        /**
         * Host to check for a redirect to after an attempt to GET
         * SETUP_PREPAID_DETECTION_TARGET_URL. (If we redirected there,
         * this is a prepaid device with zero balance.)
         * @hide
         */
        public static final String SETUP_PREPAID_DETECTION_REDIR_HOST =
                "setup_prepaid_detection_redir_host";

        /** {@hide} */
        public static final String NETSTATS_ENABLED = "netstats_enabled";
        /** {@hide} */
        public static final String NETSTATS_POLL_INTERVAL = "netstats_poll_interval";
        /** {@hide} */
        public static final String NETSTATS_PERSIST_THRESHOLD = "netstats_persist_threshold";
        /** {@hide} */
        public static final String NETSTATS_NETWORK_BUCKET_DURATION = "netstats_network_bucket_duration";
        /** {@hide} */
        public static final String NETSTATS_NETWORK_MAX_HISTORY = "netstats_network_max_history";
        /** {@hide} */
        public static final String NETSTATS_UID_BUCKET_DURATION = "netstats_uid_bucket_duration";
        /** {@hide} */
        public static final String NETSTATS_UID_MAX_HISTORY = "netstats_uid_max_history";
        /** {@hide} */
        public static final String NETSTATS_TAG_MAX_HISTORY = "netstats_tag_max_history";

        /** Preferred NTP server. {@hide} */
        public static final String NTP_SERVER = "ntp_server";
        /** Timeout in milliseconds to wait for NTP server. {@hide} */
        public static final String NTP_TIMEOUT = "ntp_timeout";

        /** Autofill server address (Used in WebView/browser). {@hide} */
        public static final String WEB_AUTOFILL_QUERY_URL =
            "web_autofill_query_url";

        /** Whether package verification is enabled. {@hide} */
        public static final String PACKAGE_VERIFIER_ENABLE = "verifier_enable";

        /** Timeout for package verification. {@hide} */
        public static final String PACKAGE_VERIFIER_TIMEOUT = "verifier_timeout";

        /**
         * Duration in milliseconds before pre-authorized URIs for the contacts
         * provider should expire.
         * @hide
         */
        public static final String CONTACTS_PREAUTH_URI_EXPIRATION =
                "contacts_preauth_uri_expiration";

        /**
         * This are the settings to be backed up.
         *
         * NOTE: Settings are backed up and restored in the order they appear
         *       in this array. If you have one setting depending on another,
         *       make sure that they are ordered appropriately.
         *
         * @hide
         */
        public static final String[] SETTINGS_TO_BACKUP = {
            ADB_ENABLED,
            ALLOW_MOCK_LOCATION,
            PARENTAL_CONTROL_ENABLED,
            PARENTAL_CONTROL_REDIRECT_URL,
            USB_MASS_STORAGE_ENABLED,
            ACCESSIBILITY_SCRIPT_INJECTION,
            BACKUP_AUTO_RESTORE,
            ENABLED_ACCESSIBILITY_SERVICES,
            TOUCH_EXPLORATION_ENABLED,
            ACCESSIBILITY_ENABLED,
            ACCESSIBILITY_SPEAK_PASSWORD,
            TTS_USE_DEFAULTS,
            TTS_DEFAULT_RATE,
            TTS_DEFAULT_PITCH,
            TTS_DEFAULT_SYNTH,
            TTS_DEFAULT_LANG,
            TTS_DEFAULT_COUNTRY,
            TTS_ENABLED_PLUGINS,
            TTS_DEFAULT_LOCALE,
            WIFI_NETWORKS_AVAILABLE_NOTIFICATION_ON,
            WIFI_NETWORKS_AVAILABLE_REPEAT_DELAY,
            WIFI_NUM_OPEN_NETWORKS_KEPT,
            MOUNT_PLAY_NOTIFICATION_SND,
            MOUNT_UMS_AUTOSTART,
            MOUNT_UMS_PROMPT,
            MOUNT_UMS_NOTIFY_ENABLED,
            UI_NIGHT_MODE,
            LOCK_SCREEN_OWNER_INFO,
            LOCK_SCREEN_OWNER_INFO_ENABLED
        };

        /**
         * Helper method for determining if a location provider is enabled.
         * @param cr the content resolver to use
         * @param provider the location provider to query
         * @return true if the provider is enabled
         */
        public static final boolean isLocationProviderEnabled(ContentResolver cr, String provider) {
            String allowedProviders = Settings.Secure.getString(cr, LOCATION_PROVIDERS_ALLOWED);
            return TextUtils.delimitedStringContains(allowedProviders, ',', provider);
        }

        /**
         * Thread-safe method for enabling or disabling a single location provider.
         * @param cr the content resolver to use
         * @param provider the location provider to enable or disable
         * @param enabled true if the provider should be enabled
         */
        public static final void setLocationProviderEnabled(ContentResolver cr,
                String provider, boolean enabled) {
            // to ensure thread safety, we write the provider name with a '+' or '-'
            // and let the SettingsProvider handle it rather than reading and modifying
            // the list of enabled providers.
            if (enabled) {
                provider = "+" + provider;
            } else {
                provider = "-" + provider;
            }
            putString(cr, Settings.Secure.LOCATION_PROVIDERS_ALLOWED, provider);
        }
    }

    /**
     * User-defined bookmarks and shortcuts.  The target of each bookmark is an
     * Intent URL, allowing it to be either a web page or a particular
     * application activity.
     *
     * @hide
     */
    public static final class Bookmarks implements BaseColumns
    {
        private static final String TAG = "Bookmarks";

        /**
         * The content:// style URL for this table
         */
        public static final Uri CONTENT_URI =
            Uri.parse("content://" + AUTHORITY + "/bookmarks");

        /**
         * The row ID.
         * <p>Type: INTEGER</p>
         */
        public static final String ID = "_id";

        /**
         * Descriptive name of the bookmark that can be displayed to the user.
         * If this is empty, the title should be resolved at display time (use
         * {@link #getTitle(Context, Cursor)} any time you want to display the
         * title of a bookmark.)
         * <P>
         * Type: TEXT
         * </P>
         */
        public static final String TITLE = "title";

        /**
         * Arbitrary string (displayed to the user) that allows bookmarks to be
         * organized into categories.  There are some special names for
         * standard folders, which all start with '@'.  The label displayed for
         * the folder changes with the locale (via {@link #getLabelForFolder}) but
         * the folder name does not change so you can consistently query for
         * the folder regardless of the current locale.
         *
         * <P>Type: TEXT</P>
         *
         */
        public static final String FOLDER = "folder";

        /**
         * The Intent URL of the bookmark, describing what it points to.  This
         * value is given to {@link android.content.Intent#getIntent} to create
         * an Intent that can be launched.
         * <P>Type: TEXT</P>
         */
        public static final String INTENT = "intent";

        /**
         * Optional shortcut character associated with this bookmark.
         * <P>Type: INTEGER</P>
         */
        public static final String SHORTCUT = "shortcut";

        /**
         * The order in which the bookmark should be displayed
         * <P>Type: INTEGER</P>
         */
        public static final String ORDERING = "ordering";

        private static final String[] sIntentProjection = { INTENT };
        private static final String[] sShortcutProjection = { ID, SHORTCUT };
        private static final String sShortcutSelection = SHORTCUT + "=?";

        /**
         * Convenience function to retrieve the bookmarked Intent for a
         * particular shortcut key.
         *
         * @param cr The ContentResolver to query.
         * @param shortcut The shortcut key.
         *
         * @return Intent The bookmarked URL, or null if there is no bookmark
         *         matching the given shortcut.
         */
        public static Intent getIntentForShortcut(ContentResolver cr, char shortcut)
        {
            Intent intent = null;

            Cursor c = cr.query(CONTENT_URI,
                    sIntentProjection, sShortcutSelection,
                    new String[] { String.valueOf((int) shortcut) }, ORDERING);
            // Keep trying until we find a valid shortcut
            try {
                while (intent == null && c.moveToNext()) {
                    try {
                        String intentURI = c.getString(c.getColumnIndexOrThrow(INTENT));
                        intent = Intent.parseUri(intentURI, 0);
                    } catch (java.net.URISyntaxException e) {
                        // The stored URL is bad...  ignore it.
                    } catch (IllegalArgumentException e) {
                        // Column not found
                        Log.w(TAG, "Intent column not found", e);
                    }
                }
            } finally {
                if (c != null) c.close();
            }

            return intent;
        }

        /**
         * Add a new bookmark to the system.
         *
         * @param cr The ContentResolver to query.
         * @param intent The desired target of the bookmark.
         * @param title Bookmark title that is shown to the user; null if none
         *            or it should be resolved to the intent's title.
         * @param folder Folder in which to place the bookmark; null if none.
         * @param shortcut Shortcut that will invoke the bookmark; 0 if none. If
         *            this is non-zero and there is an existing bookmark entry
         *            with this same shortcut, then that existing shortcut is
         *            cleared (the bookmark is not removed).
         * @return The unique content URL for the new bookmark entry.
         */
        public static Uri add(ContentResolver cr,
                                           Intent intent,
                                           String title,
                                           String folder,
                                           char shortcut,
                                           int ordering)
        {
            // If a shortcut is supplied, and it is already defined for
            // another bookmark, then remove the old definition.
            if (shortcut != 0) {
                cr.delete(CONTENT_URI, sShortcutSelection,
                        new String[] { String.valueOf((int) shortcut) });
            }

            ContentValues values = new ContentValues();
            if (title != null) values.put(TITLE, title);
            if (folder != null) values.put(FOLDER, folder);
            values.put(INTENT, intent.toUri(0));
            if (shortcut != 0) values.put(SHORTCUT, (int) shortcut);
            values.put(ORDERING, ordering);
            return cr.insert(CONTENT_URI, values);
        }

        /**
         * Return the folder name as it should be displayed to the user.  This
         * takes care of localizing special folders.
         *
         * @param r Resources object for current locale; only need access to
         *          system resources.
         * @param folder The value found in the {@link #FOLDER} column.
         *
         * @return CharSequence The label for this folder that should be shown
         *         to the user.
         */
        public static CharSequence getLabelForFolder(Resources r, String folder) {
            return folder;
        }

        /**
         * Return the title as it should be displayed to the user. This takes
         * care of localizing bookmarks that point to activities.
         *
         * @param context A context.
         * @param cursor A cursor pointing to the row whose title should be
         *        returned. The cursor must contain at least the {@link #TITLE}
         *        and {@link #INTENT} columns.
         * @return A title that is localized and can be displayed to the user,
         *         or the empty string if one could not be found.
         */
        public static CharSequence getTitle(Context context, Cursor cursor) {
            int titleColumn = cursor.getColumnIndex(TITLE);
            int intentColumn = cursor.getColumnIndex(INTENT);
            if (titleColumn == -1 || intentColumn == -1) {
                throw new IllegalArgumentException(
                        "The cursor must contain the TITLE and INTENT columns.");
            }

            String title = cursor.getString(titleColumn);
            if (!TextUtils.isEmpty(title)) {
                return title;
            }

            String intentUri = cursor.getString(intentColumn);
            if (TextUtils.isEmpty(intentUri)) {
                return "";
            }

            Intent intent;
            try {
                intent = Intent.parseUri(intentUri, 0);
            } catch (URISyntaxException e) {
                return "";
            }

            PackageManager packageManager = context.getPackageManager();
            ResolveInfo info = packageManager.resolveActivity(intent, 0);
            return info != null ? info.loadLabel(packageManager) : "";
        }
    }

    /**
     * Returns the device ID that we should use when connecting to the mobile gtalk server.
     * This is a string like "android-0x1242", where the hex string is the Android ID obtained
     * from the GoogleLoginService.
     *
     * @param androidId The Android ID for this device.
     * @return The device ID that should be used when connecting to the mobile gtalk server.
     * @hide
     */
    public static String getGTalkDeviceId(long androidId) {
        return "android-" + Long.toHexString(androidId);
    }
}<|MERGE_RESOLUTION|>--- conflicted
+++ resolved
@@ -2262,12 +2262,11 @@
          */
         public static final String VOLUME_WAKE_SCREEN = "volume_wake_screen";
 
-<<<<<<< HEAD
         /**
          * Whether national data Roming should be used.
          */
         public static final String MVNO_ROAMING = "mvno_roaming";
-=======
+
         /*
          * Whether to enable quiet hours.
          * @hide
@@ -2309,7 +2308,6 @@
          * @hide
          */
         public static final String QUIET_HOURS_DIM = "quiet_hours_dim";
->>>>>>> f33a7c52
 
         /**
          * Settings to backup. This is here so that it's in the same place as the settings
