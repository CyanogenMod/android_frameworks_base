--- conflicted
+++ resolved
@@ -247,24 +247,16 @@
     /**
      * {@inheritDoc}
      *
-<<<<<<< HEAD
-     * <p>This method verifies the peer's certificate hostname after connecting.
-=======
      * <p>This method verifies the peer's certificate hostname after connecting
      * (unless created with {@link #getInsecure(int, SSLSessionCache)}).
->>>>>>> e8605af5
      */
     @Override
     public Socket createSocket(Socket k, String host, int port, boolean close) throws IOException {
         OpenSSLSocketImpl s = (OpenSSLSocketImpl) getDelegate().createSocket(k, host, port, close);
         s.setHandshakeTimeout(mHandshakeTimeoutMillis);
-<<<<<<< HEAD
-        verifyHostname(s, host);
-=======
         if (mSecure) {
             verifyHostname(s, host);
         }
->>>>>>> e8605af5
         return s;
     }
 
@@ -316,12 +308,8 @@
     /**
      * {@inheritDoc}
      *
-<<<<<<< HEAD
-     * <p>This method verifies the peer's certificate hostname after connecting.
-=======
      * <p>This method verifies the peer's certificate hostname after connecting
      * (unless created with {@link #getInsecure(int, SSLSessionCache)}).
->>>>>>> e8605af5
      */
     @Override
     public Socket createSocket(String host, int port, InetAddress localAddr, int localPort)
@@ -329,37 +317,25 @@
         OpenSSLSocketImpl s = (OpenSSLSocketImpl) getDelegate().createSocket(
                 host, port, localAddr, localPort);
         s.setHandshakeTimeout(mHandshakeTimeoutMillis);
-<<<<<<< HEAD
-        verifyHostname(s, host);
-=======
         if (mSecure) {
             verifyHostname(s, host);
         }
->>>>>>> e8605af5
-        return s;
-    }
-
-    /**
-     * {@inheritDoc}
-     *
-<<<<<<< HEAD
-     * <p>This method verifies the peer's certificate hostname after connecting.
-=======
+        return s;
+    }
+
+    /**
+     * {@inheritDoc}
+     *
      * <p>This method verifies the peer's certificate hostname after connecting
      * (unless created with {@link #getInsecure(int, SSLSessionCache)}).
->>>>>>> e8605af5
      */
     @Override
     public Socket createSocket(String host, int port) throws IOException {
         OpenSSLSocketImpl s = (OpenSSLSocketImpl) getDelegate().createSocket(host, port);
         s.setHandshakeTimeout(mHandshakeTimeoutMillis);
-<<<<<<< HEAD
-        verifyHostname(s, host);
-=======
         if (mSecure) {
             verifyHostname(s, host);
         }
->>>>>>> e8605af5
         return s;
     }
 
