/**
 * Copyright (c) 2008, The Android Open Source Project
 *
 * Licensed under the Apache License, Version 2.0 (the "License");
 * you may not use this file except in compliance with the License.
 * You may obtain a copy of the License at
 *
 *     http://www.apache.org/licenses/LICENSE-2.0
 *
 * Unless required by applicable law or agreed to in writing, software
 * distributed under the License is distributed on an "AS IS" BASIS,
 * WITHOUT WARRANTIES OR CONDITIONS OF ANY KIND, either express or implied.
 * See the License for the specific language governing permissions and
 * limitations under the License.
 */

package android.net;

import android.net.NetworkInfo;
import android.os.IBinder;

/**
 * Interface that answers queries about, and allows changing, the
 * state of network connectivity.
 */
/** {@hide} */
interface IConnectivityManager
{
    void setNetworkPreference(int pref);

    int getNetworkPreference();

    NetworkInfo getActiveNetworkInfo();

    NetworkInfo getNetworkInfo(int networkType);

    NetworkInfo[] getAllNetworkInfo();

    boolean setRadios(boolean onOff);

    boolean setRadio(int networkType, boolean turnOn);

    int startUsingNetworkFeature(int networkType, in String feature,
            in IBinder binder);

    int stopUsingNetworkFeature(int networkType, in String feature);

    boolean requestRouteToHost(int networkType, int hostAddress);

    boolean requestRouteToHostAddress(int networkType, in byte[] hostAddress);

    boolean getBackgroundDataSetting();

    void setBackgroundDataSetting(boolean allowBackgroundData);

    boolean getMobileDataEnabled();

    void setMobileDataEnabled(boolean enabled);

    int tether(String iface);

    int untether(String iface);

    int getLastTetherError(String iface);

    boolean isTetheringSupported();

    String[] getTetherableIfaces();

    String[] getTetheredIfaces();

    String[] getTetheringErroredIfaces();

    String[] getTetherableUsbRegexs();

    String[] getTetherableWifiRegexs();

<<<<<<< HEAD
    String[] getTetherableBluetoothRegexs();

    void requestNetworkTransitionWakelock(in String forWhom);
=======
    void reportInetCondition(int networkType, int percentage);
>>>>>>> ec52c98d
}<|MERGE_RESOLUTION|>--- conflicted
+++ resolved
@@ -75,11 +75,9 @@
 
     String[] getTetherableWifiRegexs();
 
-<<<<<<< HEAD
     String[] getTetherableBluetoothRegexs();
 
     void requestNetworkTransitionWakelock(in String forWhom);
-=======
+
     void reportInetCondition(int networkType, int percentage);
->>>>>>> ec52c98d
 }