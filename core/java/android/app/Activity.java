/*
 * Copyright (C) 2006 The Android Open Source Project
 *
 * Licensed under the Apache License, Version 2.0 (the "License");
 * you may not use this file except in compliance with the License.
 * You may obtain a copy of the License at
 *
 *      http://www.apache.org/licenses/LICENSE-2.0
 *
 * Unless required by applicable law or agreed to in writing, software
 * distributed under the License is distributed on an "AS IS" BASIS,
 * WITHOUT WARRANTIES OR CONDITIONS OF ANY KIND, either express or implied.
 * See the License for the specific language governing permissions and
 * limitations under the License.
 */

package android.app;

import android.annotation.CallSuper;
import android.annotation.DrawableRes;
import android.annotation.IdRes;
import android.annotation.IntDef;
import android.annotation.LayoutRes;
import android.annotation.MainThread;
import android.annotation.NonNull;
import android.annotation.Nullable;
import android.annotation.StyleRes;
import android.os.PersistableBundle;
import android.transition.Scene;
import android.transition.TransitionManager;
import android.util.ArrayMap;
import android.util.SuperNotCalledException;
import android.widget.Toolbar;

import com.android.internal.app.IVoiceInteractor;
import com.android.internal.app.WindowDecorActionBar;
import com.android.internal.app.ToolbarActionBar;

import android.annotation.SystemApi;
import android.app.admin.DevicePolicyManager;
import android.app.assist.AssistContent;
import android.content.ComponentCallbacks2;
import android.content.ComponentName;
import android.content.ContentResolver;
import android.content.Context;
import android.content.CursorLoader;
import android.content.IIntentSender;
import android.content.Intent;
import android.content.IntentSender;
import android.content.SharedPreferences;
import android.content.pm.ActivityInfo;
import android.content.pm.PackageManager;
import android.content.pm.PackageManager.NameNotFoundException;
import android.content.res.Configuration;
import android.content.res.Resources;
import android.content.res.TypedArray;
import android.database.Cursor;
import android.graphics.Bitmap;
import android.graphics.Canvas;
import android.graphics.drawable.Drawable;
import android.media.AudioManager;
import android.media.session.MediaController;
import android.net.Uri;
import android.os.Build;
import android.os.Bundle;
import android.os.Handler;
import android.os.IBinder;
import android.os.Looper;
import android.os.Parcelable;
import android.os.RemoteException;
import android.os.StrictMode;
import android.os.UserHandle;
import android.text.Selection;
import android.text.SpannableStringBuilder;
import android.text.TextUtils;
import android.text.method.TextKeyListener;
import android.util.AttributeSet;
import android.util.EventLog;
import android.util.Log;
import android.util.PrintWriterPrinter;
import android.util.Slog;
import android.util.SparseArray;
import android.view.ActionMode;
import android.view.ContextMenu;
import android.view.ContextMenu.ContextMenuInfo;
import android.view.ContextThemeWrapper;
import android.view.KeyEvent;
import android.view.LayoutInflater;
import android.view.Menu;
import android.view.MenuInflater;
import android.view.MenuItem;
import android.view.MotionEvent;
import com.android.internal.policy.PhoneWindow;
import android.view.SearchEvent;
import android.view.View;
import android.view.View.OnCreateContextMenuListener;
import android.view.ViewGroup;
import android.view.ViewGroup.LayoutParams;
import android.view.ViewManager;
import android.view.ViewRootImpl;
import android.view.Window;
import android.view.WindowManager;
import android.view.WindowManagerGlobal;
import android.view.accessibility.AccessibilityEvent;
import android.widget.AdapterView;

import java.io.FileDescriptor;
import java.io.PrintWriter;
import java.lang.annotation.Retention;
import java.lang.annotation.RetentionPolicy;
import java.util.ArrayList;
import java.util.HashMap;
import java.util.List;

/**
 * An activity is a single, focused thing that the user can do.  Almost all
 * activities interact with the user, so the Activity class takes care of
 * creating a window for you in which you can place your UI with
 * {@link #setContentView}.  While activities are often presented to the user
 * as full-screen windows, they can also be used in other ways: as floating
 * windows (via a theme with {@link android.R.attr#windowIsFloating} set)
 * or embedded inside of another activity (using {@link ActivityGroup}).
 *
 * There are two methods almost all subclasses of Activity will implement:
 *
 * <ul>
 *     <li> {@link #onCreate} is where you initialize your activity.  Most
 *     importantly, here you will usually call {@link #setContentView(int)}
 *     with a layout resource defining your UI, and using {@link #findViewById}
 *     to retrieve the widgets in that UI that you need to interact with
 *     programmatically.
 *
 *     <li> {@link #onPause} is where you deal with the user leaving your
 *     activity.  Most importantly, any changes made by the user should at this
 *     point be committed (usually to the
 *     {@link android.content.ContentProvider} holding the data).
 * </ul>
 *
 * <p>To be of use with {@link android.content.Context#startActivity Context.startActivity()}, all
 * activity classes must have a corresponding
 * {@link android.R.styleable#AndroidManifestActivity &lt;activity&gt;}
 * declaration in their package's <code>AndroidManifest.xml</code>.</p>
 *
 * <p>Topics covered here:
 * <ol>
 * <li><a href="#Fragments">Fragments</a>
 * <li><a href="#ActivityLifecycle">Activity Lifecycle</a>
 * <li><a href="#ConfigurationChanges">Configuration Changes</a>
 * <li><a href="#StartingActivities">Starting Activities and Getting Results</a>
 * <li><a href="#SavingPersistentState">Saving Persistent State</a>
 * <li><a href="#Permissions">Permissions</a>
 * <li><a href="#ProcessLifecycle">Process Lifecycle</a>
 * </ol>
 *
 * <div class="special reference">
 * <h3>Developer Guides</h3>
 * <p>The Activity class is an important part of an application's overall lifecycle,
 * and the way activities are launched and put together is a fundamental
 * part of the platform's application model. For a detailed perspective on the structure of an
 * Android application and how activities behave, please read the
 * <a href="{@docRoot}guide/topics/fundamentals.html">Application Fundamentals</a> and
 * <a href="{@docRoot}guide/topics/fundamentals/tasks-and-back-stack.html">Tasks and Back Stack</a>
 * developer guides.</p>
 *
 * <p>You can also find a detailed discussion about how to create activities in the
 * <a href="{@docRoot}guide/topics/fundamentals/activities.html">Activities</a>
 * developer guide.</p>
 * </div>
 *
 * <a name="Fragments"></a>
 * <h3>Fragments</h3>
 *
 * <p>Starting with {@link android.os.Build.VERSION_CODES#HONEYCOMB}, Activity
 * implementations can make use of the {@link Fragment} class to better
 * modularize their code, build more sophisticated user interfaces for larger
 * screens, and help scale their application between small and large screens.
 *
 * <a name="ActivityLifecycle"></a>
 * <h3>Activity Lifecycle</h3>
 *
 * <p>Activities in the system are managed as an <em>activity stack</em>.
 * When a new activity is started, it is placed on the top of the stack
 * and becomes the running activity -- the previous activity always remains
 * below it in the stack, and will not come to the foreground again until
 * the new activity exits.</p>
 *
 * <p>An activity has essentially four states:</p>
 * <ul>
 *     <li> If an activity is in the foreground of the screen (at the top of
 *         the stack),
 *         it is <em>active</em> or  <em>running</em>. </li>
 *     <li>If an activity has lost focus but is still visible (that is, a new non-full-sized
 *         or transparent activity has focus on top of your activity), it
 *         is <em>paused</em>. A paused activity is completely alive (it
 *         maintains all state and member information and remains attached to
 *         the window manager), but can be killed by the system in extreme
 *         low memory situations.
 *     <li>If an activity is completely obscured by another activity,
 *         it is <em>stopped</em>. It still retains all state and member information,
 *         however, it is no longer visible to the user so its window is hidden
 *         and it will often be killed by the system when memory is needed
 *         elsewhere.</li>
 *     <li>If an activity is paused or stopped, the system can drop the activity
 *         from memory by either asking it to finish, or simply killing its
 *         process.  When it is displayed again to the user, it must be
 *         completely restarted and restored to its previous state.</li>
 * </ul>
 *
 * <p>The following diagram shows the important state paths of an Activity.
 * The square rectangles represent callback methods you can implement to
 * perform operations when the Activity moves between states.  The colored
 * ovals are major states the Activity can be in.</p>
 *
 * <p><img src="../../../images/activity_lifecycle.png"
 *      alt="State diagram for an Android Activity Lifecycle." border="0" /></p>
 *
 * <p>There are three key loops you may be interested in monitoring within your
 * activity:
 *
 * <ul>
 * <li>The <b>entire lifetime</b> of an activity happens between the first call
 * to {@link android.app.Activity#onCreate} through to a single final call
 * to {@link android.app.Activity#onDestroy}.  An activity will do all setup
 * of "global" state in onCreate(), and release all remaining resources in
 * onDestroy().  For example, if it has a thread running in the background
 * to download data from the network, it may create that thread in onCreate()
 * and then stop the thread in onDestroy().
 *
 * <li>The <b>visible lifetime</b> of an activity happens between a call to
 * {@link android.app.Activity#onStart} until a corresponding call to
 * {@link android.app.Activity#onStop}.  During this time the user can see the
 * activity on-screen, though it may not be in the foreground and interacting
 * with the user.  Between these two methods you can maintain resources that
 * are needed to show the activity to the user.  For example, you can register
 * a {@link android.content.BroadcastReceiver} in onStart() to monitor for changes
 * that impact your UI, and unregister it in onStop() when the user no
 * longer sees what you are displaying.  The onStart() and onStop() methods
 * can be called multiple times, as the activity becomes visible and hidden
 * to the user.
 *
 * <li>The <b>foreground lifetime</b> of an activity happens between a call to
 * {@link android.app.Activity#onResume} until a corresponding call to
 * {@link android.app.Activity#onPause}.  During this time the activity is
 * in front of all other activities and interacting with the user.  An activity
 * can frequently go between the resumed and paused states -- for example when
 * the device goes to sleep, when an activity result is delivered, when a new
 * intent is delivered -- so the code in these methods should be fairly
 * lightweight.
 * </ul>
 *
 * <p>The entire lifecycle of an activity is defined by the following
 * Activity methods.  All of these are hooks that you can override
 * to do appropriate work when the activity changes state.  All
 * activities will implement {@link android.app.Activity#onCreate}
 * to do their initial setup; many will also implement
 * {@link android.app.Activity#onPause} to commit changes to data and
 * otherwise prepare to stop interacting with the user.  You should always
 * call up to your superclass when implementing these methods.</p>
 *
 * </p>
 * <pre class="prettyprint">
 * public class Activity extends ApplicationContext {
 *     protected void onCreate(Bundle savedInstanceState);
 *
 *     protected void onStart();
 *
 *     protected void onRestart();
 *
 *     protected void onResume();
 *
 *     protected void onPause();
 *
 *     protected void onStop();
 *
 *     protected void onDestroy();
 * }
 * </pre>
 *
 * <p>In general the movement through an activity's lifecycle looks like
 * this:</p>
 *
 * <table border="2" width="85%" align="center" frame="hsides" rules="rows">
 *     <colgroup align="left" span="3" />
 *     <colgroup align="left" />
 *     <colgroup align="center" />
 *     <colgroup align="center" />
 *
 *     <thead>
 *     <tr><th colspan="3">Method</th> <th>Description</th> <th>Killable?</th> <th>Next</th></tr>
 *     </thead>
 *
 *     <tbody>
 *     <tr><th colspan="3" align="left" border="0">{@link android.app.Activity#onCreate onCreate()}</th>
 *         <td>Called when the activity is first created.
 *             This is where you should do all of your normal static set up:
 *             create views, bind data to lists, etc.  This method also
 *             provides you with a Bundle containing the activity's previously
 *             frozen state, if there was one.
 *             <p>Always followed by <code>onStart()</code>.</td>
 *         <td align="center">No</td>
 *         <td align="center"><code>onStart()</code></td>
 *     </tr>
 *
 *     <tr><td rowspan="5" style="border-left: none; border-right: none;">&nbsp;&nbsp;&nbsp;&nbsp;</td>
 *         <th colspan="2" align="left" border="0">{@link android.app.Activity#onRestart onRestart()}</th>
 *         <td>Called after your activity has been stopped, prior to it being
 *             started again.
 *             <p>Always followed by <code>onStart()</code></td>
 *         <td align="center">No</td>
 *         <td align="center"><code>onStart()</code></td>
 *     </tr>
 *
 *     <tr><th colspan="2" align="left" border="0">{@link android.app.Activity#onStart onStart()}</th>
 *         <td>Called when the activity is becoming visible to the user.
 *             <p>Followed by <code>onResume()</code> if the activity comes
 *             to the foreground, or <code>onStop()</code> if it becomes hidden.</td>
 *         <td align="center">No</td>
 *         <td align="center"><code>onResume()</code> or <code>onStop()</code></td>
 *     </tr>
 *
 *     <tr><td rowspan="2" style="border-left: none;">&nbsp;&nbsp;&nbsp;&nbsp;</td>
 *         <th align="left" border="0">{@link android.app.Activity#onResume onResume()}</th>
 *         <td>Called when the activity will start
 *             interacting with the user.  At this point your activity is at
 *             the top of the activity stack, with user input going to it.
 *             <p>Always followed by <code>onPause()</code>.</td>
 *         <td align="center">No</td>
 *         <td align="center"><code>onPause()</code></td>
 *     </tr>
 *
 *     <tr><th align="left" border="0">{@link android.app.Activity#onPause onPause()}</th>
 *         <td>Called when the system is about to start resuming a previous
 *             activity.  This is typically used to commit unsaved changes to
 *             persistent data, stop animations and other things that may be consuming
 *             CPU, etc.  Implementations of this method must be very quick because
 *             the next activity will not be resumed until this method returns.
 *             <p>Followed by either <code>onResume()</code> if the activity
 *             returns back to the front, or <code>onStop()</code> if it becomes
 *             invisible to the user.</td>
 *         <td align="center"><font color="#800000"><strong>Pre-{@link android.os.Build.VERSION_CODES#HONEYCOMB}</strong></font></td>
 *         <td align="center"><code>onResume()</code> or<br>
 *                 <code>onStop()</code></td>
 *     </tr>
 *
 *     <tr><th colspan="2" align="left" border="0">{@link android.app.Activity#onStop onStop()}</th>
 *         <td>Called when the activity is no longer visible to the user, because
 *             another activity has been resumed and is covering this one.  This
 *             may happen either because a new activity is being started, an existing
 *             one is being brought in front of this one, or this one is being
 *             destroyed.
 *             <p>Followed by either <code>onRestart()</code> if
 *             this activity is coming back to interact with the user, or
 *             <code>onDestroy()</code> if this activity is going away.</td>
 *         <td align="center"><font color="#800000"><strong>Yes</strong></font></td>
 *         <td align="center"><code>onRestart()</code> or<br>
 *                 <code>onDestroy()</code></td>
 *     </tr>
 *
 *     <tr><th colspan="3" align="left" border="0">{@link android.app.Activity#onDestroy onDestroy()}</th>
 *         <td>The final call you receive before your
 *             activity is destroyed.  This can happen either because the
 *             activity is finishing (someone called {@link Activity#finish} on
 *             it, or because the system is temporarily destroying this
 *             instance of the activity to save space.  You can distinguish
 *             between these two scenarios with the {@link
 *             Activity#isFinishing} method.</td>
 *         <td align="center"><font color="#800000"><strong>Yes</strong></font></td>
 *         <td align="center"><em>nothing</em></td>
 *     </tr>
 *     </tbody>
 * </table>
 *
 * <p>Note the "Killable" column in the above table -- for those methods that
 * are marked as being killable, after that method returns the process hosting the
 * activity may be killed by the system <em>at any time</em> without another line
 * of its code being executed.  Because of this, you should use the
 * {@link #onPause} method to write any persistent data (such as user edits)
 * to storage.  In addition, the method
 * {@link #onSaveInstanceState(Bundle)} is called before placing the activity
 * in such a background state, allowing you to save away any dynamic instance
 * state in your activity into the given Bundle, to be later received in
 * {@link #onCreate} if the activity needs to be re-created.
 * See the <a href="#ProcessLifecycle">Process Lifecycle</a>
 * section for more information on how the lifecycle of a process is tied
 * to the activities it is hosting.  Note that it is important to save
 * persistent data in {@link #onPause} instead of {@link #onSaveInstanceState}
 * because the latter is not part of the lifecycle callbacks, so will not
 * be called in every situation as described in its documentation.</p>
 *
 * <p class="note">Be aware that these semantics will change slightly between
 * applications targeting platforms starting with {@link android.os.Build.VERSION_CODES#HONEYCOMB}
 * vs. those targeting prior platforms.  Starting with Honeycomb, an application
 * is not in the killable state until its {@link #onStop} has returned.  This
 * impacts when {@link #onSaveInstanceState(Bundle)} may be called (it may be
 * safely called after {@link #onPause()} and allows and application to safely
 * wait until {@link #onStop()} to save persistent state.</p>
 *
 * <p>For those methods that are not marked as being killable, the activity's
 * process will not be killed by the system starting from the time the method
 * is called and continuing after it returns.  Thus an activity is in the killable
 * state, for example, between after <code>onPause()</code> to the start of
 * <code>onResume()</code>.</p>
 *
 * <a name="ConfigurationChanges"></a>
 * <h3>Configuration Changes</h3>
 *
 * <p>If the configuration of the device (as defined by the
 * {@link Configuration Resources.Configuration} class) changes,
 * then anything displaying a user interface will need to update to match that
 * configuration.  Because Activity is the primary mechanism for interacting
 * with the user, it includes special support for handling configuration
 * changes.</p>
 *
 * <p>Unless you specify otherwise, a configuration change (such as a change
 * in screen orientation, language, input devices, etc) will cause your
 * current activity to be <em>destroyed</em>, going through the normal activity
 * lifecycle process of {@link #onPause},
 * {@link #onStop}, and {@link #onDestroy} as appropriate.  If the activity
 * had been in the foreground or visible to the user, once {@link #onDestroy} is
 * called in that instance then a new instance of the activity will be
 * created, with whatever savedInstanceState the previous instance had generated
 * from {@link #onSaveInstanceState}.</p>
 *
 * <p>This is done because any application resource,
 * including layout files, can change based on any configuration value.  Thus
 * the only safe way to handle a configuration change is to re-retrieve all
 * resources, including layouts, drawables, and strings.  Because activities
 * must already know how to save their state and re-create themselves from
 * that state, this is a convenient way to have an activity restart itself
 * with a new configuration.</p>
 *
 * <p>In some special cases, you may want to bypass restarting of your
 * activity based on one or more types of configuration changes.  This is
 * done with the {@link android.R.attr#configChanges android:configChanges}
 * attribute in its manifest.  For any types of configuration changes you say
 * that you handle there, you will receive a call to your current activity's
 * {@link #onConfigurationChanged} method instead of being restarted.  If
 * a configuration change involves any that you do not handle, however, the
 * activity will still be restarted and {@link #onConfigurationChanged}
 * will not be called.</p>
 *
 * <a name="StartingActivities"></a>
 * <h3>Starting Activities and Getting Results</h3>
 *
 * <p>The {@link android.app.Activity#startActivity}
 * method is used to start a
 * new activity, which will be placed at the top of the activity stack.  It
 * takes a single argument, an {@link android.content.Intent Intent},
 * which describes the activity
 * to be executed.</p>
 *
 * <p>Sometimes you want to get a result back from an activity when it
 * ends.  For example, you may start an activity that lets the user pick
 * a person in a list of contacts; when it ends, it returns the person
 * that was selected.  To do this, you call the
 * {@link android.app.Activity#startActivityForResult(Intent, int)}
 * version with a second integer parameter identifying the call.  The result
 * will come back through your {@link android.app.Activity#onActivityResult}
 * method.</p>
 *
 * <p>When an activity exits, it can call
 * {@link android.app.Activity#setResult(int)}
 * to return data back to its parent.  It must always supply a result code,
 * which can be the standard results RESULT_CANCELED, RESULT_OK, or any
 * custom values starting at RESULT_FIRST_USER.  In addition, it can optionally
 * return back an Intent containing any additional data it wants.  All of this
 * information appears back on the
 * parent's <code>Activity.onActivityResult()</code>, along with the integer
 * identifier it originally supplied.</p>
 *
 * <p>If a child activity fails for any reason (such as crashing), the parent
 * activity will receive a result with the code RESULT_CANCELED.</p>
 *
 * <pre class="prettyprint">
 * public class MyActivity extends Activity {
 *     ...
 *
 *     static final int PICK_CONTACT_REQUEST = 0;
 *
 *     public boolean onKeyDown(int keyCode, KeyEvent event) {
 *         if (keyCode == KeyEvent.KEYCODE_DPAD_CENTER) {
 *             // When the user center presses, let them pick a contact.
 *             startActivityForResult(
 *                 new Intent(Intent.ACTION_PICK,
 *                 new Uri("content://contacts")),
 *                 PICK_CONTACT_REQUEST);
 *            return true;
 *         }
 *         return false;
 *     }
 *
 *     protected void onActivityResult(int requestCode, int resultCode,
 *             Intent data) {
 *         if (requestCode == PICK_CONTACT_REQUEST) {
 *             if (resultCode == RESULT_OK) {
 *                 // A contact was picked.  Here we will just display it
 *                 // to the user.
 *                 startActivity(new Intent(Intent.ACTION_VIEW, data));
 *             }
 *         }
 *     }
 * }
 * </pre>
 *
 * <a name="SavingPersistentState"></a>
 * <h3>Saving Persistent State</h3>
 *
 * <p>There are generally two kinds of persistent state than an activity
 * will deal with: shared document-like data (typically stored in a SQLite
 * database using a {@linkplain android.content.ContentProvider content provider})
 * and internal state such as user preferences.</p>
 *
 * <p>For content provider data, we suggest that activities use a
 * "edit in place" user model.  That is, any edits a user makes are effectively
 * made immediately without requiring an additional confirmation step.
 * Supporting this model is generally a simple matter of following two rules:</p>
 *
 * <ul>
 *     <li> <p>When creating a new document, the backing database entry or file for
 *             it is created immediately.  For example, if the user chooses to write
 *             a new e-mail, a new entry for that e-mail is created as soon as they
 *             start entering data, so that if they go to any other activity after
 *             that point this e-mail will now appear in the list of drafts.</p>
 *     <li> <p>When an activity's <code>onPause()</code> method is called, it should
 *             commit to the backing content provider or file any changes the user
 *             has made.  This ensures that those changes will be seen by any other
 *             activity that is about to run.  You will probably want to commit
 *             your data even more aggressively at key times during your
 *             activity's lifecycle: for example before starting a new
 *             activity, before finishing your own activity, when the user
 *             switches between input fields, etc.</p>
 * </ul>
 *
 * <p>This model is designed to prevent data loss when a user is navigating
 * between activities, and allows the system to safely kill an activity (because
 * system resources are needed somewhere else) at any time after it has been
 * paused.  Note this implies
 * that the user pressing BACK from your activity does <em>not</em>
 * mean "cancel" -- it means to leave the activity with its current contents
 * saved away.  Canceling edits in an activity must be provided through
 * some other mechanism, such as an explicit "revert" or "undo" option.</p>
 *
 * <p>See the {@linkplain android.content.ContentProvider content package} for
 * more information about content providers.  These are a key aspect of how
 * different activities invoke and propagate data between themselves.</p>
 *
 * <p>The Activity class also provides an API for managing internal persistent state
 * associated with an activity.  This can be used, for example, to remember
 * the user's preferred initial display in a calendar (day view or week view)
 * or the user's default home page in a web browser.</p>
 *
 * <p>Activity persistent state is managed
 * with the method {@link #getPreferences},
 * allowing you to retrieve and
 * modify a set of name/value pairs associated with the activity.  To use
 * preferences that are shared across multiple application components
 * (activities, receivers, services, providers), you can use the underlying
 * {@link Context#getSharedPreferences Context.getSharedPreferences()} method
 * to retrieve a preferences
 * object stored under a specific name.
 * (Note that it is not possible to share settings data across application
 * packages -- for that you will need a content provider.)</p>
 *
 * <p>Here is an excerpt from a calendar activity that stores the user's
 * preferred view mode in its persistent settings:</p>
 *
 * <pre class="prettyprint">
 * public class CalendarActivity extends Activity {
 *     ...
 *
 *     static final int DAY_VIEW_MODE = 0;
 *     static final int WEEK_VIEW_MODE = 1;
 *
 *     private SharedPreferences mPrefs;
 *     private int mCurViewMode;
 *
 *     protected void onCreate(Bundle savedInstanceState) {
 *         super.onCreate(savedInstanceState);
 *
 *         SharedPreferences mPrefs = getSharedPreferences();
 *         mCurViewMode = mPrefs.getInt("view_mode", DAY_VIEW_MODE);
 *     }
 *
 *     protected void onPause() {
 *         super.onPause();
 *
 *         SharedPreferences.Editor ed = mPrefs.edit();
 *         ed.putInt("view_mode", mCurViewMode);
 *         ed.commit();
 *     }
 * }
 * </pre>
 *
 * <a name="Permissions"></a>
 * <h3>Permissions</h3>
 *
 * <p>The ability to start a particular Activity can be enforced when it is
 * declared in its
 * manifest's {@link android.R.styleable#AndroidManifestActivity &lt;activity&gt;}
 * tag.  By doing so, other applications will need to declare a corresponding
 * {@link android.R.styleable#AndroidManifestUsesPermission &lt;uses-permission&gt;}
 * element in their own manifest to be able to start that activity.
 *
 * <p>When starting an Activity you can set {@link Intent#FLAG_GRANT_READ_URI_PERMISSION
 * Intent.FLAG_GRANT_READ_URI_PERMISSION} and/or {@link Intent#FLAG_GRANT_WRITE_URI_PERMISSION
 * Intent.FLAG_GRANT_WRITE_URI_PERMISSION} on the Intent.  This will grant the
 * Activity access to the specific URIs in the Intent.  Access will remain
 * until the Activity has finished (it will remain across the hosting
 * process being killed and other temporary destruction).  As of
 * {@link android.os.Build.VERSION_CODES#GINGERBREAD}, if the Activity
 * was already created and a new Intent is being delivered to
 * {@link #onNewIntent(Intent)}, any newly granted URI permissions will be added
 * to the existing ones it holds.
 *
 * <p>See the <a href="{@docRoot}guide/topics/security/security.html">Security and Permissions</a>
 * document for more information on permissions and security in general.
 *
 * <a name="ProcessLifecycle"></a>
 * <h3>Process Lifecycle</h3>
 *
 * <p>The Android system attempts to keep application process around for as
 * long as possible, but eventually will need to remove old processes when
 * memory runs low.  As described in <a href="#ActivityLifecycle">Activity
 * Lifecycle</a>, the decision about which process to remove is intimately
 * tied to the state of the user's interaction with it.  In general, there
 * are four states a process can be in based on the activities running in it,
 * listed here in order of importance.  The system will kill less important
 * processes (the last ones) before it resorts to killing more important
 * processes (the first ones).
 *
 * <ol>
 * <li> <p>The <b>foreground activity</b> (the activity at the top of the screen
 * that the user is currently interacting with) is considered the most important.
 * Its process will only be killed as a last resort, if it uses more memory
 * than is available on the device.  Generally at this point the device has
 * reached a memory paging state, so this is required in order to keep the user
 * interface responsive.
 * <li> <p>A <b>visible activity</b> (an activity that is visible to the user
 * but not in the foreground, such as one sitting behind a foreground dialog)
 * is considered extremely important and will not be killed unless that is
 * required to keep the foreground activity running.
 * <li> <p>A <b>background activity</b> (an activity that is not visible to
 * the user and has been paused) is no longer critical, so the system may
 * safely kill its process to reclaim memory for other foreground or
 * visible processes.  If its process needs to be killed, when the user navigates
 * back to the activity (making it visible on the screen again), its
 * {@link #onCreate} method will be called with the savedInstanceState it had previously
 * supplied in {@link #onSaveInstanceState} so that it can restart itself in the same
 * state as the user last left it.
 * <li> <p>An <b>empty process</b> is one hosting no activities or other
 * application components (such as {@link Service} or
 * {@link android.content.BroadcastReceiver} classes).  These are killed very
 * quickly by the system as memory becomes low.  For this reason, any
 * background operation you do outside of an activity must be executed in the
 * context of an activity BroadcastReceiver or Service to ensure that the system
 * knows it needs to keep your process around.
 * </ol>
 *
 * <p>Sometimes an Activity may need to do a long-running operation that exists
 * independently of the activity lifecycle itself.  An example may be a camera
 * application that allows you to upload a picture to a web site.  The upload
 * may take a long time, and the application should allow the user to leave
 * the application while it is executing.  To accomplish this, your Activity
 * should start a {@link Service} in which the upload takes place.  This allows
 * the system to properly prioritize your process (considering it to be more
 * important than other non-visible applications) for the duration of the
 * upload, independent of whether the original activity is paused, stopped,
 * or finished.
 */
public class Activity extends ContextThemeWrapper
        implements LayoutInflater.Factory2,
        Window.Callback, KeyEvent.Callback,
        OnCreateContextMenuListener, ComponentCallbacks2,
        Window.OnWindowDismissedCallback {
    private static final String TAG = "Activity";
    private static final boolean DEBUG_LIFECYCLE = false;

    /** Standard activity result: operation canceled. */
    public static final int RESULT_CANCELED    = 0;
    /** Standard activity result: operation succeeded. */
    public static final int RESULT_OK           = -1;
    /** Start of user-defined activity results. */
    public static final int RESULT_FIRST_USER   = 1;

    static final String FRAGMENTS_TAG = "android:fragments";

    private static final String WINDOW_HIERARCHY_TAG = "android:viewHierarchyState";
    private static final String SAVED_DIALOG_IDS_KEY = "android:savedDialogIds";
    private static final String SAVED_DIALOGS_TAG = "android:savedDialogs";
    private static final String SAVED_DIALOG_KEY_PREFIX = "android:dialog_";
    private static final String SAVED_DIALOG_ARGS_KEY_PREFIX = "android:dialog_args_";
    private static final String HAS_CURENT_PERMISSIONS_REQUEST_KEY =
            "android:hasCurrentPermissionsRequest";

    private static final String REQUEST_PERMISSIONS_WHO_PREFIX = "@android:requestPermissions:";

    private static final String REQUEST_PERMISSIONS_WHO_PREFIX = "@android:requestPermissions:";

    private static class ManagedDialog {
        Dialog mDialog;
        Bundle mArgs;
    }
    private SparseArray<ManagedDialog> mManagedDialogs;

    // set by the thread after the constructor and before onCreate(Bundle savedInstanceState) is called.
    private Instrumentation mInstrumentation;
    private IBinder mToken;
    private int mIdent;
    /*package*/ String mEmbeddedID;
    private Application mApplication;
    /*package*/ Intent mIntent;
    /*package*/ String mReferrer;
    private ComponentName mComponent;
    /*package*/ ActivityInfo mActivityInfo;
    /*package*/ ActivityThread mMainThread;
    Activity mParent;
    boolean mCalled;
    /*package*/ boolean mResumed;
    private boolean mStopped;
    boolean mFinished;
    boolean mStartedActivity;
    private boolean mDestroyed;
    private boolean mDoReportFullyDrawn = true;
    /** true if the activity is going through a transient pause */
    /*package*/ boolean mTemporaryPause = false;
    /** true if the activity is being destroyed in order to recreate it with a new configuration */
    /*package*/ boolean mChangingConfigurations = false;
    /*package*/ int mConfigChangeFlags;
    /*package*/ Configuration mCurrentConfig;
    private SearchManager mSearchManager;
    private MenuInflater mMenuInflater;

    static final class NonConfigurationInstances {
        Object activity;
        HashMap<String, Object> children;
        List<Fragment> fragments;
        ArrayMap<String, LoaderManager> loaders;
        VoiceInteractor voiceInteractor;
    }
    /* package */ NonConfigurationInstances mLastNonConfigurationInstances;

    private Window mWindow;

    private WindowManager mWindowManager;
    /*package*/ View mDecor = null;
    /*package*/ boolean mWindowAdded = false;
    /*package*/ boolean mVisibleFromServer = false;
    /*package*/ boolean mVisibleFromClient = true;
    /*package*/ ActionBar mActionBar = null;
    private boolean mEnableDefaultActionBarUp;

    private VoiceInteractor mVoiceInteractor;

    private CharSequence mTitle;
    private int mTitleColor = 0;

    // we must have a handler before the FragmentController is constructed
    final Handler mHandler = new Handler();
    final FragmentController mFragments = FragmentController.createController(new HostCallbacks());

    // Most recent call to requestVisibleBehind().
    boolean mVisibleBehind;

    private static final class ManagedCursor {
        ManagedCursor(Cursor cursor) {
            mCursor = cursor;
            mReleased = false;
            mUpdated = false;
        }

        private final Cursor mCursor;
        private boolean mReleased;
        private boolean mUpdated;
    }
    private final ArrayList<ManagedCursor> mManagedCursors =
        new ArrayList<ManagedCursor>();

    // protected by synchronized (this)
    int mResultCode = RESULT_CANCELED;
    Intent mResultData = null;

    private TranslucentConversionListener mTranslucentCallback;
    private boolean mChangeCanvasToTranslucent;

    private SearchEvent mSearchEvent;

    private boolean mTitleReady = false;
    private int mActionModeTypeStarting = ActionMode.TYPE_PRIMARY;

    private int mDefaultKeyMode = DEFAULT_KEYS_DISABLE;
    private SpannableStringBuilder mDefaultKeySsb = null;

    protected static final int[] FOCUSED_STATE_SET = {com.android.internal.R.attr.state_focused};

    @SuppressWarnings("unused")
    private final Object mInstanceTracker = StrictMode.trackActivity(this);

    private Thread mUiThread;

    ActivityTransitionState mActivityTransitionState = new ActivityTransitionState();
    SharedElementCallback mEnterTransitionListener = SharedElementCallback.NULL_CALLBACK;
    SharedElementCallback mExitTransitionListener = SharedElementCallback.NULL_CALLBACK;

    private boolean mHasCurrentPermissionsRequest;

    /** Return the intent that started this activity. */
    public Intent getIntent() {
        return mIntent;
    }

    /**
     * Change the intent returned by {@link #getIntent}.  This holds a
     * reference to the given intent; it does not copy it.  Often used in
     * conjunction with {@link #onNewIntent}.
     *
     * @param newIntent The new Intent object to return from getIntent
     *
     * @see #getIntent
     * @see #onNewIntent
     */
    public void setIntent(Intent newIntent) {
        mIntent = newIntent;
    }

    /** Return the application that owns this activity. */
    public final Application getApplication() {
        return mApplication;
    }

    /** Is this activity embedded inside of another activity? */
    public final boolean isChild() {
        return mParent != null;
    }

    /** Return the parent activity if this view is an embedded child. */
    public final Activity getParent() {
        return mParent;
    }

    /** Retrieve the window manager for showing custom windows. */
    public WindowManager getWindowManager() {
        return mWindowManager;
    }

    /**
     * Retrieve the current {@link android.view.Window} for the activity.
     * This can be used to directly access parts of the Window API that
     * are not available through Activity/Screen.
     *
     * @return Window The current window, or null if the activity is not
     *         visual.
     */
    public Window getWindow() {
        return mWindow;
    }

    /**
     * Return the LoaderManager for this activity, creating it if needed.
     */
    public LoaderManager getLoaderManager() {
        return mFragments.getLoaderManager();
    }

    /**
     * Calls {@link android.view.Window#getCurrentFocus} on the
     * Window of this Activity to return the currently focused view.
     *
     * @return View The current View with focus or null.
     *
     * @see #getWindow
     * @see android.view.Window#getCurrentFocus
     */
    @Nullable
    public View getCurrentFocus() {
        return mWindow != null ? mWindow.getCurrentFocus() : null;
    }

    /**
     * Called when the activity is starting.  This is where most initialization
     * should go: calling {@link #setContentView(int)} to inflate the
     * activity's UI, using {@link #findViewById} to programmatically interact
     * with widgets in the UI, calling
     * {@link #managedQuery(android.net.Uri , String[], String, String[], String)} to retrieve
     * cursors for data being displayed, etc.
     *
     * <p>You can call {@link #finish} from within this function, in
     * which case onDestroy() will be immediately called without any of the rest
     * of the activity lifecycle ({@link #onStart}, {@link #onResume},
     * {@link #onPause}, etc) executing.
     *
     * <p><em>Derived classes must call through to the super class's
     * implementation of this method.  If they do not, an exception will be
     * thrown.</em></p>
     *
     * @param savedInstanceState If the activity is being re-initialized after
     *     previously being shut down then this Bundle contains the data it most
     *     recently supplied in {@link #onSaveInstanceState}.  <b><i>Note: Otherwise it is null.</i></b>
     *
     * @see #onStart
     * @see #onSaveInstanceState
     * @see #onRestoreInstanceState
     * @see #onPostCreate
     */
    @MainThread
    @CallSuper
    protected void onCreate(@Nullable Bundle savedInstanceState) {
        if (DEBUG_LIFECYCLE) Slog.v(TAG, "onCreate " + this + ": " + savedInstanceState);
        if (mLastNonConfigurationInstances != null) {
            mFragments.restoreLoaderNonConfig(mLastNonConfigurationInstances.loaders);
        }
        if (mActivityInfo.parentActivityName != null) {
            if (mActionBar == null) {
                mEnableDefaultActionBarUp = true;
            } else {
                mActionBar.setDefaultDisplayHomeAsUpEnabled(true);
            }
        }
        if (savedInstanceState != null) {
            Parcelable p = savedInstanceState.getParcelable(FRAGMENTS_TAG);
            mFragments.restoreAllState(p, mLastNonConfigurationInstances != null
                    ? mLastNonConfigurationInstances.fragments : null);
        }
        mFragments.dispatchCreate();
        getApplication().dispatchActivityCreated(this, savedInstanceState);
        if (mVoiceInteractor != null) {
            mVoiceInteractor.attachActivity(this);
        }
        mCalled = true;
    }

    /**
     * Same as {@link #onCreate(android.os.Bundle)} but called for those activities created with
     * the attribute {@link android.R.attr#persistableMode} set to
     * <code>persistAcrossReboots</code>.
     *
     * @param savedInstanceState if the activity is being re-initialized after
     *     previously being shut down then this Bundle contains the data it most
     *     recently supplied in {@link #onSaveInstanceState}.
     *     <b><i>Note: Otherwise it is null.</i></b>
     * @param persistentState if the activity is being re-initialized after
     *     previously being shut down or powered off then this Bundle contains the data it most
     *     recently supplied to outPersistentState in {@link #onSaveInstanceState}.
     *     <b><i>Note: Otherwise it is null.</i></b>
     *
     * @see #onCreate(android.os.Bundle)
     * @see #onStart
     * @see #onSaveInstanceState
     * @see #onRestoreInstanceState
     * @see #onPostCreate
     */
    public void onCreate(@Nullable Bundle savedInstanceState,
            @Nullable PersistableBundle persistentState) {
        onCreate(savedInstanceState);
    }

    /**
     * The hook for {@link ActivityThread} to restore the state of this activity.
     *
     * Calls {@link #onSaveInstanceState(android.os.Bundle)} and
     * {@link #restoreManagedDialogs(android.os.Bundle)}.
     *
     * @param savedInstanceState contains the saved state
     */
    final void performRestoreInstanceState(Bundle savedInstanceState) {
        onRestoreInstanceState(savedInstanceState);
        restoreManagedDialogs(savedInstanceState);
    }

    /**
     * The hook for {@link ActivityThread} to restore the state of this activity.
     *
     * Calls {@link #onSaveInstanceState(android.os.Bundle)} and
     * {@link #restoreManagedDialogs(android.os.Bundle)}.
     *
     * @param savedInstanceState contains the saved state
     * @param persistentState contains the persistable saved state
     */
    final void performRestoreInstanceState(Bundle savedInstanceState,
            PersistableBundle persistentState) {
        onRestoreInstanceState(savedInstanceState, persistentState);
        if (savedInstanceState != null) {
            restoreManagedDialogs(savedInstanceState);
        }
    }

    /**
     * This method is called after {@link #onStart} when the activity is
     * being re-initialized from a previously saved state, given here in
     * <var>savedInstanceState</var>.  Most implementations will simply use {@link #onCreate}
     * to restore their state, but it is sometimes convenient to do it here
     * after all of the initialization has been done or to allow subclasses to
     * decide whether to use your default implementation.  The default
     * implementation of this method performs a restore of any view state that
     * had previously been frozen by {@link #onSaveInstanceState}.
     *
     * <p>This method is called between {@link #onStart} and
     * {@link #onPostCreate}.
     *
     * @param savedInstanceState the data most recently supplied in {@link #onSaveInstanceState}.
     *
     * @see #onCreate
     * @see #onPostCreate
     * @see #onResume
     * @see #onSaveInstanceState
     */
    protected void onRestoreInstanceState(Bundle savedInstanceState) {
        if (mWindow != null) {
            Bundle windowState = savedInstanceState.getBundle(WINDOW_HIERARCHY_TAG);
            if (windowState != null) {
                mWindow.restoreHierarchyState(windowState);
            }
        }
    }

    /**
     * This is the same as {@link #onRestoreInstanceState(Bundle)} but is called for activities
     * created with the attribute {@link android.R.attr#persistableMode} set to
     * <code>persistAcrossReboots</code>. The {@link android.os.PersistableBundle} passed
     * came from the restored PersistableBundle first
     * saved in {@link #onSaveInstanceState(Bundle, PersistableBundle)}.
     *
     * <p>This method is called between {@link #onStart} and
     * {@link #onPostCreate}.
     *
     * <p>If this method is called {@link #onRestoreInstanceState(Bundle)} will not be called.
     *
     * @param savedInstanceState the data most recently supplied in {@link #onSaveInstanceState}.
     * @param persistentState the data most recently supplied in {@link #onSaveInstanceState}.
     *
     * @see #onRestoreInstanceState(Bundle)
     * @see #onCreate
     * @see #onPostCreate
     * @see #onResume
     * @see #onSaveInstanceState
     */
    public void onRestoreInstanceState(Bundle savedInstanceState,
            PersistableBundle persistentState) {
        if (savedInstanceState != null) {
            onRestoreInstanceState(savedInstanceState);
        }
    }

    /**
     * Restore the state of any saved managed dialogs.
     *
     * @param savedInstanceState The bundle to restore from.
     */
    private void restoreManagedDialogs(Bundle savedInstanceState) {
        final Bundle b = savedInstanceState.getBundle(SAVED_DIALOGS_TAG);
        if (b == null) {
            return;
        }

        final int[] ids = b.getIntArray(SAVED_DIALOG_IDS_KEY);
        final int numDialogs = ids.length;
        mManagedDialogs = new SparseArray<ManagedDialog>(numDialogs);
        for (int i = 0; i < numDialogs; i++) {
            final Integer dialogId = ids[i];
            Bundle dialogState = b.getBundle(savedDialogKeyFor(dialogId));
            if (dialogState != null) {
                // Calling onRestoreInstanceState() below will invoke dispatchOnCreate
                // so tell createDialog() not to do it, otherwise we get an exception
                final ManagedDialog md = new ManagedDialog();
                md.mArgs = b.getBundle(savedDialogArgsKeyFor(dialogId));
                md.mDialog = createDialog(dialogId, dialogState, md.mArgs);
                if (md.mDialog != null) {
                    mManagedDialogs.put(dialogId, md);
                    onPrepareDialog(dialogId, md.mDialog, md.mArgs);
                    md.mDialog.onRestoreInstanceState(dialogState);
                }
            }
        }
    }

    private Dialog createDialog(Integer dialogId, Bundle state, Bundle args) {
        final Dialog dialog = onCreateDialog(dialogId, args);
        if (dialog == null) {
            return null;
        }
        dialog.dispatchOnCreate(state);
        return dialog;
    }

    private static String savedDialogKeyFor(int key) {
        return SAVED_DIALOG_KEY_PREFIX + key;
    }

    private static String savedDialogArgsKeyFor(int key) {
        return SAVED_DIALOG_ARGS_KEY_PREFIX + key;
    }

    /**
     * Called when activity start-up is complete (after {@link #onStart}
     * and {@link #onRestoreInstanceState} have been called).  Applications will
     * generally not implement this method; it is intended for system
     * classes to do final initialization after application code has run.
     *
     * <p><em>Derived classes must call through to the super class's
     * implementation of this method.  If they do not, an exception will be
     * thrown.</em></p>
     *
     * @param savedInstanceState If the activity is being re-initialized after
     *     previously being shut down then this Bundle contains the data it most
     *     recently supplied in {@link #onSaveInstanceState}.  <b><i>Note: Otherwise it is null.</i></b>
     * @see #onCreate
     */
    @CallSuper
    protected void onPostCreate(@Nullable Bundle savedInstanceState) {
        if (!isChild()) {
            mTitleReady = true;
            onTitleChanged(getTitle(), getTitleColor());
        }
        mCalled = true;
    }

    /**
     * This is the same as {@link #onPostCreate(Bundle)} but is called for activities
     * created with the attribute {@link android.R.attr#persistableMode} set to
     * <code>persistAcrossReboots</code>.
     *
     * @param savedInstanceState The data most recently supplied in {@link #onSaveInstanceState}
     * @param persistentState The data caming from the PersistableBundle first
     * saved in {@link #onSaveInstanceState(Bundle, PersistableBundle)}.
     *
     * @see #onCreate
     */
    public void onPostCreate(@Nullable Bundle savedInstanceState,
            @Nullable PersistableBundle persistentState) {
        onPostCreate(savedInstanceState);
    }

    /**
     * Called after {@link #onCreate} &mdash; or after {@link #onRestart} when
     * the activity had been stopped, but is now again being displayed to the
     * user.  It will be followed by {@link #onResume}.
     *
     * <p><em>Derived classes must call through to the super class's
     * implementation of this method.  If they do not, an exception will be
     * thrown.</em></p>
     *
     * @see #onCreate
     * @see #onStop
     * @see #onResume
     */
    @CallSuper
    protected void onStart() {
        if (DEBUG_LIFECYCLE) Slog.v(TAG, "onStart " + this);
        mCalled = true;

        mFragments.doLoaderStart();

        getApplication().dispatchActivityStarted(this);
    }

    /**
     * Called after {@link #onStop} when the current activity is being
     * re-displayed to the user (the user has navigated back to it).  It will
     * be followed by {@link #onStart} and then {@link #onResume}.
     *
     * <p>For activities that are using raw {@link Cursor} objects (instead of
     * creating them through
     * {@link #managedQuery(android.net.Uri , String[], String, String[], String)},
     * this is usually the place
     * where the cursor should be requeried (because you had deactivated it in
     * {@link #onStop}.
     *
     * <p><em>Derived classes must call through to the super class's
     * implementation of this method.  If they do not, an exception will be
     * thrown.</em></p>
     *
     * @see #onStop
     * @see #onStart
     * @see #onResume
     */
    @CallSuper
    protected void onRestart() {
        mCalled = true;
    }

    /**
     * Called when an {@link #onResume} is coming up, prior to other pre-resume callbacks
     * such as {@link #onNewIntent} and {@link #onActivityResult}.  This is primarily intended
     * to give the activity a hint that its state is no longer saved -- it will generally
     * be called after {@link #onSaveInstanceState} and prior to the activity being
     * resumed/started again.
     */
    public void onStateNotSaved() {
    }

    /**
     * Called after {@link #onRestoreInstanceState}, {@link #onRestart}, or
     * {@link #onPause}, for your activity to start interacting with the user.
     * This is a good place to begin animations, open exclusive-access devices
     * (such as the camera), etc.
     *
     * <p>Keep in mind that onResume is not the best indicator that your activity
     * is visible to the user; a system window such as the keyguard may be in
     * front.  Use {@link #onWindowFocusChanged} to know for certain that your
     * activity is visible to the user (for example, to resume a game).
     *
     * <p><em>Derived classes must call through to the super class's
     * implementation of this method.  If they do not, an exception will be
     * thrown.</em></p>
     *
     * @see #onRestoreInstanceState
     * @see #onRestart
     * @see #onPostResume
     * @see #onPause
     */
    @CallSuper
    protected void onResume() {
        if (DEBUG_LIFECYCLE) Slog.v(TAG, "onResume " + this);
        getApplication().dispatchActivityResumed(this);
        mActivityTransitionState.onResume();
        mCalled = true;
    }

    /**
     * Called when activity resume is complete (after {@link #onResume} has
     * been called). Applications will generally not implement this method;
     * it is intended for system classes to do final setup after application
     * resume code has run.
     *
     * <p><em>Derived classes must call through to the super class's
     * implementation of this method.  If they do not, an exception will be
     * thrown.</em></p>
     *
     * @see #onResume
     */
    @CallSuper
    protected void onPostResume() {
        final Window win = getWindow();
        if (win != null) win.makeActive();
        if (mActionBar != null) mActionBar.setShowHideAnimationEnabled(true);
        mCalled = true;
    }

    /**
     * Check whether this activity is running as part of a voice interaction with the user.
     * If true, it should perform its interaction with the user through the
     * {@link VoiceInteractor} returned by {@link #getVoiceInteractor}.
     */
    public boolean isVoiceInteraction() {
        return mVoiceInteractor != null;
    }

    /**
     * Like {@link #isVoiceInteraction}, but only returns true if this is also the root
     * of a voice interaction.  That is, returns true if this activity was directly
     * started by the voice interaction service as the initiation of a voice interaction.
     * Otherwise, for example if it was started by another activity while under voice
     * interaction, returns false.
     */
    public boolean isVoiceInteractionRoot() {
        try {
            return mVoiceInteractor != null
                    && ActivityManagerNative.getDefault().isRootVoiceInteraction(mToken);
        } catch (RemoteException e) {
        }
        return false;
    }

    /**
     * Retrieve the active {@link VoiceInteractor} that the user is going through to
     * interact with this activity.
     */
    public VoiceInteractor getVoiceInteractor() {
        return mVoiceInteractor;
    }

    /**
     * This is called for activities that set launchMode to "singleTop" in
     * their package, or if a client used the {@link Intent#FLAG_ACTIVITY_SINGLE_TOP}
     * flag when calling {@link #startActivity}.  In either case, when the
     * activity is re-launched while at the top of the activity stack instead
     * of a new instance of the activity being started, onNewIntent() will be
     * called on the existing instance with the Intent that was used to
     * re-launch it.
     *
     * <p>An activity will always be paused before receiving a new intent, so
     * you can count on {@link #onResume} being called after this method.
     *
     * <p>Note that {@link #getIntent} still returns the original Intent.  You
     * can use {@link #setIntent} to update it to this new Intent.
     *
     * @param intent The new intent that was started for the activity.
     *
     * @see #getIntent
     * @see #setIntent
     * @see #onResume
     */
    protected void onNewIntent(Intent intent) {
    }

    /**
     * The hook for {@link ActivityThread} to save the state of this activity.
     *
     * Calls {@link #onSaveInstanceState(android.os.Bundle)}
     * and {@link #saveManagedDialogs(android.os.Bundle)}.
     *
     * @param outState The bundle to save the state to.
     */
    final void performSaveInstanceState(Bundle outState) {
        onSaveInstanceState(outState);
        saveManagedDialogs(outState);
        mActivityTransitionState.saveState(outState);
        storeHasCurrentPermissionRequest(outState);
        if (DEBUG_LIFECYCLE) Slog.v(TAG, "onSaveInstanceState " + this + ": " + outState);
    }

    /**
     * The hook for {@link ActivityThread} to save the state of this activity.
     *
     * Calls {@link #onSaveInstanceState(android.os.Bundle)}
     * and {@link #saveManagedDialogs(android.os.Bundle)}.
     *
     * @param outState The bundle to save the state to.
     * @param outPersistentState The bundle to save persistent state to.
     */
    final void performSaveInstanceState(Bundle outState, PersistableBundle outPersistentState) {
        onSaveInstanceState(outState, outPersistentState);
        saveManagedDialogs(outState);
        storeHasCurrentPermissionRequest(outState);
        if (DEBUG_LIFECYCLE) Slog.v(TAG, "onSaveInstanceState " + this + ": " + outState +
                ", " + outPersistentState);
    }

    /**
     * Called to retrieve per-instance state from an activity before being killed
     * so that the state can be restored in {@link #onCreate} or
     * {@link #onRestoreInstanceState} (the {@link Bundle} populated by this method
     * will be passed to both).
     *
     * <p>This method is called before an activity may be killed so that when it
     * comes back some time in the future it can restore its state.  For example,
     * if activity B is launched in front of activity A, and at some point activity
     * A is killed to reclaim resources, activity A will have a chance to save the
     * current state of its user interface via this method so that when the user
     * returns to activity A, the state of the user interface can be restored
     * via {@link #onCreate} or {@link #onRestoreInstanceState}.
     *
     * <p>Do not confuse this method with activity lifecycle callbacks such as
     * {@link #onPause}, which is always called when an activity is being placed
     * in the background or on its way to destruction, or {@link #onStop} which
     * is called before destruction.  One example of when {@link #onPause} and
     * {@link #onStop} is called and not this method is when a user navigates back
     * from activity B to activity A: there is no need to call {@link #onSaveInstanceState}
     * on B because that particular instance will never be restored, so the
     * system avoids calling it.  An example when {@link #onPause} is called and
     * not {@link #onSaveInstanceState} is when activity B is launched in front of activity A:
     * the system may avoid calling {@link #onSaveInstanceState} on activity A if it isn't
     * killed during the lifetime of B since the state of the user interface of
     * A will stay intact.
     *
     * <p>The default implementation takes care of most of the UI per-instance
     * state for you by calling {@link android.view.View#onSaveInstanceState()} on each
     * view in the hierarchy that has an id, and by saving the id of the currently
     * focused view (all of which is restored by the default implementation of
     * {@link #onRestoreInstanceState}).  If you override this method to save additional
     * information not captured by each individual view, you will likely want to
     * call through to the default implementation, otherwise be prepared to save
     * all of the state of each view yourself.
     *
     * <p>If called, this method will occur before {@link #onStop}.  There are
     * no guarantees about whether it will occur before or after {@link #onPause}.
     *
     * @param outState Bundle in which to place your saved state.
     *
     * @see #onCreate
     * @see #onRestoreInstanceState
     * @see #onPause
     */
    protected void onSaveInstanceState(Bundle outState) {
        outState.putBundle(WINDOW_HIERARCHY_TAG, mWindow.saveHierarchyState());
        Parcelable p = mFragments.saveAllState();
        if (p != null) {
            outState.putParcelable(FRAGMENTS_TAG, p);
        }
        getApplication().dispatchActivitySaveInstanceState(this, outState);
    }

    /**
     * This is the same as {@link #onSaveInstanceState} but is called for activities
     * created with the attribute {@link android.R.attr#persistableMode} set to
     * <code>persistAcrossReboots</code>. The {@link android.os.PersistableBundle} passed
     * in will be saved and presented in {@link #onCreate(Bundle, PersistableBundle)}
     * the first time that this activity is restarted following the next device reboot.
     *
     * @param outState Bundle in which to place your saved state.
     * @param outPersistentState State which will be saved across reboots.
     *
     * @see #onSaveInstanceState(Bundle)
     * @see #onCreate
     * @see #onRestoreInstanceState(Bundle, PersistableBundle)
     * @see #onPause
     */
    public void onSaveInstanceState(Bundle outState, PersistableBundle outPersistentState) {
        onSaveInstanceState(outState);
    }

    /**
     * Save the state of any managed dialogs.
     *
     * @param outState place to store the saved state.
     */
    private void saveManagedDialogs(Bundle outState) {
        if (mManagedDialogs == null) {
            return;
        }

        final int numDialogs = mManagedDialogs.size();
        if (numDialogs == 0) {
            return;
        }

        Bundle dialogState = new Bundle();

        int[] ids = new int[mManagedDialogs.size()];

        // save each dialog's bundle, gather the ids
        for (int i = 0; i < numDialogs; i++) {
            final int key = mManagedDialogs.keyAt(i);
            ids[i] = key;
            final ManagedDialog md = mManagedDialogs.valueAt(i);
            dialogState.putBundle(savedDialogKeyFor(key), md.mDialog.onSaveInstanceState());
            if (md.mArgs != null) {
                dialogState.putBundle(savedDialogArgsKeyFor(key), md.mArgs);
            }
        }

        dialogState.putIntArray(SAVED_DIALOG_IDS_KEY, ids);
        outState.putBundle(SAVED_DIALOGS_TAG, dialogState);
    }


    /**
     * Called as part of the activity lifecycle when an activity is going into
     * the background, but has not (yet) been killed.  The counterpart to
     * {@link #onResume}.
     *
     * <p>When activity B is launched in front of activity A, this callback will
     * be invoked on A.  B will not be created until A's {@link #onPause} returns,
     * so be sure to not do anything lengthy here.
     *
     * <p>This callback is mostly used for saving any persistent state the
     * activity is editing, to present a "edit in place" model to the user and
     * making sure nothing is lost if there are not enough resources to start
     * the new activity without first killing this one.  This is also a good
     * place to do things like stop animations and other things that consume a
     * noticeable amount of CPU in order to make the switch to the next activity
     * as fast as possible, or to close resources that are exclusive access
     * such as the camera.
     *
     * <p>In situations where the system needs more memory it may kill paused
     * processes to reclaim resources.  Because of this, you should be sure
     * that all of your state is saved by the time you return from
     * this function.  In general {@link #onSaveInstanceState} is used to save
     * per-instance state in the activity and this method is used to store
     * global persistent data (in content providers, files, etc.)
     *
     * <p>After receiving this call you will usually receive a following call
     * to {@link #onStop} (after the next activity has been resumed and
     * displayed), however in some cases there will be a direct call back to
     * {@link #onResume} without going through the stopped state.
     *
     * <p><em>Derived classes must call through to the super class's
     * implementation of this method.  If they do not, an exception will be
     * thrown.</em></p>
     *
     * @see #onResume
     * @see #onSaveInstanceState
     * @see #onStop
     */
    @CallSuper
    protected void onPause() {
        if (DEBUG_LIFECYCLE) Slog.v(TAG, "onPause " + this);
        getApplication().dispatchActivityPaused(this);
        mCalled = true;
    }

    /**
     * Called as part of the activity lifecycle when an activity is about to go
     * into the background as the result of user choice.  For example, when the
     * user presses the Home key, {@link #onUserLeaveHint} will be called, but
     * when an incoming phone call causes the in-call Activity to be automatically
     * brought to the foreground, {@link #onUserLeaveHint} will not be called on
     * the activity being interrupted.  In cases when it is invoked, this method
     * is called right before the activity's {@link #onPause} callback.
     *
     * <p>This callback and {@link #onUserInteraction} are intended to help
     * activities manage status bar notifications intelligently; specifically,
     * for helping activities determine the proper time to cancel a notfication.
     *
     * @see #onUserInteraction()
     */
    protected void onUserLeaveHint() {
    }

    /**
     * Generate a new thumbnail for this activity.  This method is called before
     * pausing the activity, and should draw into <var>outBitmap</var> the
     * imagery for the desired thumbnail in the dimensions of that bitmap.  It
     * can use the given <var>canvas</var>, which is configured to draw into the
     * bitmap, for rendering if desired.
     *
     * <p>The default implementation returns fails and does not draw a thumbnail;
     * this will result in the platform creating its own thumbnail if needed.
     *
     * @param outBitmap The bitmap to contain the thumbnail.
     * @param canvas Can be used to render into the bitmap.
     *
     * @return Return true if you have drawn into the bitmap; otherwise after
     *         you return it will be filled with a default thumbnail.
     *
     * @see #onCreateDescription
     * @see #onSaveInstanceState
     * @see #onPause
     */
    public boolean onCreateThumbnail(Bitmap outBitmap, Canvas canvas) {
        return false;
    }

    /**
     * Generate a new description for this activity.  This method is called
     * before pausing the activity and can, if desired, return some textual
     * description of its current state to be displayed to the user.
     *
     * <p>The default implementation returns null, which will cause you to
     * inherit the description from the previous activity.  If all activities
     * return null, generally the label of the top activity will be used as the
     * description.
     *
     * @return A description of what the user is doing.  It should be short and
     *         sweet (only a few words).
     *
     * @see #onCreateThumbnail
     * @see #onSaveInstanceState
     * @see #onPause
     */
    @Nullable
    public CharSequence onCreateDescription() {
        return null;
    }

    /**
     * This is called when the user is requesting an assist, to build a full
     * {@link Intent#ACTION_ASSIST} Intent with all of the context of the current
     * application.  You can override this method to place into the bundle anything
     * you would like to appear in the {@link Intent#EXTRA_ASSIST_CONTEXT} part
     * of the assist Intent.
     *
     * <p>This function will be called after any global assist callbacks that had
     * been registered with {@link Application#registerOnProvideAssistDataListener
     * Application.registerOnProvideAssistDataListener}.
     */
    public void onProvideAssistData(Bundle data) {
    }

    /**
     * This is called when the user is requesting an assist, to provide references
     * to content related to the current activity.  Before being called, the
     * {@code outContent} Intent is filled with the base Intent of the activity (the Intent
     * returned by {@link #getIntent()}).  The Intent's extras are stripped of any types
     * that are not valid for {@link PersistableBundle} or non-framework Parcelables, and
     * the flags {@link Intent#FLAG_GRANT_WRITE_URI_PERMISSION} and
     * {@link Intent#FLAG_GRANT_PERSISTABLE_URI_PERMISSION} are cleared from the Intent.
     *
     * <p>Custom implementation may adjust the content intent to better reflect the top-level
     * context of the activity, and fill in its ClipData with additional content of
     * interest that the user is currently viewing.  For example, an image gallery application
     * that has launched in to an activity allowing the user to swipe through pictures should
     * modify the intent to reference the current image they are looking it; such an
     * application when showing a list of pictures should add a ClipData that has
     * references to all of the pictures currently visible on screen.</p>
     *
     * @param outContent The assist content to return.
     */
    public void onProvideAssistContent(AssistContent outContent) {
    }

    /**
     * Ask to have the current assistant shown to the user.  This only works if the calling
     * activity is the current foreground activity.  It is the same as calling
     * {@link android.service.voice.VoiceInteractionService#showSession
     * VoiceInteractionService.showSession} and requesting all of the possible context.
     * The receiver will always see
     * {@link android.service.voice.VoiceInteractionSession#SHOW_SOURCE_APPLICATION} set.
     * @return Returns true if the assistant was successfully invoked, else false.  For example
     * false will be returned if the caller is not the current top activity.
     */
    public boolean showAssist(Bundle args) {
        try {
            return ActivityManagerNative.getDefault().showAssistFromActivity(mToken, args);
        } catch (RemoteException e) {
        }
        return false;
    }

    /**
     * Called when you are no longer visible to the user.  You will next
     * receive either {@link #onRestart}, {@link #onDestroy}, or nothing,
     * depending on later user activity.
     *
     * <p>Note that this method may never be called, in low memory situations
     * where the system does not have enough memory to keep your activity's
     * process running after its {@link #onPause} method is called.
     *
     * <p><em>Derived classes must call through to the super class's
     * implementation of this method.  If they do not, an exception will be
     * thrown.</em></p>
     *
     * @see #onRestart
     * @see #onResume
     * @see #onSaveInstanceState
     * @see #onDestroy
     */
    @CallSuper
    protected void onStop() {
        if (DEBUG_LIFECYCLE) Slog.v(TAG, "onStop " + this);
        if (mActionBar != null) mActionBar.setShowHideAnimationEnabled(false);
        mActivityTransitionState.onStop();
        getApplication().dispatchActivityStopped(this);
        mTranslucentCallback = null;
        mCalled = true;
    }

    /**
     * Perform any final cleanup before an activity is destroyed.  This can
     * happen either because the activity is finishing (someone called
     * {@link #finish} on it, or because the system is temporarily destroying
     * this instance of the activity to save space.  You can distinguish
     * between these two scenarios with the {@link #isFinishing} method.
     *
     * <p><em>Note: do not count on this method being called as a place for
     * saving data! For example, if an activity is editing data in a content
     * provider, those edits should be committed in either {@link #onPause} or
     * {@link #onSaveInstanceState}, not here.</em> This method is usually implemented to
     * free resources like threads that are associated with an activity, so
     * that a destroyed activity does not leave such things around while the
     * rest of its application is still running.  There are situations where
     * the system will simply kill the activity's hosting process without
     * calling this method (or any others) in it, so it should not be used to
     * do things that are intended to remain around after the process goes
     * away.
     *
     * <p><em>Derived classes must call through to the super class's
     * implementation of this method.  If they do not, an exception will be
     * thrown.</em></p>
     *
     * @see #onPause
     * @see #onStop
     * @see #finish
     * @see #isFinishing
     */
    @CallSuper
    protected void onDestroy() {
        if (DEBUG_LIFECYCLE) Slog.v(TAG, "onDestroy " + this);
        mCalled = true;

        // dismiss any dialogs we are managing.
        if (mManagedDialogs != null) {
            final int numDialogs = mManagedDialogs.size();
            for (int i = 0; i < numDialogs; i++) {
                final ManagedDialog md = mManagedDialogs.valueAt(i);
                if (md.mDialog.isShowing()) {
                    md.mDialog.dismiss();
                }
            }
            mManagedDialogs = null;
        }

        // close any cursors we are managing.
        synchronized (mManagedCursors) {
            int numCursors = mManagedCursors.size();
            for (int i = 0; i < numCursors; i++) {
                ManagedCursor c = mManagedCursors.get(i);
                if (c != null) {
                    c.mCursor.close();
                }
            }
            mManagedCursors.clear();
        }

        // Close any open search dialog
        if (mSearchManager != null) {
            mSearchManager.stopSearch();
        }

        getApplication().dispatchActivityDestroyed(this);
    }

    /**
     * Report to the system that your app is now fully drawn, purely for diagnostic
     * purposes (calling it does not impact the visible behavior of the activity).
     * This is only used to help instrument application launch times, so that the
     * app can report when it is fully in a usable state; without this, the only thing
     * the system itself can determine is the point at which the activity's window
     * is <em>first</em> drawn and displayed.  To participate in app launch time
     * measurement, you should always call this method after first launch (when
     * {@link #onCreate(android.os.Bundle)} is called), at the point where you have
     * entirely drawn your UI and populated with all of the significant data.  You
     * can safely call this method any time after first launch as well, in which case
     * it will simply be ignored.
     */
    public void reportFullyDrawn() {
        if (mDoReportFullyDrawn) {
            mDoReportFullyDrawn = false;
            try {
                ActivityManagerNative.getDefault().reportActivityFullyDrawn(mToken);
            } catch (RemoteException e) {
            }
        }
    }

    /**
     * Called by the system when the device configuration changes while your
     * activity is running.  Note that this will <em>only</em> be called if
     * you have selected configurations you would like to handle with the
     * {@link android.R.attr#configChanges} attribute in your manifest.  If
     * any configuration change occurs that is not selected to be reported
     * by that attribute, then instead of reporting it the system will stop
     * and restart the activity (to have it launched with the new
     * configuration).
     *
     * <p>At the time that this function has been called, your Resources
     * object will have been updated to return resource values matching the
     * new configuration.
     *
     * @param newConfig The new device configuration.
     */
    public void onConfigurationChanged(Configuration newConfig) {
        if (DEBUG_LIFECYCLE) Slog.v(TAG, "onConfigurationChanged " + this + ": " + newConfig);
        mCalled = true;

        mFragments.dispatchConfigurationChanged(newConfig);

        if (mWindow != null) {
            // Pass the configuration changed event to the window
            mWindow.onConfigurationChanged(newConfig);
        }

        if (mActionBar != null) {
            // Do this last; the action bar will need to access
            // view changes from above.
            mActionBar.onConfigurationChanged(newConfig);
        }
    }

    /**
     * If this activity is being destroyed because it can not handle a
     * configuration parameter being changed (and thus its
     * {@link #onConfigurationChanged(Configuration)} method is
     * <em>not</em> being called), then you can use this method to discover
     * the set of changes that have occurred while in the process of being
     * destroyed.  Note that there is no guarantee that these will be
     * accurate (other changes could have happened at any time), so you should
     * only use this as an optimization hint.
     *
     * @return Returns a bit field of the configuration parameters that are
     * changing, as defined by the {@link android.content.res.Configuration}
     * class.
     */
    public int getChangingConfigurations() {
        return mConfigChangeFlags;
    }

    /**
     * Retrieve the non-configuration instance data that was previously
     * returned by {@link #onRetainNonConfigurationInstance()}.  This will
     * be available from the initial {@link #onCreate} and
     * {@link #onStart} calls to the new instance, allowing you to extract
     * any useful dynamic state from the previous instance.
     *
     * <p>Note that the data you retrieve here should <em>only</em> be used
     * as an optimization for handling configuration changes.  You should always
     * be able to handle getting a null pointer back, and an activity must
     * still be able to restore itself to its previous state (through the
     * normal {@link #onSaveInstanceState(Bundle)} mechanism) even if this
     * function returns null.
     *
     * @return Returns the object previously returned by
     * {@link #onRetainNonConfigurationInstance()}.
     *
     * @deprecated Use the new {@link Fragment} API
     * {@link Fragment#setRetainInstance(boolean)} instead; this is also
     * available on older platforms through the Android compatibility package.
     */
    @Nullable
    @Deprecated
    public Object getLastNonConfigurationInstance() {
        return mLastNonConfigurationInstances != null
                ? mLastNonConfigurationInstances.activity : null;
    }

    /**
     * Called by the system, as part of destroying an
     * activity due to a configuration change, when it is known that a new
     * instance will immediately be created for the new configuration.  You
     * can return any object you like here, including the activity instance
     * itself, which can later be retrieved by calling
     * {@link #getLastNonConfigurationInstance()} in the new activity
     * instance.
     *
     * <em>If you are targeting {@link android.os.Build.VERSION_CODES#HONEYCOMB}
     * or later, consider instead using a {@link Fragment} with
     * {@link Fragment#setRetainInstance(boolean)
     * Fragment.setRetainInstance(boolean}.</em>
     *
     * <p>This function is called purely as an optimization, and you must
     * not rely on it being called.  When it is called, a number of guarantees
     * will be made to help optimize configuration switching:
     * <ul>
     * <li> The function will be called between {@link #onStop} and
     * {@link #onDestroy}.
     * <li> A new instance of the activity will <em>always</em> be immediately
     * created after this one's {@link #onDestroy()} is called.  In particular,
     * <em>no</em> messages will be dispatched during this time (when the returned
     * object does not have an activity to be associated with).
     * <li> The object you return here will <em>always</em> be available from
     * the {@link #getLastNonConfigurationInstance()} method of the following
     * activity instance as described there.
     * </ul>
     *
     * <p>These guarantees are designed so that an activity can use this API
     * to propagate extensive state from the old to new activity instance, from
     * loaded bitmaps, to network connections, to evenly actively running
     * threads.  Note that you should <em>not</em> propagate any data that
     * may change based on the configuration, including any data loaded from
     * resources such as strings, layouts, or drawables.
     *
     * <p>The guarantee of no message handling during the switch to the next
     * activity simplifies use with active objects.  For example if your retained
     * state is an {@link android.os.AsyncTask} you are guaranteed that its
     * call back functions (like {@link android.os.AsyncTask#onPostExecute}) will
     * not be called from the call here until you execute the next instance's
     * {@link #onCreate(Bundle)}.  (Note however that there is of course no such
     * guarantee for {@link android.os.AsyncTask#doInBackground} since that is
     * running in a separate thread.)
     *
     * @return Return any Object holding the desired state to propagate to the
     * next activity instance.
     *
     * @deprecated Use the new {@link Fragment} API
     * {@link Fragment#setRetainInstance(boolean)} instead; this is also
     * available on older platforms through the Android compatibility package.
     */
    public Object onRetainNonConfigurationInstance() {
        return null;
    }

    /**
     * Retrieve the non-configuration instance data that was previously
     * returned by {@link #onRetainNonConfigurationChildInstances()}.  This will
     * be available from the initial {@link #onCreate} and
     * {@link #onStart} calls to the new instance, allowing you to extract
     * any useful dynamic state from the previous instance.
     *
     * <p>Note that the data you retrieve here should <em>only</em> be used
     * as an optimization for handling configuration changes.  You should always
     * be able to handle getting a null pointer back, and an activity must
     * still be able to restore itself to its previous state (through the
     * normal {@link #onSaveInstanceState(Bundle)} mechanism) even if this
     * function returns null.
     *
     * @return Returns the object previously returned by
     * {@link #onRetainNonConfigurationChildInstances()}
     */
    @Nullable
    HashMap<String, Object> getLastNonConfigurationChildInstances() {
        return mLastNonConfigurationInstances != null
                ? mLastNonConfigurationInstances.children : null;
    }

    /**
     * This method is similar to {@link #onRetainNonConfigurationInstance()} except that
     * it should return either a mapping from  child activity id strings to arbitrary objects,
     * or null.  This method is intended to be used by Activity framework subclasses that control a
     * set of child activities, such as ActivityGroup.  The same guarantees and restrictions apply
     * as for {@link #onRetainNonConfigurationInstance()}.  The default implementation returns null.
     */
    @Nullable
    HashMap<String,Object> onRetainNonConfigurationChildInstances() {
        return null;
    }

    NonConfigurationInstances retainNonConfigurationInstances() {
        Object activity = onRetainNonConfigurationInstance();
        HashMap<String, Object> children = onRetainNonConfigurationChildInstances();
        List<Fragment> fragments = mFragments.retainNonConfig();
        ArrayMap<String, LoaderManager> loaders = mFragments.retainLoaderNonConfig();
        if (activity == null && children == null && fragments == null && loaders == null
                && mVoiceInteractor == null) {
            return null;
        }

        NonConfigurationInstances nci = new NonConfigurationInstances();
        nci.activity = activity;
        nci.children = children;
        nci.fragments = fragments;
        nci.loaders = loaders;
        if (mVoiceInteractor != null) {
            mVoiceInteractor.retainInstance();
            nci.voiceInteractor = mVoiceInteractor;
        }
        return nci;
    }

    public void onLowMemory() {
        if (DEBUG_LIFECYCLE) Slog.v(TAG, "onLowMemory " + this);
        mCalled = true;
        mFragments.dispatchLowMemory();
    }

    public void onTrimMemory(int level) {
        if (DEBUG_LIFECYCLE) Slog.v(TAG, "onTrimMemory " + this + ": " + level);
        mCalled = true;
        mFragments.dispatchTrimMemory(level);
    }

    /**
     * Return the FragmentManager for interacting with fragments associated
     * with this activity.
     */
    public FragmentManager getFragmentManager() {
        return mFragments.getFragmentManager();
    }

    /**
     * Called when a Fragment is being attached to this activity, immediately
     * after the call to its {@link Fragment#onAttach Fragment.onAttach()}
     * method and before {@link Fragment#onCreate Fragment.onCreate()}.
     */
    public void onAttachFragment(Fragment fragment) {
    }

    /**
     * Wrapper around
     * {@link ContentResolver#query(android.net.Uri , String[], String, String[], String)}
     * that gives the resulting {@link Cursor} to call
     * {@link #startManagingCursor} so that the activity will manage its
     * lifecycle for you.
     *
     * <em>If you are targeting {@link android.os.Build.VERSION_CODES#HONEYCOMB}
     * or later, consider instead using {@link LoaderManager} instead, available
     * via {@link #getLoaderManager()}.</em>
     *
     * <p><strong>Warning:</strong> Do not call {@link Cursor#close()} on a cursor obtained using
     * this method, because the activity will do that for you at the appropriate time. However, if
     * you call {@link #stopManagingCursor} on a cursor from a managed query, the system <em>will
     * not</em> automatically close the cursor and, in that case, you must call
     * {@link Cursor#close()}.</p>
     *
     * @param uri The URI of the content provider to query.
     * @param projection List of columns to return.
     * @param selection SQL WHERE clause.
     * @param sortOrder SQL ORDER BY clause.
     *
     * @return The Cursor that was returned by query().
     *
     * @see ContentResolver#query(android.net.Uri , String[], String, String[], String)
     * @see #startManagingCursor
     * @hide
     *
     * @deprecated Use {@link CursorLoader} instead.
     */
    @Deprecated
    public final Cursor managedQuery(Uri uri, String[] projection, String selection,
            String sortOrder) {
        Cursor c = getContentResolver().query(uri, projection, selection, null, sortOrder);
        if (c != null) {
            startManagingCursor(c);
        }
        return c;
    }

    /**
     * Wrapper around
     * {@link ContentResolver#query(android.net.Uri , String[], String, String[], String)}
     * that gives the resulting {@link Cursor} to call
     * {@link #startManagingCursor} so that the activity will manage its
     * lifecycle for you.
     *
     * <em>If you are targeting {@link android.os.Build.VERSION_CODES#HONEYCOMB}
     * or later, consider instead using {@link LoaderManager} instead, available
     * via {@link #getLoaderManager()}.</em>
     *
     * <p><strong>Warning:</strong> Do not call {@link Cursor#close()} on a cursor obtained using
     * this method, because the activity will do that for you at the appropriate time. However, if
     * you call {@link #stopManagingCursor} on a cursor from a managed query, the system <em>will
     * not</em> automatically close the cursor and, in that case, you must call
     * {@link Cursor#close()}.</p>
     *
     * @param uri The URI of the content provider to query.
     * @param projection List of columns to return.
     * @param selection SQL WHERE clause.
     * @param selectionArgs The arguments to selection, if any ?s are pesent
     * @param sortOrder SQL ORDER BY clause.
     *
     * @return The Cursor that was returned by query().
     *
     * @see ContentResolver#query(android.net.Uri , String[], String, String[], String)
     * @see #startManagingCursor
     *
     * @deprecated Use {@link CursorLoader} instead.
     */
    @Deprecated
    public final Cursor managedQuery(Uri uri, String[] projection, String selection,
            String[] selectionArgs, String sortOrder) {
        Cursor c = getContentResolver().query(uri, projection, selection, selectionArgs, sortOrder);
        if (c != null) {
            startManagingCursor(c);
        }
        return c;
    }

    /**
     * This method allows the activity to take care of managing the given
     * {@link Cursor}'s lifecycle for you based on the activity's lifecycle.
     * That is, when the activity is stopped it will automatically call
     * {@link Cursor#deactivate} on the given Cursor, and when it is later restarted
     * it will call {@link Cursor#requery} for you.  When the activity is
     * destroyed, all managed Cursors will be closed automatically.
     *
     * <em>If you are targeting {@link android.os.Build.VERSION_CODES#HONEYCOMB}
     * or later, consider instead using {@link LoaderManager} instead, available
     * via {@link #getLoaderManager()}.</em>
     *
     * <p><strong>Warning:</strong> Do not call {@link Cursor#close()} on cursor obtained from
     * {@link #managedQuery}, because the activity will do that for you at the appropriate time.
     * However, if you call {@link #stopManagingCursor} on a cursor from a managed query, the system
     * <em>will not</em> automatically close the cursor and, in that case, you must call
     * {@link Cursor#close()}.</p>
     *
     * @param c The Cursor to be managed.
     *
     * @see #managedQuery(android.net.Uri , String[], String, String[], String)
     * @see #stopManagingCursor
     *
     * @deprecated Use the new {@link android.content.CursorLoader} class with
     * {@link LoaderManager} instead; this is also
     * available on older platforms through the Android compatibility package.
     */
    @Deprecated
    public void startManagingCursor(Cursor c) {
        synchronized (mManagedCursors) {
            mManagedCursors.add(new ManagedCursor(c));
        }
    }

    /**
     * Given a Cursor that was previously given to
     * {@link #startManagingCursor}, stop the activity's management of that
     * cursor.
     *
     * <p><strong>Warning:</strong> After calling this method on a cursor from a managed query,
     * the system <em>will not</em> automatically close the cursor and you must call
     * {@link Cursor#close()}.</p>
     *
     * @param c The Cursor that was being managed.
     *
     * @see #startManagingCursor
     *
     * @deprecated Use the new {@link android.content.CursorLoader} class with
     * {@link LoaderManager} instead; this is also
     * available on older platforms through the Android compatibility package.
     */
    @Deprecated
    public void stopManagingCursor(Cursor c) {
        synchronized (mManagedCursors) {
            final int N = mManagedCursors.size();
            for (int i=0; i<N; i++) {
                ManagedCursor mc = mManagedCursors.get(i);
                if (mc.mCursor == c) {
                    mManagedCursors.remove(i);
                    break;
                }
            }
        }
    }

    /**
     * @deprecated As of {@link android.os.Build.VERSION_CODES#GINGERBREAD}
     * this is a no-op.
     * @hide
     */
    @Deprecated
    public void setPersistent(boolean isPersistent) {
    }

    /**
     * Finds a view that was identified by the id attribute from the XML that
     * was processed in {@link #onCreate}.
     *
     * @return The view if found or null otherwise.
     */
    @Nullable
    public View findViewById(@IdRes int id) {
        return getWindow().findViewById(id);
    }

    /**
     * Retrieve a reference to this activity's ActionBar.
     *
     * @return The Activity's ActionBar, or null if it does not have one.
     */
    @Nullable
    public ActionBar getActionBar() {
        initWindowDecorActionBar();
        return mActionBar;
    }

    /**
     * Set a {@link android.widget.Toolbar Toolbar} to act as the {@link ActionBar} for this
     * Activity window.
     *
     * <p>When set to a non-null value the {@link #getActionBar()} method will return
     * an {@link ActionBar} object that can be used to control the given toolbar as if it were
     * a traditional window decor action bar. The toolbar's menu will be populated with the
     * Activity's options menu and the navigation button will be wired through the standard
     * {@link android.R.id#home home} menu select action.</p>
     *
     * <p>In order to use a Toolbar within the Activity's window content the application
     * must not request the window feature {@link Window#FEATURE_ACTION_BAR FEATURE_ACTION_BAR}.</p>
     *
     * @param toolbar Toolbar to set as the Activity's action bar
     */
    public void setActionBar(@Nullable Toolbar toolbar) {
        if (getActionBar() instanceof WindowDecorActionBar) {
            throw new IllegalStateException("This Activity already has an action bar supplied " +
                    "by the window decor. Do not request Window.FEATURE_ACTION_BAR and set " +
                    "android:windowActionBar to false in your theme to use a Toolbar instead.");
        }
        // Clear out the MenuInflater to make sure that it is valid for the new Action Bar
        mMenuInflater = null;

        ToolbarActionBar tbab = new ToolbarActionBar(toolbar, getTitle(), this);
        mActionBar = tbab;
        mWindow.setCallback(tbab.getWrappedWindowCallback());
        mActionBar.invalidateOptionsMenu();
    }

    /**
     * Creates a new ActionBar, locates the inflated ActionBarView,
     * initializes the ActionBar with the view, and sets mActionBar.
     */
    private void initWindowDecorActionBar() {
        Window window = getWindow();

        // Initializing the window decor can change window feature flags.
        // Make sure that we have the correct set before performing the test below.
        window.getDecorView();

        if (isChild() || !window.hasFeature(Window.FEATURE_ACTION_BAR) || mActionBar != null) {
            return;
        }

        mActionBar = new WindowDecorActionBar(this);
        mActionBar.setDefaultDisplayHomeAsUpEnabled(mEnableDefaultActionBarUp);

        mWindow.setDefaultIcon(mActivityInfo.getIconResource());
        mWindow.setDefaultLogo(mActivityInfo.getLogoResource());
    }

    /**
     * Set the activity content from a layout resource.  The resource will be
     * inflated, adding all top-level views to the activity.
     *
     * @param layoutResID Resource ID to be inflated.
     *
     * @see #setContentView(android.view.View)
     * @see #setContentView(android.view.View, android.view.ViewGroup.LayoutParams)
     */
    public void setContentView(@LayoutRes int layoutResID) {
        getWindow().setContentView(layoutResID);
        initWindowDecorActionBar();
    }

    /**
     * Set the activity content to an explicit view.  This view is placed
     * directly into the activity's view hierarchy.  It can itself be a complex
     * view hierarchy.  When calling this method, the layout parameters of the
     * specified view are ignored.  Both the width and the height of the view are
     * set by default to {@link ViewGroup.LayoutParams#MATCH_PARENT}. To use
     * your own layout parameters, invoke
     * {@link #setContentView(android.view.View, android.view.ViewGroup.LayoutParams)}
     * instead.
     *
     * @param view The desired content to display.
     *
     * @see #setContentView(int)
     * @see #setContentView(android.view.View, android.view.ViewGroup.LayoutParams)
     */
    public void setContentView(View view) {
        getWindow().setContentView(view);
        initWindowDecorActionBar();
    }

    /**
     * Set the activity content to an explicit view.  This view is placed
     * directly into the activity's view hierarchy.  It can itself be a complex
     * view hierarchy.
     *
     * @param view The desired content to display.
     * @param params Layout parameters for the view.
     *
     * @see #setContentView(android.view.View)
     * @see #setContentView(int)
     */
    public void setContentView(View view, ViewGroup.LayoutParams params) {
        getWindow().setContentView(view, params);
        initWindowDecorActionBar();
    }

    /**
     * Add an additional content view to the activity.  Added after any existing
     * ones in the activity -- existing views are NOT removed.
     *
     * @param view The desired content to display.
     * @param params Layout parameters for the view.
     */
    public void addContentView(View view, ViewGroup.LayoutParams params) {
        getWindow().addContentView(view, params);
        initWindowDecorActionBar();
    }

    /**
     * Retrieve the {@link TransitionManager} responsible for default transitions in this window.
     * Requires {@link Window#FEATURE_CONTENT_TRANSITIONS}.
     *
     * <p>This method will return non-null after content has been initialized (e.g. by using
     * {@link #setContentView}) if {@link Window#FEATURE_CONTENT_TRANSITIONS} has been granted.</p>
     *
     * @return This window's content TransitionManager or null if none is set.
     */
    public TransitionManager getContentTransitionManager() {
        return getWindow().getTransitionManager();
    }

    /**
     * Set the {@link TransitionManager} to use for default transitions in this window.
     * Requires {@link Window#FEATURE_CONTENT_TRANSITIONS}.
     *
     * @param tm The TransitionManager to use for scene changes.
     */
    public void setContentTransitionManager(TransitionManager tm) {
        getWindow().setTransitionManager(tm);
    }

    /**
     * Retrieve the {@link Scene} representing this window's current content.
     * Requires {@link Window#FEATURE_CONTENT_TRANSITIONS}.
     *
     * <p>This method will return null if the current content is not represented by a Scene.</p>
     *
     * @return Current Scene being shown or null
     */
    public Scene getContentScene() {
        return getWindow().getContentScene();
    }

    /**
     * Sets whether this activity is finished when touched outside its window's
     * bounds.
     */
    public void setFinishOnTouchOutside(boolean finish) {
        mWindow.setCloseOnTouchOutside(finish);
    }

    /** @hide */
    @IntDef({
            DEFAULT_KEYS_DISABLE,
            DEFAULT_KEYS_DIALER,
            DEFAULT_KEYS_SHORTCUT,
            DEFAULT_KEYS_SEARCH_LOCAL,
            DEFAULT_KEYS_SEARCH_GLOBAL})
    @Retention(RetentionPolicy.SOURCE)
    @interface DefaultKeyMode {}

    /**
     * Use with {@link #setDefaultKeyMode} to turn off default handling of
     * keys.
     *
     * @see #setDefaultKeyMode
     */
    static public final int DEFAULT_KEYS_DISABLE = 0;
    /**
     * Use with {@link #setDefaultKeyMode} to launch the dialer during default
     * key handling.
     *
     * @see #setDefaultKeyMode
     */
    static public final int DEFAULT_KEYS_DIALER = 1;
    /**
     * Use with {@link #setDefaultKeyMode} to execute a menu shortcut in
     * default key handling.
     *
     * <p>That is, the user does not need to hold down the menu key to execute menu shortcuts.
     *
     * @see #setDefaultKeyMode
     */
    static public final int DEFAULT_KEYS_SHORTCUT = 2;
    /**
     * Use with {@link #setDefaultKeyMode} to specify that unhandled keystrokes
     * will start an application-defined search.  (If the application or activity does not
     * actually define a search, the the keys will be ignored.)
     *
     * <p>See {@link android.app.SearchManager android.app.SearchManager} for more details.
     *
     * @see #setDefaultKeyMode
     */
    static public final int DEFAULT_KEYS_SEARCH_LOCAL = 3;

    /**
     * Use with {@link #setDefaultKeyMode} to specify that unhandled keystrokes
     * will start a global search (typically web search, but some platforms may define alternate
     * methods for global search)
     *
     * <p>See {@link android.app.SearchManager android.app.SearchManager} for more details.
     *
     * @see #setDefaultKeyMode
     */
    static public final int DEFAULT_KEYS_SEARCH_GLOBAL = 4;

    /**
     * Select the default key handling for this activity.  This controls what
     * will happen to key events that are not otherwise handled.  The default
     * mode ({@link #DEFAULT_KEYS_DISABLE}) will simply drop them on the
     * floor. Other modes allow you to launch the dialer
     * ({@link #DEFAULT_KEYS_DIALER}), execute a shortcut in your options
     * menu without requiring the menu key be held down
     * ({@link #DEFAULT_KEYS_SHORTCUT}), or launch a search ({@link #DEFAULT_KEYS_SEARCH_LOCAL}
     * and {@link #DEFAULT_KEYS_SEARCH_GLOBAL}).
     *
     * <p>Note that the mode selected here does not impact the default
     * handling of system keys, such as the "back" and "menu" keys, and your
     * activity and its views always get a first chance to receive and handle
     * all application keys.
     *
     * @param mode The desired default key mode constant.
     *
     * @see #DEFAULT_KEYS_DISABLE
     * @see #DEFAULT_KEYS_DIALER
     * @see #DEFAULT_KEYS_SHORTCUT
     * @see #DEFAULT_KEYS_SEARCH_LOCAL
     * @see #DEFAULT_KEYS_SEARCH_GLOBAL
     * @see #onKeyDown
     */
    public final void setDefaultKeyMode(@DefaultKeyMode int mode) {
        mDefaultKeyMode = mode;

        // Some modes use a SpannableStringBuilder to track & dispatch input events
        // This list must remain in sync with the switch in onKeyDown()
        switch (mode) {
        case DEFAULT_KEYS_DISABLE:
        case DEFAULT_KEYS_SHORTCUT:
            mDefaultKeySsb = null;      // not used in these modes
            break;
        case DEFAULT_KEYS_DIALER:
        case DEFAULT_KEYS_SEARCH_LOCAL:
        case DEFAULT_KEYS_SEARCH_GLOBAL:
            mDefaultKeySsb = new SpannableStringBuilder();
            Selection.setSelection(mDefaultKeySsb,0);
            break;
        default:
            throw new IllegalArgumentException();
        }
    }

    /**
     * Called when a key was pressed down and not handled by any of the views
     * inside of the activity. So, for example, key presses while the cursor
     * is inside a TextView will not trigger the event (unless it is a navigation
     * to another object) because TextView handles its own key presses.
     *
     * <p>If the focused view didn't want this event, this method is called.
     *
     * <p>The default implementation takes care of {@link KeyEvent#KEYCODE_BACK}
     * by calling {@link #onBackPressed()}, though the behavior varies based
     * on the application compatibility mode: for
     * {@link android.os.Build.VERSION_CODES#ECLAIR} or later applications,
     * it will set up the dispatch to call {@link #onKeyUp} where the action
     * will be performed; for earlier applications, it will perform the
     * action immediately in on-down, as those versions of the platform
     * behaved.
     *
     * <p>Other additional default key handling may be performed
     * if configured with {@link #setDefaultKeyMode}.
     *
     * @return Return <code>true</code> to prevent this event from being propagated
     * further, or <code>false</code> to indicate that you have not handled
     * this event and it should continue to be propagated.
     * @see #onKeyUp
     * @see android.view.KeyEvent
     */
    public boolean onKeyDown(int keyCode, KeyEvent event)  {
        if (keyCode == KeyEvent.KEYCODE_BACK) {
            if (getApplicationInfo().targetSdkVersion
                    >= Build.VERSION_CODES.ECLAIR) {
                event.startTracking();
            } else {
                onBackPressed();
            }
            return true;
        }

        if (mDefaultKeyMode == DEFAULT_KEYS_DISABLE) {
            return false;
        } else if (mDefaultKeyMode == DEFAULT_KEYS_SHORTCUT) {
            Window w = getWindow();
            if (w.hasFeature(Window.FEATURE_OPTIONS_PANEL) &&
                    w.performPanelShortcut(Window.FEATURE_OPTIONS_PANEL, keyCode, event,
                            Menu.FLAG_ALWAYS_PERFORM_CLOSE)) {
                return true;
            }
            return false;
        } else {
            // Common code for DEFAULT_KEYS_DIALER & DEFAULT_KEYS_SEARCH_*
            boolean clearSpannable = false;
            boolean handled;
            if ((event.getRepeatCount() != 0) || event.isSystem()) {
                clearSpannable = true;
                handled = false;
            } else {
                handled = TextKeyListener.getInstance().onKeyDown(
                        null, mDefaultKeySsb, keyCode, event);
                if (handled && mDefaultKeySsb.length() > 0) {
                    // something useable has been typed - dispatch it now.

                    final String str = mDefaultKeySsb.toString();
                    clearSpannable = true;

                    switch (mDefaultKeyMode) {
                    case DEFAULT_KEYS_DIALER:
                        Intent intent = new Intent(Intent.ACTION_DIAL,  Uri.parse("tel:" + str));
                        intent.addFlags(Intent.FLAG_ACTIVITY_NEW_TASK);
                        startActivity(intent);
                        break;
                    case DEFAULT_KEYS_SEARCH_LOCAL:
                        startSearch(str, false, null, false);
                        break;
                    case DEFAULT_KEYS_SEARCH_GLOBAL:
                        startSearch(str, false, null, true);
                        break;
                    }
                }
            }
            if (clearSpannable) {
                mDefaultKeySsb.clear();
                mDefaultKeySsb.clearSpans();
                Selection.setSelection(mDefaultKeySsb,0);
            }
            return handled;
        }
    }

    /**
     * Default implementation of {@link KeyEvent.Callback#onKeyLongPress(int, KeyEvent)
     * KeyEvent.Callback.onKeyLongPress()}: always returns false (doesn't handle
     * the event).
     */
    public boolean onKeyLongPress(int keyCode, KeyEvent event) {
        return false;
    }

    /**
     * Called when a key was released and not handled by any of the views
     * inside of the activity. So, for example, key presses while the cursor
     * is inside a TextView will not trigger the event (unless it is a navigation
     * to another object) because TextView handles its own key presses.
     *
     * <p>The default implementation handles KEYCODE_BACK to stop the activity
     * and go back.
     *
     * @return Return <code>true</code> to prevent this event from being propagated
     * further, or <code>false</code> to indicate that you have not handled
     * this event and it should continue to be propagated.
     * @see #onKeyDown
     * @see KeyEvent
     */
    public boolean onKeyUp(int keyCode, KeyEvent event) {
        if (getApplicationInfo().targetSdkVersion
                >= Build.VERSION_CODES.ECLAIR) {
            if (keyCode == KeyEvent.KEYCODE_BACK && event.isTracking()
                    && !event.isCanceled()) {
                onBackPressed();
                return true;
            }
        }
        return false;
    }

    /**
     * Default implementation of {@link KeyEvent.Callback#onKeyMultiple(int, int, KeyEvent)
     * KeyEvent.Callback.onKeyMultiple()}: always returns false (doesn't handle
     * the event).
     */
    public boolean onKeyMultiple(int keyCode, int repeatCount, KeyEvent event) {
        return false;
    }

    /**
     * Called when the activity has detected the user's press of the back
     * key.  The default implementation simply finishes the current activity,
     * but you can override this to do whatever you want.
     */
    public void onBackPressed() {
        if (mActionBar != null && mActionBar.collapseActionView()) {
            return;
        }

        if (!mFragments.getFragmentManager().popBackStackImmediate()) {
            finishAfterTransition();
        }
    }

    /**
     * Called when a key shortcut event is not handled by any of the views in the Activity.
     * Override this method to implement global key shortcuts for the Activity.
     * Key shortcuts can also be implemented by setting the
     * {@link MenuItem#setShortcut(char, char) shortcut} property of menu items.
     *
     * @param keyCode The value in event.getKeyCode().
     * @param event Description of the key event.
     * @return True if the key shortcut was handled.
     */
    public boolean onKeyShortcut(int keyCode, KeyEvent event) {
        // Let the Action Bar have a chance at handling the shortcut.
        ActionBar actionBar = getActionBar();
        return (actionBar != null && actionBar.onKeyShortcut(keyCode, event));
    }

    /**
     * Called when a touch screen event was not handled by any of the views
     * under it.  This is most useful to process touch events that happen
     * outside of your window bounds, where there is no view to receive it.
     *
     * @param event The touch screen event being processed.
     *
     * @return Return true if you have consumed the event, false if you haven't.
     * The default implementation always returns false.
     */
    public boolean onTouchEvent(MotionEvent event) {
        if (mWindow.shouldCloseOnTouch(this, event)) {
            finish();
            return true;
        }

        return false;
    }

    /**
     * Called when the trackball was moved and not handled by any of the
     * views inside of the activity.  So, for example, if the trackball moves
     * while focus is on a button, you will receive a call here because
     * buttons do not normally do anything with trackball events.  The call
     * here happens <em>before</em> trackball movements are converted to
     * DPAD key events, which then get sent back to the view hierarchy, and
     * will be processed at the point for things like focus navigation.
     *
     * @param event The trackball event being processed.
     *
     * @return Return true if you have consumed the event, false if you haven't.
     * The default implementation always returns false.
     */
    public boolean onTrackballEvent(MotionEvent event) {
        return false;
    }

    /**
     * Called when a generic motion event was not handled by any of the
     * views inside of the activity.
     * <p>
     * Generic motion events describe joystick movements, mouse hovers, track pad
     * touches, scroll wheel movements and other input events.  The
     * {@link MotionEvent#getSource() source} of the motion event specifies
     * the class of input that was received.  Implementations of this method
     * must examine the bits in the source before processing the event.
     * The following code example shows how this is done.
     * </p><p>
     * Generic motion events with source class
     * {@link android.view.InputDevice#SOURCE_CLASS_POINTER}
     * are delivered to the view under the pointer.  All other generic motion events are
     * delivered to the focused view.
     * </p><p>
     * See {@link View#onGenericMotionEvent(MotionEvent)} for an example of how to
     * handle this event.
     * </p>
     *
     * @param event The generic motion event being processed.
     *
     * @return Return true if you have consumed the event, false if you haven't.
     * The default implementation always returns false.
     */
    public boolean onGenericMotionEvent(MotionEvent event) {
        return false;
    }

    /**
     * Called whenever a key, touch, or trackball event is dispatched to the
     * activity.  Implement this method if you wish to know that the user has
     * interacted with the device in some way while your activity is running.
     * This callback and {@link #onUserLeaveHint} are intended to help
     * activities manage status bar notifications intelligently; specifically,
     * for helping activities determine the proper time to cancel a notfication.
     *
     * <p>All calls to your activity's {@link #onUserLeaveHint} callback will
     * be accompanied by calls to {@link #onUserInteraction}.  This
     * ensures that your activity will be told of relevant user activity such
     * as pulling down the notification pane and touching an item there.
     *
     * <p>Note that this callback will be invoked for the touch down action
     * that begins a touch gesture, but may not be invoked for the touch-moved
     * and touch-up actions that follow.
     *
     * @see #onUserLeaveHint()
     */
    public void onUserInteraction() {
    }

    public void onWindowAttributesChanged(WindowManager.LayoutParams params) {
        // Update window manager if: we have a view, that view is
        // attached to its parent (which will be a RootView), and
        // this activity is not embedded.
        if (mParent == null) {
            View decor = mDecor;
            if (decor != null && decor.getParent() != null) {
                getWindowManager().updateViewLayout(decor, params);
            }
        }
    }

    public void onContentChanged() {
    }

    /**
     * Called when the current {@link Window} of the activity gains or loses
     * focus.  This is the best indicator of whether this activity is visible
     * to the user.  The default implementation clears the key tracking
     * state, so should always be called.
     *
     * <p>Note that this provides information about global focus state, which
     * is managed independently of activity lifecycles.  As such, while focus
     * changes will generally have some relation to lifecycle changes (an
     * activity that is stopped will not generally get window focus), you
     * should not rely on any particular order between the callbacks here and
     * those in the other lifecycle methods such as {@link #onResume}.
     *
     * <p>As a general rule, however, a resumed activity will have window
     * focus...  unless it has displayed other dialogs or popups that take
     * input focus, in which case the activity itself will not have focus
     * when the other windows have it.  Likewise, the system may display
     * system-level windows (such as the status bar notification panel or
     * a system alert) which will temporarily take window input focus without
     * pausing the foreground activity.
     *
     * @param hasFocus Whether the window of this activity has focus.
     *
     * @see #hasWindowFocus()
     * @see #onResume
     * @see View#onWindowFocusChanged(boolean)
     */
    public void onWindowFocusChanged(boolean hasFocus) {
    }

    /**
     * Called when the main window associated with the activity has been
     * attached to the window manager.
     * See {@link View#onAttachedToWindow() View.onAttachedToWindow()}
     * for more information.
     * @see View#onAttachedToWindow
     */
    public void onAttachedToWindow() {
    }

    /**
     * Called when the main window associated with the activity has been
     * detached from the window manager.
     * See {@link View#onDetachedFromWindow() View.onDetachedFromWindow()}
     * for more information.
     * @see View#onDetachedFromWindow
     */
    public void onDetachedFromWindow() {
    }

    /**
     * Returns true if this activity's <em>main</em> window currently has window focus.
     * Note that this is not the same as the view itself having focus.
     *
     * @return True if this activity's main window currently has window focus.
     *
     * @see #onWindowAttributesChanged(android.view.WindowManager.LayoutParams)
     */
    public boolean hasWindowFocus() {
        Window w = getWindow();
        if (w != null) {
            View d = w.getDecorView();
            if (d != null) {
                return d.hasWindowFocus();
            }
        }
        return false;
    }

    /**
     * Called when the main window associated with the activity has been dismissed.
     * @hide
     */
    @Override
    public void onWindowDismissed() {
        finish();
    }

    /**
     * Called to process key events.  You can override this to intercept all
     * key events before they are dispatched to the window.  Be sure to call
     * this implementation for key events that should be handled normally.
     *
     * @param event The key event.
     *
     * @return boolean Return true if this event was consumed.
     */
    public boolean dispatchKeyEvent(KeyEvent event) {
        onUserInteraction();

        // Let action bars open menus in response to the menu key prioritized over
        // the window handling it
        if (event.getKeyCode() == KeyEvent.KEYCODE_MENU &&
                mActionBar != null && mActionBar.onMenuKeyEvent(event)) {
            return true;
        }

        Window win = getWindow();
        if (win.superDispatchKeyEvent(event)) {
            return true;
        }
        View decor = mDecor;
        if (decor == null) decor = win.getDecorView();
        return event.dispatch(this, decor != null
                ? decor.getKeyDispatcherState() : null, this);
    }

    /**
     * Called to process a key shortcut event.
     * You can override this to intercept all key shortcut events before they are
     * dispatched to the window.  Be sure to call this implementation for key shortcut
     * events that should be handled normally.
     *
     * @param event The key shortcut event.
     * @return True if this event was consumed.
     */
    public boolean dispatchKeyShortcutEvent(KeyEvent event) {
        onUserInteraction();
        if (getWindow().superDispatchKeyShortcutEvent(event)) {
            return true;
        }
        return onKeyShortcut(event.getKeyCode(), event);
    }

    /**
     * Called to process touch screen events.  You can override this to
     * intercept all touch screen events before they are dispatched to the
     * window.  Be sure to call this implementation for touch screen events
     * that should be handled normally.
     *
     * @param ev The touch screen event.
     *
     * @return boolean Return true if this event was consumed.
     */
    public boolean dispatchTouchEvent(MotionEvent ev) {
        if (ev.getAction() == MotionEvent.ACTION_DOWN) {
            onUserInteraction();
        }
        if (getWindow().superDispatchTouchEvent(ev)) {
            return true;
        }
        return onTouchEvent(ev);
    }

    /**
     * Called to process trackball events.  You can override this to
     * intercept all trackball events before they are dispatched to the
     * window.  Be sure to call this implementation for trackball events
     * that should be handled normally.
     *
     * @param ev The trackball event.
     *
     * @return boolean Return true if this event was consumed.
     */
    public boolean dispatchTrackballEvent(MotionEvent ev) {
        onUserInteraction();
        if (getWindow().superDispatchTrackballEvent(ev)) {
            return true;
        }
        return onTrackballEvent(ev);
    }

    /**
     * Called to process generic motion events.  You can override this to
     * intercept all generic motion events before they are dispatched to the
     * window.  Be sure to call this implementation for generic motion events
     * that should be handled normally.
     *
     * @param ev The generic motion event.
     *
     * @return boolean Return true if this event was consumed.
     */
    public boolean dispatchGenericMotionEvent(MotionEvent ev) {
        onUserInteraction();
        if (getWindow().superDispatchGenericMotionEvent(ev)) {
            return true;
        }
        return onGenericMotionEvent(ev);
    }

    public boolean dispatchPopulateAccessibilityEvent(AccessibilityEvent event) {
        event.setClassName(getClass().getName());
        event.setPackageName(getPackageName());

        LayoutParams params = getWindow().getAttributes();
        boolean isFullScreen = (params.width == LayoutParams.MATCH_PARENT) &&
            (params.height == LayoutParams.MATCH_PARENT);
        event.setFullScreen(isFullScreen);

        CharSequence title = getTitle();
        if (!TextUtils.isEmpty(title)) {
           event.getText().add(title);
        }

        return true;
    }

    /**
     * Default implementation of
     * {@link android.view.Window.Callback#onCreatePanelView}
     * for activities. This
     * simply returns null so that all panel sub-windows will have the default
     * menu behavior.
     */
    @Nullable
    public View onCreatePanelView(int featureId) {
        return null;
    }

    /**
     * Default implementation of
     * {@link android.view.Window.Callback#onCreatePanelMenu}
     * for activities.  This calls through to the new
     * {@link #onCreateOptionsMenu} method for the
     * {@link android.view.Window#FEATURE_OPTIONS_PANEL} panel,
     * so that subclasses of Activity don't need to deal with feature codes.
     */
    public boolean onCreatePanelMenu(int featureId, Menu menu) {
        if (featureId == Window.FEATURE_OPTIONS_PANEL) {
            boolean show = onCreateOptionsMenu(menu);
            show |= mFragments.dispatchCreateOptionsMenu(menu, getMenuInflater());
            return show;
        }
        return false;
    }

    /**
     * Default implementation of
     * {@link android.view.Window.Callback#onPreparePanel}
     * for activities.  This
     * calls through to the new {@link #onPrepareOptionsMenu} method for the
     * {@link android.view.Window#FEATURE_OPTIONS_PANEL}
     * panel, so that subclasses of
     * Activity don't need to deal with feature codes.
     */
    public boolean onPreparePanel(int featureId, View view, Menu menu) {
        if (featureId == Window.FEATURE_OPTIONS_PANEL && menu != null) {
            boolean goforit = onPrepareOptionsMenu(menu);
            goforit |= mFragments.dispatchPrepareOptionsMenu(menu);
            return goforit;
        }
        return true;
    }

    /**
     * {@inheritDoc}
     *
     * @return The default implementation returns true.
     */
    public boolean onMenuOpened(int featureId, Menu menu) {
        if (featureId == Window.FEATURE_ACTION_BAR) {
            initWindowDecorActionBar();
            if (mActionBar != null) {
                mActionBar.dispatchMenuVisibilityChanged(true);
            } else {
                Log.e(TAG, "Tried to open action bar menu with no action bar");
            }
        }
        return true;
    }

    /**
     * Default implementation of
     * {@link android.view.Window.Callback#onMenuItemSelected}
     * for activities.  This calls through to the new
     * {@link #onOptionsItemSelected} method for the
     * {@link android.view.Window#FEATURE_OPTIONS_PANEL}
     * panel, so that subclasses of
     * Activity don't need to deal with feature codes.
     */
    public boolean onMenuItemSelected(int featureId, MenuItem item) {
        CharSequence titleCondensed = item.getTitleCondensed();

        switch (featureId) {
            case Window.FEATURE_OPTIONS_PANEL:
                // Put event logging here so it gets called even if subclass
                // doesn't call through to superclass's implmeentation of each
                // of these methods below
                if(titleCondensed != null) {
                    EventLog.writeEvent(50000, 0, titleCondensed.toString());
                }
                if (onOptionsItemSelected(item)) {
                    return true;
                }
                if (mFragments.dispatchOptionsItemSelected(item)) {
                    return true;
                }
                if (item.getItemId() == android.R.id.home && mActionBar != null &&
                        (mActionBar.getDisplayOptions() & ActionBar.DISPLAY_HOME_AS_UP) != 0) {
                    if (mParent == null) {
                        return onNavigateUp();
                    } else {
                        return mParent.onNavigateUpFromChild(this);
                    }
                }
                return false;

            case Window.FEATURE_CONTEXT_MENU:
                if(titleCondensed != null) {
                    EventLog.writeEvent(50000, 1, titleCondensed.toString());
                }
                if (onContextItemSelected(item)) {
                    return true;
                }
                return mFragments.dispatchContextItemSelected(item);

            default:
                return false;
        }
    }

    /**
     * Default implementation of
     * {@link android.view.Window.Callback#onPanelClosed(int, Menu)} for
     * activities. This calls through to {@link #onOptionsMenuClosed(Menu)}
     * method for the {@link android.view.Window#FEATURE_OPTIONS_PANEL} panel,
     * so that subclasses of Activity don't need to deal with feature codes.
     * For context menus ({@link Window#FEATURE_CONTEXT_MENU}), the
     * {@link #onContextMenuClosed(Menu)} will be called.
     */
    public void onPanelClosed(int featureId, Menu menu) {
        switch (featureId) {
            case Window.FEATURE_OPTIONS_PANEL:
                mFragments.dispatchOptionsMenuClosed(menu);
                onOptionsMenuClosed(menu);
                break;

            case Window.FEATURE_CONTEXT_MENU:
                onContextMenuClosed(menu);
                break;

            case Window.FEATURE_ACTION_BAR:
                initWindowDecorActionBar();
                mActionBar.dispatchMenuVisibilityChanged(false);
                break;
        }
    }

    /**
     * Declare that the options menu has changed, so should be recreated.
     * The {@link #onCreateOptionsMenu(Menu)} method will be called the next
     * time it needs to be displayed.
     */
    public void invalidateOptionsMenu() {
        if (mWindow.hasFeature(Window.FEATURE_OPTIONS_PANEL) &&
                (mActionBar == null || !mActionBar.invalidateOptionsMenu())) {
            mWindow.invalidatePanelMenu(Window.FEATURE_OPTIONS_PANEL);
        }
    }

    /**
     * Initialize the contents of the Activity's standard options menu.  You
     * should place your menu items in to <var>menu</var>.
     *
     * <p>This is only called once, the first time the options menu is
     * displayed.  To update the menu every time it is displayed, see
     * {@link #onPrepareOptionsMenu}.
     *
     * <p>The default implementation populates the menu with standard system
     * menu items.  These are placed in the {@link Menu#CATEGORY_SYSTEM} group so that
     * they will be correctly ordered with application-defined menu items.
     * Deriving classes should always call through to the base implementation.
     *
     * <p>You can safely hold on to <var>menu</var> (and any items created
     * from it), making modifications to it as desired, until the next
     * time onCreateOptionsMenu() is called.
     *
     * <p>When you add items to the menu, you can implement the Activity's
     * {@link #onOptionsItemSelected} method to handle them there.
     *
     * @param menu The options menu in which you place your items.
     *
     * @return You must return true for the menu to be displayed;
     *         if you return false it will not be shown.
     *
     * @see #onPrepareOptionsMenu
     * @see #onOptionsItemSelected
     */
    public boolean onCreateOptionsMenu(Menu menu) {
        if (mParent != null) {
            return mParent.onCreateOptionsMenu(menu);
        }
        return true;
    }

    /**
     * Prepare the Screen's standard options menu to be displayed.  This is
     * called right before the menu is shown, every time it is shown.  You can
     * use this method to efficiently enable/disable items or otherwise
     * dynamically modify the contents.
     *
     * <p>The default implementation updates the system menu items based on the
     * activity's state.  Deriving classes should always call through to the
     * base class implementation.
     *
     * @param menu The options menu as last shown or first initialized by
     *             onCreateOptionsMenu().
     *
     * @return You must return true for the menu to be displayed;
     *         if you return false it will not be shown.
     *
     * @see #onCreateOptionsMenu
     */
    public boolean onPrepareOptionsMenu(Menu menu) {
        if (mParent != null) {
            return mParent.onPrepareOptionsMenu(menu);
        }
        return true;
    }

    /**
     * This hook is called whenever an item in your options menu is selected.
     * The default implementation simply returns false to have the normal
     * processing happen (calling the item's Runnable or sending a message to
     * its Handler as appropriate).  You can use this method for any items
     * for which you would like to do processing without those other
     * facilities.
     *
     * <p>Derived classes should call through to the base class for it to
     * perform the default menu handling.</p>
     *
     * @param item The menu item that was selected.
     *
     * @return boolean Return false to allow normal menu processing to
     *         proceed, true to consume it here.
     *
     * @see #onCreateOptionsMenu
     */
    public boolean onOptionsItemSelected(MenuItem item) {
        if (mParent != null) {
            return mParent.onOptionsItemSelected(item);
        }
        return false;
    }

    /**
     * This method is called whenever the user chooses to navigate Up within your application's
     * activity hierarchy from the action bar.
     *
     * <p>If the attribute {@link android.R.attr#parentActivityName parentActivityName}
     * was specified in the manifest for this activity or an activity-alias to it,
     * default Up navigation will be handled automatically. If any activity
     * along the parent chain requires extra Intent arguments, the Activity subclass
     * should override the method {@link #onPrepareNavigateUpTaskStack(TaskStackBuilder)}
     * to supply those arguments.</p>
     *
     * <p>See <a href="{@docRoot}guide/topics/fundamentals/tasks-and-back-stack.html">Tasks and Back Stack</a>
     * from the developer guide and <a href="{@docRoot}design/patterns/navigation.html">Navigation</a>
     * from the design guide for more information about navigating within your app.</p>
     *
     * <p>See the {@link TaskStackBuilder} class and the Activity methods
     * {@link #getParentActivityIntent()}, {@link #shouldUpRecreateTask(Intent)}, and
     * {@link #navigateUpTo(Intent)} for help implementing custom Up navigation.
     * The AppNavigation sample application in the Android SDK is also available for reference.</p>
     *
     * @return true if Up navigation completed successfully and this Activity was finished,
     *         false otherwise.
     */
    public boolean onNavigateUp() {
        // Automatically handle hierarchical Up navigation if the proper
        // metadata is available.
        Intent upIntent = getParentActivityIntent();
        if (upIntent != null) {
            if (mActivityInfo.taskAffinity == null) {
                // Activities with a null affinity are special; they really shouldn't
                // specify a parent activity intent in the first place. Just finish
                // the current activity and call it a day.
                finish();
            } else if (shouldUpRecreateTask(upIntent)) {
                TaskStackBuilder b = TaskStackBuilder.create(this);
                onCreateNavigateUpTaskStack(b);
                onPrepareNavigateUpTaskStack(b);
                b.startActivities();

                // We can't finishAffinity if we have a result.
                // Fall back and simply finish the current activity instead.
                if (mResultCode != RESULT_CANCELED || mResultData != null) {
                    // Tell the developer what's going on to avoid hair-pulling.
                    Log.i(TAG, "onNavigateUp only finishing topmost activity to return a result");
                    finish();
                } else {
                    finishAffinity();
                }
            } else {
                navigateUpTo(upIntent);
            }
            return true;
        }
        return false;
    }

    /**
     * This is called when a child activity of this one attempts to navigate up.
     * The default implementation simply calls onNavigateUp() on this activity (the parent).
     *
     * @param child The activity making the call.
     */
    public boolean onNavigateUpFromChild(Activity child) {
        return onNavigateUp();
    }

    /**
     * Define the synthetic task stack that will be generated during Up navigation from
     * a different task.
     *
     * <p>The default implementation of this method adds the parent chain of this activity
     * as specified in the manifest to the supplied {@link TaskStackBuilder}. Applications
     * may choose to override this method to construct the desired task stack in a different
     * way.</p>
     *
     * <p>This method will be invoked by the default implementation of {@link #onNavigateUp()}
     * if {@link #shouldUpRecreateTask(Intent)} returns true when supplied with the intent
     * returned by {@link #getParentActivityIntent()}.</p>
     *
     * <p>Applications that wish to supply extra Intent parameters to the parent stack defined
     * by the manifest should override {@link #onPrepareNavigateUpTaskStack(TaskStackBuilder)}.</p>
     *
     * @param builder An empty TaskStackBuilder - the application should add intents representing
     *                the desired task stack
     */
    public void onCreateNavigateUpTaskStack(TaskStackBuilder builder) {
        builder.addParentStack(this);
    }

    /**
     * Prepare the synthetic task stack that will be generated during Up navigation
     * from a different task.
     *
     * <p>This method receives the {@link TaskStackBuilder} with the constructed series of
     * Intents as generated by {@link #onCreateNavigateUpTaskStack(TaskStackBuilder)}.
     * If any extra data should be added to these intents before launching the new task,
     * the application should override this method and add that data here.</p>
     *
     * @param builder A TaskStackBuilder that has been populated with Intents by
     *                onCreateNavigateUpTaskStack.
     */
    public void onPrepareNavigateUpTaskStack(TaskStackBuilder builder) {
    }

    /**
     * This hook is called whenever the options menu is being closed (either by the user canceling
     * the menu with the back/menu button, or when an item is selected).
     *
     * @param menu The options menu as last shown or first initialized by
     *             onCreateOptionsMenu().
     */
    public void onOptionsMenuClosed(Menu menu) {
        if (mParent != null) {
            mParent.onOptionsMenuClosed(menu);
        }
    }

    /**
     * Programmatically opens the options menu. If the options menu is already
     * open, this method does nothing.
     */
    public void openOptionsMenu() {
        if (mWindow.hasFeature(Window.FEATURE_OPTIONS_PANEL) &&
                (mActionBar == null || !mActionBar.openOptionsMenu())) {
            mWindow.openPanel(Window.FEATURE_OPTIONS_PANEL, null);
        }
    }

    /**
     * Progammatically closes the options menu. If the options menu is already
     * closed, this method does nothing.
     */
    public void closeOptionsMenu() {
        if (mWindow.hasFeature(Window.FEATURE_OPTIONS_PANEL)) {
            mWindow.closePanel(Window.FEATURE_OPTIONS_PANEL);
        }
    }

    /**
     * Called when a context menu for the {@code view} is about to be shown.
     * Unlike {@link #onCreateOptionsMenu(Menu)}, this will be called every
     * time the context menu is about to be shown and should be populated for
     * the view (or item inside the view for {@link AdapterView} subclasses,
     * this can be found in the {@code menuInfo})).
     * <p>
     * Use {@link #onContextItemSelected(android.view.MenuItem)} to know when an
     * item has been selected.
     * <p>
     * It is not safe to hold onto the context menu after this method returns.
     *
     */
    public void onCreateContextMenu(ContextMenu menu, View v, ContextMenuInfo menuInfo) {
    }

    /**
     * Registers a context menu to be shown for the given view (multiple views
     * can show the context menu). This method will set the
     * {@link OnCreateContextMenuListener} on the view to this activity, so
     * {@link #onCreateContextMenu(ContextMenu, View, ContextMenuInfo)} will be
     * called when it is time to show the context menu.
     *
     * @see #unregisterForContextMenu(View)
     * @param view The view that should show a context menu.
     */
    public void registerForContextMenu(View view) {
        view.setOnCreateContextMenuListener(this);
    }

    /**
     * Prevents a context menu to be shown for the given view. This method will remove the
     * {@link OnCreateContextMenuListener} on the view.
     *
     * @see #registerForContextMenu(View)
     * @param view The view that should stop showing a context menu.
     */
    public void unregisterForContextMenu(View view) {
        view.setOnCreateContextMenuListener(null);
    }

    /**
     * Programmatically opens the context menu for a particular {@code view}.
     * The {@code view} should have been added via
     * {@link #registerForContextMenu(View)}.
     *
     * @param view The view to show the context menu for.
     */
    public void openContextMenu(View view) {
        view.showContextMenu();
    }

    /**
     * Programmatically closes the most recently opened context menu, if showing.
     */
    public void closeContextMenu() {
        if (mWindow.hasFeature(Window.FEATURE_CONTEXT_MENU)) {
            mWindow.closePanel(Window.FEATURE_CONTEXT_MENU);
        }
    }

    /**
     * This hook is called whenever an item in a context menu is selected. The
     * default implementation simply returns false to have the normal processing
     * happen (calling the item's Runnable or sending a message to its Handler
     * as appropriate). You can use this method for any items for which you
     * would like to do processing without those other facilities.
     * <p>
     * Use {@link MenuItem#getMenuInfo()} to get extra information set by the
     * View that added this menu item.
     * <p>
     * Derived classes should call through to the base class for it to perform
     * the default menu handling.
     *
     * @param item The context menu item that was selected.
     * @return boolean Return false to allow normal context menu processing to
     *         proceed, true to consume it here.
     */
    public boolean onContextItemSelected(MenuItem item) {
        if (mParent != null) {
            return mParent.onContextItemSelected(item);
        }
        return false;
    }

    /**
     * This hook is called whenever the context menu is being closed (either by
     * the user canceling the menu with the back/menu button, or when an item is
     * selected).
     *
     * @param menu The context menu that is being closed.
     */
    public void onContextMenuClosed(Menu menu) {
        if (mParent != null) {
            mParent.onContextMenuClosed(menu);
        }
    }

    /**
     * @deprecated Old no-arguments version of {@link #onCreateDialog(int, Bundle)}.
     */
    @Deprecated
    protected Dialog onCreateDialog(int id) {
        return null;
    }

    /**
     * Callback for creating dialogs that are managed (saved and restored) for you
     * by the activity.  The default implementation calls through to
     * {@link #onCreateDialog(int)} for compatibility.
     *
     * <em>If you are targeting {@link android.os.Build.VERSION_CODES#HONEYCOMB}
     * or later, consider instead using a {@link DialogFragment} instead.</em>
     *
     * <p>If you use {@link #showDialog(int)}, the activity will call through to
     * this method the first time, and hang onto it thereafter.  Any dialog
     * that is created by this method will automatically be saved and restored
     * for you, including whether it is showing.
     *
     * <p>If you would like the activity to manage saving and restoring dialogs
     * for you, you should override this method and handle any ids that are
     * passed to {@link #showDialog}.
     *
     * <p>If you would like an opportunity to prepare your dialog before it is shown,
     * override {@link #onPrepareDialog(int, Dialog, Bundle)}.
     *
     * @param id The id of the dialog.
     * @param args The dialog arguments provided to {@link #showDialog(int, Bundle)}.
     * @return The dialog.  If you return null, the dialog will not be created.
     *
     * @see #onPrepareDialog(int, Dialog, Bundle)
     * @see #showDialog(int, Bundle)
     * @see #dismissDialog(int)
     * @see #removeDialog(int)
     *
     * @deprecated Use the new {@link DialogFragment} class with
     * {@link FragmentManager} instead; this is also
     * available on older platforms through the Android compatibility package.
     */
    @Nullable
    @Deprecated
    protected Dialog onCreateDialog(int id, Bundle args) {
        return onCreateDialog(id);
    }

    /**
     * @deprecated Old no-arguments version of
     * {@link #onPrepareDialog(int, Dialog, Bundle)}.
     */
    @Deprecated
    protected void onPrepareDialog(int id, Dialog dialog) {
        dialog.setOwnerActivity(this);
    }

    /**
     * Provides an opportunity to prepare a managed dialog before it is being
     * shown.  The default implementation calls through to
     * {@link #onPrepareDialog(int, Dialog)} for compatibility.
     *
     * <p>
     * Override this if you need to update a managed dialog based on the state
     * of the application each time it is shown. For example, a time picker
     * dialog might want to be updated with the current time. You should call
     * through to the superclass's implementation. The default implementation
     * will set this Activity as the owner activity on the Dialog.
     *
     * @param id The id of the managed dialog.
     * @param dialog The dialog.
     * @param args The dialog arguments provided to {@link #showDialog(int, Bundle)}.
     * @see #onCreateDialog(int, Bundle)
     * @see #showDialog(int)
     * @see #dismissDialog(int)
     * @see #removeDialog(int)
     *
     * @deprecated Use the new {@link DialogFragment} class with
     * {@link FragmentManager} instead; this is also
     * available on older platforms through the Android compatibility package.
     */
    @Deprecated
    protected void onPrepareDialog(int id, Dialog dialog, Bundle args) {
        onPrepareDialog(id, dialog);
    }

    /**
     * Simple version of {@link #showDialog(int, Bundle)} that does not
     * take any arguments.  Simply calls {@link #showDialog(int, Bundle)}
     * with null arguments.
     *
     * @deprecated Use the new {@link DialogFragment} class with
     * {@link FragmentManager} instead; this is also
     * available on older platforms through the Android compatibility package.
     */
    @Deprecated
    public final void showDialog(int id) {
        showDialog(id, null);
    }

    /**
     * Show a dialog managed by this activity.  A call to {@link #onCreateDialog(int, Bundle)}
     * will be made with the same id the first time this is called for a given
     * id.  From thereafter, the dialog will be automatically saved and restored.
     *
     * <em>If you are targeting {@link android.os.Build.VERSION_CODES#HONEYCOMB}
     * or later, consider instead using a {@link DialogFragment} instead.</em>
     *
     * <p>Each time a dialog is shown, {@link #onPrepareDialog(int, Dialog, Bundle)} will
     * be made to provide an opportunity to do any timely preparation.
     *
     * @param id The id of the managed dialog.
     * @param args Arguments to pass through to the dialog.  These will be saved
     * and restored for you.  Note that if the dialog is already created,
     * {@link #onCreateDialog(int, Bundle)} will not be called with the new
     * arguments but {@link #onPrepareDialog(int, Dialog, Bundle)} will be.
     * If you need to rebuild the dialog, call {@link #removeDialog(int)} first.
     * @return Returns true if the Dialog was created; false is returned if
     * it is not created because {@link #onCreateDialog(int, Bundle)} returns false.
     *
     * @see Dialog
     * @see #onCreateDialog(int, Bundle)
     * @see #onPrepareDialog(int, Dialog, Bundle)
     * @see #dismissDialog(int)
     * @see #removeDialog(int)
     *
     * @deprecated Use the new {@link DialogFragment} class with
     * {@link FragmentManager} instead; this is also
     * available on older platforms through the Android compatibility package.
     */
    @Nullable
    @Deprecated
    public final boolean showDialog(int id, Bundle args) {
        if (mManagedDialogs == null) {
            mManagedDialogs = new SparseArray<ManagedDialog>();
        }
        ManagedDialog md = mManagedDialogs.get(id);
        if (md == null) {
            md = new ManagedDialog();
            md.mDialog = createDialog(id, null, args);
            if (md.mDialog == null) {
                return false;
            }
            mManagedDialogs.put(id, md);
        }

        md.mArgs = args;
        onPrepareDialog(id, md.mDialog, args);
        md.mDialog.show();
        return true;
    }

    /**
     * Dismiss a dialog that was previously shown via {@link #showDialog(int)}.
     *
     * @param id The id of the managed dialog.
     *
     * @throws IllegalArgumentException if the id was not previously shown via
     *   {@link #showDialog(int)}.
     *
     * @see #onCreateDialog(int, Bundle)
     * @see #onPrepareDialog(int, Dialog, Bundle)
     * @see #showDialog(int)
     * @see #removeDialog(int)
     *
     * @deprecated Use the new {@link DialogFragment} class with
     * {@link FragmentManager} instead; this is also
     * available on older platforms through the Android compatibility package.
     */
    @Deprecated
    public final void dismissDialog(int id) {
        if (mManagedDialogs == null) {
            throw missingDialog(id);
        }

        final ManagedDialog md = mManagedDialogs.get(id);
        if (md == null) {
            throw missingDialog(id);
        }
        md.mDialog.dismiss();
    }

    /**
     * Creates an exception to throw if a user passed in a dialog id that is
     * unexpected.
     */
    private IllegalArgumentException missingDialog(int id) {
        return new IllegalArgumentException("no dialog with id " + id + " was ever "
                + "shown via Activity#showDialog");
    }

    /**
     * Removes any internal references to a dialog managed by this Activity.
     * If the dialog is showing, it will dismiss it as part of the clean up.
     *
     * <p>This can be useful if you know that you will never show a dialog again and
     * want to avoid the overhead of saving and restoring it in the future.
     *
     * <p>As of {@link android.os.Build.VERSION_CODES#GINGERBREAD}, this function
     * will not throw an exception if you try to remove an ID that does not
     * currently have an associated dialog.</p>
     *
     * @param id The id of the managed dialog.
     *
     * @see #onCreateDialog(int, Bundle)
     * @see #onPrepareDialog(int, Dialog, Bundle)
     * @see #showDialog(int)
     * @see #dismissDialog(int)
     *
     * @deprecated Use the new {@link DialogFragment} class with
     * {@link FragmentManager} instead; this is also
     * available on older platforms through the Android compatibility package.
     */
    @Deprecated
    public final void removeDialog(int id) {
        if (mManagedDialogs != null) {
            final ManagedDialog md = mManagedDialogs.get(id);
            if (md != null) {
                md.mDialog.dismiss();
                mManagedDialogs.remove(id);
            }
        }
    }

    /**
     * This hook is called when the user signals the desire to start a search.
     *
     * <p>You can use this function as a simple way to launch the search UI, in response to a
     * menu item, search button, or other widgets within your activity. Unless overidden,
     * calling this function is the same as calling
     * {@link #startSearch startSearch(null, false, null, false)}, which launches
     * search for the current activity as specified in its manifest, see {@link SearchManager}.
     *
     * <p>You can override this function to force global search, e.g. in response to a dedicated
     * search key, or to block search entirely (by simply returning false).
     *
     * <p>Note: when running in a {@link Configuration#UI_MODE_TYPE_TELEVISION}, the default
     * implementation changes to simply return false and you must supply your own custom
     * implementation if you want to support search.</p>
     *
     * @param searchEvent The {@link SearchEvent} that signaled this search.
     * @return Returns {@code true} if search launched, and {@code false} if the activity does
     * not respond to search.  The default implementation always returns {@code true}, except
     * when in {@link Configuration#UI_MODE_TYPE_TELEVISION} mode where it returns false.
     *
     * @see android.app.SearchManager
     */
    public boolean onSearchRequested(@Nullable SearchEvent searchEvent) {
        mSearchEvent = searchEvent;
        boolean result = onSearchRequested();
        mSearchEvent = null;
        return result;
    }

    /**
     * @see #onSearchRequested(SearchEvent)
     */
    public boolean onSearchRequested() {
        if ((getResources().getConfiguration().uiMode&Configuration.UI_MODE_TYPE_MASK)
                != Configuration.UI_MODE_TYPE_TELEVISION) {
            startSearch(null, false, null, false);
            return true;
        } else {
            return false;
        }
    }

    /**
     * During the onSearchRequested() callbacks, this function will return the
     * {@link SearchEvent} that triggered the callback, if it exists.
     *
     * @return SearchEvent The SearchEvent that triggered the {@link
     *                    #onSearchRequested} callback.
     */
    public final SearchEvent getSearchEvent() {
        return mSearchEvent;
    }

    /**
     * This hook is called to launch the search UI.
     *
     * <p>It is typically called from onSearchRequested(), either directly from
     * Activity.onSearchRequested() or from an overridden version in any given
     * Activity.  If your goal is simply to activate search, it is preferred to call
     * onSearchRequested(), which may have been overridden elsewhere in your Activity.  If your goal
     * is to inject specific data such as context data, it is preferred to <i>override</i>
     * onSearchRequested(), so that any callers to it will benefit from the override.
     *
     * @param initialQuery Any non-null non-empty string will be inserted as
     * pre-entered text in the search query box.
     * @param selectInitialQuery If true, the initial query will be preselected, which means that
     * any further typing will replace it.  This is useful for cases where an entire pre-formed
     * query is being inserted.  If false, the selection point will be placed at the end of the
     * inserted query.  This is useful when the inserted query is text that the user entered,
     * and the user would expect to be able to keep typing.  <i>This parameter is only meaningful
     * if initialQuery is a non-empty string.</i>
     * @param appSearchData An application can insert application-specific
     * context here, in order to improve quality or specificity of its own
     * searches.  This data will be returned with SEARCH intent(s).  Null if
     * no extra data is required.
     * @param globalSearch If false, this will only launch the search that has been specifically
     * defined by the application (which is usually defined as a local search).  If no default
     * search is defined in the current application or activity, global search will be launched.
     * If true, this will always launch a platform-global (e.g. web-based) search instead.
     *
     * @see android.app.SearchManager
     * @see #onSearchRequested
     */
    public void startSearch(@Nullable String initialQuery, boolean selectInitialQuery,
            @Nullable Bundle appSearchData, boolean globalSearch) {
        ensureSearchManager();
        mSearchManager.startSearch(initialQuery, selectInitialQuery, getComponentName(),
                appSearchData, globalSearch);
    }

    /**
     * Similar to {@link #startSearch}, but actually fires off the search query after invoking
     * the search dialog.  Made available for testing purposes.
     *
     * @param query The query to trigger.  If empty, the request will be ignored.
     * @param appSearchData An application can insert application-specific
     * context here, in order to improve quality or specificity of its own
     * searches.  This data will be returned with SEARCH intent(s).  Null if
     * no extra data is required.
     */
    public void triggerSearch(String query, @Nullable Bundle appSearchData) {
        ensureSearchManager();
        mSearchManager.triggerSearch(query, getComponentName(), appSearchData);
    }

    /**
     * Request that key events come to this activity. Use this if your
     * activity has no views with focus, but the activity still wants
     * a chance to process key events.
     *
     * @see android.view.Window#takeKeyEvents
     */
    public void takeKeyEvents(boolean get) {
        getWindow().takeKeyEvents(get);
    }

    /**
     * Enable extended window features.  This is a convenience for calling
     * {@link android.view.Window#requestFeature getWindow().requestFeature()}.
     *
     * @param featureId The desired feature as defined in
     *                  {@link android.view.Window}.
     * @return Returns true if the requested feature is supported and now
     *         enabled.
     *
     * @see android.view.Window#requestFeature
     */
    public final boolean requestWindowFeature(int featureId) {
        return getWindow().requestFeature(featureId);
    }

    /**
     * Convenience for calling
     * {@link android.view.Window#setFeatureDrawableResource}.
     */
    public final void setFeatureDrawableResource(int featureId, @DrawableRes int resId) {
        getWindow().setFeatureDrawableResource(featureId, resId);
    }

    /**
     * Convenience for calling
     * {@link android.view.Window#setFeatureDrawableUri}.
     */
    public final void setFeatureDrawableUri(int featureId, Uri uri) {
        getWindow().setFeatureDrawableUri(featureId, uri);
    }

    /**
     * Convenience for calling
     * {@link android.view.Window#setFeatureDrawable(int, Drawable)}.
     */
    public final void setFeatureDrawable(int featureId, Drawable drawable) {
        getWindow().setFeatureDrawable(featureId, drawable);
    }

    /**
     * Convenience for calling
     * {@link android.view.Window#setFeatureDrawableAlpha}.
     */
    public final void setFeatureDrawableAlpha(int featureId, int alpha) {
        getWindow().setFeatureDrawableAlpha(featureId, alpha);
    }

    /**
     * Convenience for calling
     * {@link android.view.Window#getLayoutInflater}.
     */
    @NonNull
    public LayoutInflater getLayoutInflater() {
        return getWindow().getLayoutInflater();
    }

    /**
     * Returns a {@link MenuInflater} with this context.
     */
    @NonNull
    public MenuInflater getMenuInflater() {
        // Make sure that action views can get an appropriate theme.
        if (mMenuInflater == null) {
            initWindowDecorActionBar();
            if (mActionBar != null) {
                mMenuInflater = new MenuInflater(mActionBar.getThemedContext(), this);
            } else {
                mMenuInflater = new MenuInflater(this);
            }
        }
        return mMenuInflater;
    }

    @Override
    protected void onApplyThemeResource(Resources.Theme theme, @StyleRes int resid,
            boolean first) {
        if (mParent == null) {
            super.onApplyThemeResource(theme, resid, first);
        } else {
            try {
                theme.setTo(mParent.getTheme());
            } catch (Exception e) {
                // Empty
            }
            theme.applyStyle(resid, false);
        }

        // Get the primary color and update the TaskDescription for this activity
        if (theme != null) {
            TypedArray a = theme.obtainStyledAttributes(com.android.internal.R.styleable.Theme);
            int colorPrimary = a.getColor(com.android.internal.R.styleable.Theme_colorPrimary, 0);
            a.recycle();
            if (colorPrimary != 0) {
                ActivityManager.TaskDescription v = new ActivityManager.TaskDescription(null, null,
                        colorPrimary);
                setTaskDescription(v);
            }
        }
    }

    /**
     * Requests permissions to be granted to this application. These permissions
     * must be requested in your manifest, they should not be granted to your app,
     * and they should have protection level {@link android.content.pm.PermissionInfo
     * #PROTECTION_DANGEROUS dangerous}, regardless whether they are declared by
     * the platform or a third-party app.
     * <p>
     * Normal permissions {@link android.content.pm.PermissionInfo#PROTECTION_NORMAL}
     * are granted at install time if requested in the manifest. Signature permissions
     * {@link android.content.pm.PermissionInfo#PROTECTION_SIGNATURE} are granted at
     * install time if requested in the manifest and the signature of your app matches
     * the signature of the app declaring the permissions.
     * </p>
     * <p>
     * If your app does not have the requested permissions the user will be presented
     * with UI for accepting them. After the user has accepted or rejected the
     * requested permissions you will receive a callback on {@link
     * #onRequestPermissionsResult(int, String[], int[])} reporting whether the
     * permissions were granted or not.
     * </p>
     * <p>
     * Note that requesting a permission does not guarantee it will be granted and
     * your app should be able to run without having this permission.
     * </p>
     * <p>
     * This method may start an activity allowing the user to choose which permissions
     * to grant and which to reject. Hence, you should be prepared that your activity
     * may be paused and resumed. Further, granting some permissions may require
     * a restart of you application. In such a case, the system will recreate the
     * activity stack before delivering the result to {@link
     * #onRequestPermissionsResult(int, String[], int[])}.
     * </p>
     * <p>
     * When checking whether you have a permission you should use {@link
     * #checkSelfPermission(String)}.
     * </p>
     * <p>
     * You cannot request a permission if your activity sets {@link
     * android.R.styleable#AndroidManifestActivity_noHistory noHistory} to
     * <code>true</code> because in this case the activity would not receive
     * result callbacks including {@link #onRequestPermissionsResult(int, String[], int[])}.
     * </p>
     * <p>
<<<<<<< HEAD
     * A sample permissions request looks like this:
     * </p>
     * <code><pre><p>
     * private void showContacts() {
     *     if (checkSelfPermission(Manifest.permission.READ_CONTACTS)
     *             != PackageManager.PERMISSION_GRANTED) {
     *         requestPermissions(new String[]{Manifest.permission.READ_CONTACTS},
     *                 PERMISSIONS_REQUEST_READ_CONTACTS);
     *     } else {
     *         doShowContacts();
     *     }
     * }
     *
     * {@literal @}Override
     * public void onRequestPermissionsResult(int requestCode, String[] permissions,
     *         int[] grantResults) {
     *     if (requestCode == PERMISSIONS_REQUEST_READ_CONTACTS
     *             && grantResults[0] == PackageManager.PERMISSION_GRANTED) {
     *         showContacts();
     *     }
     * }
     * </code></pre></p>
=======
     * The <a href="http://developer.android.com/samples/RuntimePermissions/index.html">
     * RuntimePermissions</a> sample app demonstrates how to use this method to
     * request permissions at run time.
     * </p>
>>>>>>> 9577d31b
     *
     * @param permissions The requested permissions.
     * @param requestCode Application specific request code to match with a result
     *    reported to {@link #onRequestPermissionsResult(int, String[], int[])}.
     *    Should be >= 0.
     *
     * @see #onRequestPermissionsResult(int, String[], int[])
     * @see #checkSelfPermission(String)
     * @see #shouldShowRequestPermissionRationale(String)
     */
    public final void requestPermissions(@NonNull String[] permissions, int requestCode) {
<<<<<<< HEAD
        if (mHasCurrentPermissionsRequest) {
            Log.w(TAG, "Can reqeust only one set of permissions at a time");
            // Dispatch the callback with empty arrays which means a cancellation.
            onRequestPermissionsResult(requestCode, new String[0], new int[0]);
            return;
        }
        Intent intent = getPackageManager().buildRequestPermissionsIntent(permissions);
        startActivityForResult(REQUEST_PERMISSIONS_WHO_PREFIX, intent, requestCode, null);
        mHasCurrentPermissionsRequest = true;
=======
        Intent intent = getPackageManager().buildRequestPermissionsIntent(permissions);
        startActivityForResult(REQUEST_PERMISSIONS_WHO_PREFIX, intent, requestCode, null);
>>>>>>> 9577d31b
    }

    /**
     * Callback for the result from requesting permissions. This method
     * is invoked for every call on {@link #requestPermissions(String[], int)}.
     * <p>
     * <strong>Note:</strong> It is possible that the permissions request interaction
     * with the user is interrupted. In this case you will receive empty permissions
     * and results arrays which should be treated as a cancellation.
     * </p>
     *
     * @param requestCode The request code passed in {@link #requestPermissions(String[], int)}.
     * @param permissions The requested permissions. Never null.
     * @param grantResults The grant results for the corresponding permissions
     *     which is either {@link android.content.pm.PackageManager#PERMISSION_GRANTED}
     *     or {@link android.content.pm.PackageManager#PERMISSION_DENIED}. Never null.
     *
     * @see #requestPermissions(String[], int)
     */
    public void onRequestPermissionsResult(int requestCode, @NonNull String[] permissions,
            @NonNull int[] grantResults) {
        /* callback - no nothing */
    }

    /**
     * Gets whether you should show UI with rationale for requesting a permission.
     * You should do this only if you do not have the permission and the context in
     * which the permission is requested does not clearly communicate to the user
     * what would be the benefit from granting this permission.
     * <p>
     * For example, if you write a camera app, requesting the camera permission
     * would be expected by the user and no rationale for why it is requested is
     * needed. If however, the app needs location for tagging photos then a non-tech
     * savvy user may wonder how location is related to taking photos. In this case
     * you may choose to show UI with rationale of requesting this permission.
     * </p>
     *
     * @param permission A permission your app wants to request.
     * @return Whether you can show permission rationale UI.
     *
     * @see #checkSelfPermission(String)
     * @see #requestPermissions(String[], int)
     * @see #onRequestPermissionsResult(int, String[], int[])
     */
    public boolean shouldShowRequestPermissionRationale(@NonNull String permission) {
        return getPackageManager().shouldShowRequestPermissionRationale(permission);
    }

    /**
     * Same as calling {@link #startActivityForResult(Intent, int, Bundle)}
     * with no options.
     *
     * @param intent The intent to start.
     * @param requestCode If >= 0, this code will be returned in
     *                    onActivityResult() when the activity exits.
     *
     * @throws android.content.ActivityNotFoundException
     *
     * @see #startActivity
     */
    public void startActivityForResult(Intent intent, int requestCode) {
        startActivityForResult(intent, requestCode, null);
    }

    /**
     * Launch an activity for which you would like a result when it finished.
     * When this activity exits, your
     * onActivityResult() method will be called with the given requestCode.
     * Using a negative requestCode is the same as calling
     * {@link #startActivity} (the activity is not launched as a sub-activity).
     *
     * <p>Note that this method should only be used with Intent protocols
     * that are defined to return a result.  In other protocols (such as
     * {@link Intent#ACTION_MAIN} or {@link Intent#ACTION_VIEW}), you may
     * not get the result when you expect.  For example, if the activity you
     * are launching uses the singleTask launch mode, it will not run in your
     * task and thus you will immediately receive a cancel result.
     *
     * <p>As a special case, if you call startActivityForResult() with a requestCode
     * >= 0 during the initial onCreate(Bundle savedInstanceState)/onResume() of your
     * activity, then your window will not be displayed until a result is
     * returned back from the started activity.  This is to avoid visible
     * flickering when redirecting to another activity.
     *
     * <p>This method throws {@link android.content.ActivityNotFoundException}
     * if there was no Activity found to run the given Intent.
     *
     * @param intent The intent to start.
     * @param requestCode If >= 0, this code will be returned in
     *                    onActivityResult() when the activity exits.
     * @param options Additional options for how the Activity should be started.
     * See {@link android.content.Context#startActivity(Intent, Bundle)
     * Context.startActivity(Intent, Bundle)} for more details.
     *
     * @throws android.content.ActivityNotFoundException
     *
     * @see #startActivity
     */
    public void startActivityForResult(Intent intent, int requestCode, @Nullable Bundle options) {
        if (mParent == null) {
            Instrumentation.ActivityResult ar =
                mInstrumentation.execStartActivity(
                    this, mMainThread.getApplicationThread(), mToken, this,
                    intent, requestCode, options);
            if (ar != null) {
                mMainThread.sendActivityResult(
                    mToken, mEmbeddedID, requestCode, ar.getResultCode(),
                    ar.getResultData());
            }
            if (requestCode >= 0) {
                // If this start is requesting a result, we can avoid making
                // the activity visible until the result is received.  Setting
                // this code during onCreate(Bundle savedInstanceState) or onResume() will keep the
                // activity hidden during this time, to avoid flickering.
                // This can only be done when a result is requested because
                // that guarantees we will get information back when the
                // activity is finished, no matter what happens to it.
                mStartedActivity = true;
            }

            cancelInputsAndStartExitTransition(options);
            // TODO Consider clearing/flushing other event sources and events for child windows.
        } else {
            if (options != null) {
                mParent.startActivityFromChild(this, intent, requestCode, options);
            } else {
                // Note we want to go through this method for compatibility with
                // existing applications that may have overridden it.
                mParent.startActivityFromChild(this, intent, requestCode);
            }
        }
    }

    /**
     * Cancels pending inputs and if an Activity Transition is to be run, starts the transition.
     *
     * @param options The ActivityOptions bundle used to start an Activity.
     */
    private void cancelInputsAndStartExitTransition(Bundle options) {
        final View decor = mWindow != null ? mWindow.peekDecorView() : null;
        if (decor != null) {
            decor.cancelPendingInputEvents();
        }
        if (options != null && !isTopOfTask()) {
            mActivityTransitionState.startExitOutTransition(this, options);
        }
    }

    /**
     * @hide Implement to provide correct calling token.
     */
    public void startActivityForResultAsUser(Intent intent, int requestCode, UserHandle user) {
        startActivityForResultAsUser(intent, requestCode, null, user);
    }

    /**
     * @hide Implement to provide correct calling token.
     */
    public void startActivityForResultAsUser(Intent intent, int requestCode,
            @Nullable Bundle options, UserHandle user) {
        if (mParent != null) {
            throw new RuntimeException("Can't be called from a child");
        }
        Instrumentation.ActivityResult ar = mInstrumentation.execStartActivity(
                this, mMainThread.getApplicationThread(), mToken, this, intent, requestCode,
                options, user);
        if (ar != null) {
            mMainThread.sendActivityResult(
                mToken, mEmbeddedID, requestCode, ar.getResultCode(), ar.getResultData());
        }
        if (requestCode >= 0) {
            // If this start is requesting a result, we can avoid making
            // the activity visible until the result is received.  Setting
            // this code during onCreate(Bundle savedInstanceState) or onResume() will keep the
            // activity hidden during this time, to avoid flickering.
            // This can only be done when a result is requested because
            // that guarantees we will get information back when the
            // activity is finished, no matter what happens to it.
            mStartedActivity = true;
        }

        cancelInputsAndStartExitTransition(options);
    }

    /**
     * @hide Implement to provide correct calling token.
     */
    public void startActivityAsUser(Intent intent, UserHandle user) {
        startActivityAsUser(intent, null, user);
    }

    /**
     * @hide Implement to provide correct calling token.
     */
    public void startActivityAsUser(Intent intent, Bundle options, UserHandle user) {
        if (mParent != null) {
            throw new RuntimeException("Can't be called from a child");
        }
        Instrumentation.ActivityResult ar =
                mInstrumentation.execStartActivity(
                        this, mMainThread.getApplicationThread(), mToken, this,
                        intent, -1, options, user);
        if (ar != null) {
            mMainThread.sendActivityResult(
                mToken, mEmbeddedID, -1, ar.getResultCode(),
                ar.getResultData());
        }
        cancelInputsAndStartExitTransition(options);
    }

    /**
     * Start a new activity as if it was started by the activity that started our
     * current activity.  This is for the resolver and chooser activities, which operate
     * as intermediaries that dispatch their intent to the target the user selects -- to
     * do this, they must perform all security checks including permission grants as if
     * their launch had come from the original activity.
     * @param intent The Intent to start.
     * @param options ActivityOptions or null.
     * @param ignoreTargetSecurity If true, the activity manager will not check whether the
     * caller it is doing the start is, is actually allowed to start the target activity.
     * If you set this to true, you must set an explicit component in the Intent and do any
     * appropriate security checks yourself.
     * @param userId The user the new activity should run as.
     * @hide
     */
    public void startActivityAsCaller(Intent intent, @Nullable Bundle options,
            boolean ignoreTargetSecurity, int userId) {
        if (mParent != null) {
            throw new RuntimeException("Can't be called from a child");
        }
        Instrumentation.ActivityResult ar =
                mInstrumentation.execStartActivityAsCaller(
                        this, mMainThread.getApplicationThread(), mToken, this,
                        intent, -1, options, ignoreTargetSecurity, userId);
        if (ar != null) {
            mMainThread.sendActivityResult(
                mToken, mEmbeddedID, -1, ar.getResultCode(),
                ar.getResultData());
        }
        cancelInputsAndStartExitTransition(options);
    }

    /**
     * Same as calling {@link #startIntentSenderForResult(IntentSender, int,
     * Intent, int, int, int, Bundle)} with no options.
     *
     * @param intent The IntentSender to launch.
     * @param requestCode If >= 0, this code will be returned in
     *                    onActivityResult() when the activity exits.
     * @param fillInIntent If non-null, this will be provided as the
     * intent parameter to {@link IntentSender#sendIntent}.
     * @param flagsMask Intent flags in the original IntentSender that you
     * would like to change.
     * @param flagsValues Desired values for any bits set in
     * <var>flagsMask</var>
     * @param extraFlags Always set to 0.
     */
    public void startIntentSenderForResult(IntentSender intent, int requestCode,
            @Nullable Intent fillInIntent, int flagsMask, int flagsValues, int extraFlags)
            throws IntentSender.SendIntentException {
        startIntentSenderForResult(intent, requestCode, fillInIntent, flagsMask,
                flagsValues, extraFlags, null);
    }

    /**
     * Like {@link #startActivityForResult(Intent, int)}, but allowing you
     * to use a IntentSender to describe the activity to be started.  If
     * the IntentSender is for an activity, that activity will be started
     * as if you had called the regular {@link #startActivityForResult(Intent, int)}
     * here; otherwise, its associated action will be executed (such as
     * sending a broadcast) as if you had called
     * {@link IntentSender#sendIntent IntentSender.sendIntent} on it.
     *
     * @param intent The IntentSender to launch.
     * @param requestCode If >= 0, this code will be returned in
     *                    onActivityResult() when the activity exits.
     * @param fillInIntent If non-null, this will be provided as the
     * intent parameter to {@link IntentSender#sendIntent}.
     * @param flagsMask Intent flags in the original IntentSender that you
     * would like to change.
     * @param flagsValues Desired values for any bits set in
     * <var>flagsMask</var>
     * @param extraFlags Always set to 0.
     * @param options Additional options for how the Activity should be started.
     * See {@link android.content.Context#startActivity(Intent, Bundle)
     * Context.startActivity(Intent, Bundle)} for more details.  If options
     * have also been supplied by the IntentSender, options given here will
     * override any that conflict with those given by the IntentSender.
     */
    public void startIntentSenderForResult(IntentSender intent, int requestCode,
            @Nullable Intent fillInIntent, int flagsMask, int flagsValues, int extraFlags,
            Bundle options) throws IntentSender.SendIntentException {
        if (mParent == null) {
            startIntentSenderForResultInner(intent, requestCode, fillInIntent,
                    flagsMask, flagsValues, this, options);
        } else if (options != null) {
            mParent.startIntentSenderFromChild(this, intent, requestCode,
                    fillInIntent, flagsMask, flagsValues, extraFlags, options);
        } else {
            // Note we want to go through this call for compatibility with
            // existing applications that may have overridden the method.
            mParent.startIntentSenderFromChild(this, intent, requestCode,
                    fillInIntent, flagsMask, flagsValues, extraFlags);
        }
    }

    private void startIntentSenderForResultInner(IntentSender intent, int requestCode,
            Intent fillInIntent, int flagsMask, int flagsValues, Activity activity,
            Bundle options)
            throws IntentSender.SendIntentException {
        try {
            String resolvedType = null;
            if (fillInIntent != null) {
                fillInIntent.migrateExtraStreamToClipData();
                fillInIntent.prepareToLeaveProcess();
                resolvedType = fillInIntent.resolveTypeIfNeeded(getContentResolver());
            }
            int result = ActivityManagerNative.getDefault()
                .startActivityIntentSender(mMainThread.getApplicationThread(), intent,
                        fillInIntent, resolvedType, mToken, activity.mEmbeddedID,
                        requestCode, flagsMask, flagsValues, options);
            if (result == ActivityManager.START_CANCELED) {
                throw new IntentSender.SendIntentException();
            }
            Instrumentation.checkStartActivityResult(result, null);
        } catch (RemoteException e) {
        }
        if (requestCode >= 0) {
            // If this start is requesting a result, we can avoid making
            // the activity visible until the result is received.  Setting
            // this code during onCreate(Bundle savedInstanceState) or onResume() will keep the
            // activity hidden during this time, to avoid flickering.
            // This can only be done when a result is requested because
            // that guarantees we will get information back when the
            // activity is finished, no matter what happens to it.
            mStartedActivity = true;
        }
    }

    /**
     * Same as {@link #startActivity(Intent, Bundle)} with no options
     * specified.
     *
     * @param intent The intent to start.
     *
     * @throws android.content.ActivityNotFoundException
     *
     * @see {@link #startActivity(Intent, Bundle)}
     * @see #startActivityForResult
     */
    @Override
    public void startActivity(Intent intent) {
        this.startActivity(intent, null);
    }

    /**
     * Launch a new activity.  You will not receive any information about when
     * the activity exits.  This implementation overrides the base version,
     * providing information about
     * the activity performing the launch.  Because of this additional
     * information, the {@link Intent#FLAG_ACTIVITY_NEW_TASK} launch flag is not
     * required; if not specified, the new activity will be added to the
     * task of the caller.
     *
     * <p>This method throws {@link android.content.ActivityNotFoundException}
     * if there was no Activity found to run the given Intent.
     *
     * @param intent The intent to start.
     * @param options Additional options for how the Activity should be started.
     * See {@link android.content.Context#startActivity(Intent, Bundle)
     * Context.startActivity(Intent, Bundle)} for more details.
     *
     * @throws android.content.ActivityNotFoundException
     *
     * @see {@link #startActivity(Intent)}
     * @see #startActivityForResult
     */
    @Override
    public void startActivity(Intent intent, @Nullable Bundle options) {
        if (options != null) {
            startActivityForResult(intent, -1, options);
        } else {
            // Note we want to go through this call for compatibility with
            // applications that may have overridden the method.
            startActivityForResult(intent, -1);
        }
    }

    /**
     * Same as {@link #startActivities(Intent[], Bundle)} with no options
     * specified.
     *
     * @param intents The intents to start.
     *
     * @throws android.content.ActivityNotFoundException
     *
     * @see {@link #startActivities(Intent[], Bundle)}
     * @see #startActivityForResult
     */
    @Override
    public void startActivities(Intent[] intents) {
        startActivities(intents, null);
    }

    /**
     * Launch a new activity.  You will not receive any information about when
     * the activity exits.  This implementation overrides the base version,
     * providing information about
     * the activity performing the launch.  Because of this additional
     * information, the {@link Intent#FLAG_ACTIVITY_NEW_TASK} launch flag is not
     * required; if not specified, the new activity will be added to the
     * task of the caller.
     *
     * <p>This method throws {@link android.content.ActivityNotFoundException}
     * if there was no Activity found to run the given Intent.
     *
     * @param intents The intents to start.
     * @param options Additional options for how the Activity should be started.
     * See {@link android.content.Context#startActivity(Intent, Bundle)
     * Context.startActivity(Intent, Bundle)} for more details.
     *
     * @throws android.content.ActivityNotFoundException
     *
     * @see {@link #startActivities(Intent[])}
     * @see #startActivityForResult
     */
    @Override
    public void startActivities(Intent[] intents, @Nullable Bundle options) {
        mInstrumentation.execStartActivities(this, mMainThread.getApplicationThread(),
                mToken, this, intents, options);
    }

    /**
     * Same as calling {@link #startIntentSender(IntentSender, Intent, int, int, int, Bundle)}
     * with no options.
     *
     * @param intent The IntentSender to launch.
     * @param fillInIntent If non-null, this will be provided as the
     * intent parameter to {@link IntentSender#sendIntent}.
     * @param flagsMask Intent flags in the original IntentSender that you
     * would like to change.
     * @param flagsValues Desired values for any bits set in
     * <var>flagsMask</var>
     * @param extraFlags Always set to 0.
     */
    public void startIntentSender(IntentSender intent,
            @Nullable Intent fillInIntent, int flagsMask, int flagsValues, int extraFlags)
            throws IntentSender.SendIntentException {
        startIntentSender(intent, fillInIntent, flagsMask, flagsValues,
                extraFlags, null);
    }

    /**
     * Like {@link #startActivity(Intent, Bundle)}, but taking a IntentSender
     * to start; see
     * {@link #startIntentSenderForResult(IntentSender, int, Intent, int, int, int, Bundle)}
     * for more information.
     *
     * @param intent The IntentSender to launch.
     * @param fillInIntent If non-null, this will be provided as the
     * intent parameter to {@link IntentSender#sendIntent}.
     * @param flagsMask Intent flags in the original IntentSender that you
     * would like to change.
     * @param flagsValues Desired values for any bits set in
     * <var>flagsMask</var>
     * @param extraFlags Always set to 0.
     * @param options Additional options for how the Activity should be started.
     * See {@link android.content.Context#startActivity(Intent, Bundle)
     * Context.startActivity(Intent, Bundle)} for more details.  If options
     * have also been supplied by the IntentSender, options given here will
     * override any that conflict with those given by the IntentSender.
     */
    public void startIntentSender(IntentSender intent,
            @Nullable Intent fillInIntent, int flagsMask, int flagsValues, int extraFlags,
            Bundle options) throws IntentSender.SendIntentException {
        if (options != null) {
            startIntentSenderForResult(intent, -1, fillInIntent, flagsMask,
                    flagsValues, extraFlags, options);
        } else {
            // Note we want to go through this call for compatibility with
            // applications that may have overridden the method.
            startIntentSenderForResult(intent, -1, fillInIntent, flagsMask,
                    flagsValues, extraFlags);
        }
    }

    /**
     * Same as calling {@link #startActivityIfNeeded(Intent, int, Bundle)}
     * with no options.
     *
     * @param intent The intent to start.
     * @param requestCode If >= 0, this code will be returned in
     *         onActivityResult() when the activity exits, as described in
     *         {@link #startActivityForResult}.
     *
     * @return If a new activity was launched then true is returned; otherwise
     *         false is returned and you must handle the Intent yourself.
     *
     * @see #startActivity
     * @see #startActivityForResult
     */
    public boolean startActivityIfNeeded(@NonNull Intent intent, int requestCode) {
        return startActivityIfNeeded(intent, requestCode, null);
    }

    /**
     * A special variation to launch an activity only if a new activity
     * instance is needed to handle the given Intent.  In other words, this is
     * just like {@link #startActivityForResult(Intent, int)} except: if you are
     * using the {@link Intent#FLAG_ACTIVITY_SINGLE_TOP} flag, or
     * singleTask or singleTop
     * {@link android.R.styleable#AndroidManifestActivity_launchMode launchMode},
     * and the activity
     * that handles <var>intent</var> is the same as your currently running
     * activity, then a new instance is not needed.  In this case, instead of
     * the normal behavior of calling {@link #onNewIntent} this function will
     * return and you can handle the Intent yourself.
     *
     * <p>This function can only be called from a top-level activity; if it is
     * called from a child activity, a runtime exception will be thrown.
     *
     * @param intent The intent to start.
     * @param requestCode If >= 0, this code will be returned in
     *         onActivityResult() when the activity exits, as described in
     *         {@link #startActivityForResult}.
     * @param options Additional options for how the Activity should be started.
     * See {@link android.content.Context#startActivity(Intent, Bundle)
     * Context.startActivity(Intent, Bundle)} for more details.
     *
     * @return If a new activity was launched then true is returned; otherwise
     *         false is returned and you must handle the Intent yourself.
     *
     * @see #startActivity
     * @see #startActivityForResult
     */
    public boolean startActivityIfNeeded(@NonNull Intent intent, int requestCode,
            @Nullable Bundle options) {
        if (mParent == null) {
            int result = ActivityManager.START_RETURN_INTENT_TO_CALLER;
            try {
                Uri referrer = onProvideReferrer();
                if (referrer != null) {
                    intent.putExtra(Intent.EXTRA_REFERRER, referrer);
                }
                intent.migrateExtraStreamToClipData();
                intent.prepareToLeaveProcess();
                result = ActivityManagerNative.getDefault()
                    .startActivity(mMainThread.getApplicationThread(), getBasePackageName(),
                            intent, intent.resolveTypeIfNeeded(getContentResolver()), mToken,
                            mEmbeddedID, requestCode, ActivityManager.START_FLAG_ONLY_IF_NEEDED,
                            null, options);
            } catch (RemoteException e) {
                // Empty
            }

            Instrumentation.checkStartActivityResult(result, intent);

            if (requestCode >= 0) {
                // If this start is requesting a result, we can avoid making
                // the activity visible until the result is received.  Setting
                // this code during onCreate(Bundle savedInstanceState) or onResume() will keep the
                // activity hidden during this time, to avoid flickering.
                // This can only be done when a result is requested because
                // that guarantees we will get information back when the
                // activity is finished, no matter what happens to it.
                mStartedActivity = true;
            }
            return result != ActivityManager.START_RETURN_INTENT_TO_CALLER;
        }

        throw new UnsupportedOperationException(
            "startActivityIfNeeded can only be called from a top-level activity");
    }

    /**
     * Same as calling {@link #startNextMatchingActivity(Intent, Bundle)} with
     * no options.
     *
     * @param intent The intent to dispatch to the next activity.  For
     * correct behavior, this must be the same as the Intent that started
     * your own activity; the only changes you can make are to the extras
     * inside of it.
     *
     * @return Returns a boolean indicating whether there was another Activity
     * to start: true if there was a next activity to start, false if there
     * wasn't.  In general, if true is returned you will then want to call
     * finish() on yourself.
     */
    public boolean startNextMatchingActivity(@NonNull Intent intent) {
        return startNextMatchingActivity(intent, null);
    }

    /**
     * Special version of starting an activity, for use when you are replacing
     * other activity components.  You can use this to hand the Intent off
     * to the next Activity that can handle it.  You typically call this in
     * {@link #onCreate} with the Intent returned by {@link #getIntent}.
     *
     * @param intent The intent to dispatch to the next activity.  For
     * correct behavior, this must be the same as the Intent that started
     * your own activity; the only changes you can make are to the extras
     * inside of it.
     * @param options Additional options for how the Activity should be started.
     * See {@link android.content.Context#startActivity(Intent, Bundle)
     * Context.startActivity(Intent, Bundle)} for more details.
     *
     * @return Returns a boolean indicating whether there was another Activity
     * to start: true if there was a next activity to start, false if there
     * wasn't.  In general, if true is returned you will then want to call
     * finish() on yourself.
     */
    public boolean startNextMatchingActivity(@NonNull Intent intent, @Nullable Bundle options) {
        if (mParent == null) {
            try {
                intent.migrateExtraStreamToClipData();
                intent.prepareToLeaveProcess();
                return ActivityManagerNative.getDefault()
                    .startNextMatchingActivity(mToken, intent, options);
            } catch (RemoteException e) {
                // Empty
            }
            return false;
        }

        throw new UnsupportedOperationException(
            "startNextMatchingActivity can only be called from a top-level activity");
    }

    /**
     * Same as calling {@link #startActivityFromChild(Activity, Intent, int, Bundle)}
     * with no options.
     *
     * @param child The activity making the call.
     * @param intent The intent to start.
     * @param requestCode Reply request code.  < 0 if reply is not requested.
     *
     * @throws android.content.ActivityNotFoundException
     *
     * @see #startActivity
     * @see #startActivityForResult
     */
    public void startActivityFromChild(@NonNull Activity child, Intent intent,
            int requestCode) {
        startActivityFromChild(child, intent, requestCode, null);
    }

    /**
     * This is called when a child activity of this one calls its
     * {@link #startActivity} or {@link #startActivityForResult} method.
     *
     * <p>This method throws {@link android.content.ActivityNotFoundException}
     * if there was no Activity found to run the given Intent.
     *
     * @param child The activity making the call.
     * @param intent The intent to start.
     * @param requestCode Reply request code.  < 0 if reply is not requested.
     * @param options Additional options for how the Activity should be started.
     * See {@link android.content.Context#startActivity(Intent, Bundle)
     * Context.startActivity(Intent, Bundle)} for more details.
     *
     * @throws android.content.ActivityNotFoundException
     *
     * @see #startActivity
     * @see #startActivityForResult
     */
    public void startActivityFromChild(@NonNull Activity child, Intent intent,
            int requestCode, @Nullable Bundle options) {
        Instrumentation.ActivityResult ar =
            mInstrumentation.execStartActivity(
                this, mMainThread.getApplicationThread(), mToken, child,
                intent, requestCode, options);
        if (ar != null) {
            mMainThread.sendActivityResult(
                mToken, child.mEmbeddedID, requestCode,
                ar.getResultCode(), ar.getResultData());
        }
        cancelInputsAndStartExitTransition(options);
    }

    /**
     * Same as calling {@link #startActivityFromFragment(Fragment, Intent, int, Bundle)}
     * with no options.
     *
     * @param fragment The fragment making the call.
     * @param intent The intent to start.
     * @param requestCode Reply request code.  < 0 if reply is not requested.
     *
     * @throws android.content.ActivityNotFoundException
     *
     * @see Fragment#startActivity
     * @see Fragment#startActivityForResult
     */
    public void startActivityFromFragment(@NonNull Fragment fragment, Intent intent,
            int requestCode) {
        startActivityFromFragment(fragment, intent, requestCode, null);
    }

    /**
     * This is called when a Fragment in this activity calls its
     * {@link Fragment#startActivity} or {@link Fragment#startActivityForResult}
     * method.
     *
     * <p>This method throws {@link android.content.ActivityNotFoundException}
     * if there was no Activity found to run the given Intent.
     *
     * @param fragment The fragment making the call.
     * @param intent The intent to start.
     * @param requestCode Reply request code.  < 0 if reply is not requested.
     * @param options Additional options for how the Activity should be started.
     * See {@link android.content.Context#startActivity(Intent, Bundle)
     * Context.startActivity(Intent, Bundle)} for more details.
     *
     * @throws android.content.ActivityNotFoundException
     *
     * @see Fragment#startActivity
     * @see Fragment#startActivityForResult
     */
    public void startActivityFromFragment(@NonNull Fragment fragment, Intent intent,
            int requestCode, @Nullable Bundle options) {
        startActivityForResult(fragment.mWho, intent, requestCode, options);
    }

    /**
     * @hide
     */
    @Override
    public void startActivityForResult(
            String who, Intent intent, int requestCode, @Nullable Bundle options) {
        Uri referrer = onProvideReferrer();
        if (referrer != null) {
            intent.putExtra(Intent.EXTRA_REFERRER, referrer);
        }
        Instrumentation.ActivityResult ar =
            mInstrumentation.execStartActivity(
                this, mMainThread.getApplicationThread(), mToken, who,
                intent, requestCode, options);
        if (ar != null) {
            mMainThread.sendActivityResult(
                mToken, who, requestCode,
                ar.getResultCode(), ar.getResultData());
        }
        cancelInputsAndStartExitTransition(options);
    }

    /**
     * @hide
     */
    @Override
    public boolean canStartActivityForResult() {
        return true;
    }

    /**
     * Same as calling {@link #startIntentSenderFromChild(Activity, IntentSender,
     * int, Intent, int, int, int, Bundle)} with no options.
     */
    public void startIntentSenderFromChild(Activity child, IntentSender intent,
            int requestCode, Intent fillInIntent, int flagsMask, int flagsValues,
            int extraFlags)
            throws IntentSender.SendIntentException {
        startIntentSenderFromChild(child, intent, requestCode, fillInIntent,
                flagsMask, flagsValues, extraFlags, null);
    }

    /**
     * Like {@link #startActivityFromChild(Activity, Intent, int)}, but
     * taking a IntentSender; see
     * {@link #startIntentSenderForResult(IntentSender, int, Intent, int, int, int)}
     * for more information.
     */
    public void startIntentSenderFromChild(Activity child, IntentSender intent,
            int requestCode, Intent fillInIntent, int flagsMask, int flagsValues,
            int extraFlags, @Nullable Bundle options)
            throws IntentSender.SendIntentException {
        startIntentSenderForResultInner(intent, requestCode, fillInIntent,
                flagsMask, flagsValues, child, options);
    }

    /**
     * Call immediately after one of the flavors of {@link #startActivity(Intent)}
     * or {@link #finish} to specify an explicit transition animation to
     * perform next.
     *
     * <p>As of {@link android.os.Build.VERSION_CODES#JELLY_BEAN} an alternative
     * to using this with starting activities is to supply the desired animation
     * information through a {@link ActivityOptions} bundle to
     * {@link #startActivity(Intent, Bundle) or a related function.  This allows
     * you to specify a custom animation even when starting an activity from
     * outside the context of the current top activity.
     *
     * @param enterAnim A resource ID of the animation resource to use for
     * the incoming activity.  Use 0 for no animation.
     * @param exitAnim A resource ID of the animation resource to use for
     * the outgoing activity.  Use 0 for no animation.
     */
    public void overridePendingTransition(int enterAnim, int exitAnim) {
        try {
            ActivityManagerNative.getDefault().overridePendingTransition(
                    mToken, getPackageName(), enterAnim, exitAnim);
        } catch (RemoteException e) {
        }
    }

    /**
     * Call this to set the result that your activity will return to its
     * caller.
     *
     * @param resultCode The result code to propagate back to the originating
     *                   activity, often RESULT_CANCELED or RESULT_OK
     *
     * @see #RESULT_CANCELED
     * @see #RESULT_OK
     * @see #RESULT_FIRST_USER
     * @see #setResult(int, Intent)
     */
    public final void setResult(int resultCode) {
        synchronized (this) {
            mResultCode = resultCode;
            mResultData = null;
        }
    }

    /**
     * Call this to set the result that your activity will return to its
     * caller.
     *
     * <p>As of {@link android.os.Build.VERSION_CODES#GINGERBREAD}, the Intent
     * you supply here can have {@link Intent#FLAG_GRANT_READ_URI_PERMISSION
     * Intent.FLAG_GRANT_READ_URI_PERMISSION} and/or {@link Intent#FLAG_GRANT_WRITE_URI_PERMISSION
     * Intent.FLAG_GRANT_WRITE_URI_PERMISSION} set.  This will grant the
     * Activity receiving the result access to the specific URIs in the Intent.
     * Access will remain until the Activity has finished (it will remain across the hosting
     * process being killed and other temporary destruction) and will be added
     * to any existing set of URI permissions it already holds.
     *
     * @param resultCode The result code to propagate back to the originating
     *                   activity, often RESULT_CANCELED or RESULT_OK
     * @param data The data to propagate back to the originating activity.
     *
     * @see #RESULT_CANCELED
     * @see #RESULT_OK
     * @see #RESULT_FIRST_USER
     * @see #setResult(int)
     */
    public final void setResult(int resultCode, Intent data) {
        synchronized (this) {
            mResultCode = resultCode;
            mResultData = data;
        }
    }

    /**
     * Return information about who launched this activity.  If the launching Intent
     * contains an {@link android.content.Intent#EXTRA_REFERRER Intent.EXTRA_REFERRER},
     * that will be returned as-is; otherwise, if known, an
     * {@link Intent#URI_ANDROID_APP_SCHEME android-app:} referrer URI containing the
     * package name that started the Intent will be returned.  This may return null if no
     * referrer can be identified -- it is neither explicitly specified, nor is it known which
     * application package was involved.
     *
     * <p>If called while inside the handling of {@link #onNewIntent}, this function will
     * return the referrer that submitted that new intent to the activity.  Otherwise, it
     * always returns the referrer of the original Intent.</p>
     *
     * <p>Note that this is <em>not</em> a security feature -- you can not trust the
     * referrer information, applications can spoof it.</p>
     */
    @Nullable
    public Uri getReferrer() {
        Intent intent = getIntent();
        Uri referrer = intent.getParcelableExtra(Intent.EXTRA_REFERRER);
        if (referrer != null) {
            return referrer;
        }
        String referrerName = intent.getStringExtra(Intent.EXTRA_REFERRER_NAME);
        if (referrerName != null) {
            return Uri.parse(referrerName);
        }
        if (mReferrer != null) {
            return new Uri.Builder().scheme("android-app").authority(mReferrer).build();
        }
        return null;
    }

    /**
     * Override to generate the desired referrer for the content currently being shown
     * by the app.  The default implementation returns null, meaning the referrer will simply
     * be the android-app: of the package name of this activity.  Return a non-null Uri to
     * have that supplied as the {@link Intent#EXTRA_REFERRER} of any activities started from it.
     */
    public Uri onProvideReferrer() {
        return null;
    }

    /**
     * Return the name of the package that invoked this activity.  This is who
     * the data in {@link #setResult setResult()} will be sent to.  You can
     * use this information to validate that the recipient is allowed to
     * receive the data.
     *
     * <p class="note">Note: if the calling activity is not expecting a result (that is it
     * did not use the {@link #startActivityForResult}
     * form that includes a request code), then the calling package will be
     * null.</p>
     *
     * <p class="note">Note: prior to {@link android.os.Build.VERSION_CODES#JELLY_BEAN_MR2},
     * the result from this method was unstable.  If the process hosting the calling
     * package was no longer running, it would return null instead of the proper package
     * name.  You can use {@link #getCallingActivity()} and retrieve the package name
     * from that instead.</p>
     *
     * @return The package of the activity that will receive your
     *         reply, or null if none.
     */
    @Nullable
    public String getCallingPackage() {
        try {
            return ActivityManagerNative.getDefault().getCallingPackage(mToken);
        } catch (RemoteException e) {
            return null;
        }
    }

    /**
     * Return the name of the activity that invoked this activity.  This is
     * who the data in {@link #setResult setResult()} will be sent to.  You
     * can use this information to validate that the recipient is allowed to
     * receive the data.
     *
     * <p class="note">Note: if the calling activity is not expecting a result (that is it
     * did not use the {@link #startActivityForResult}
     * form that includes a request code), then the calling package will be
     * null.
     *
     * @return The ComponentName of the activity that will receive your
     *         reply, or null if none.
     */
    @Nullable
    public ComponentName getCallingActivity() {
        try {
            return ActivityManagerNative.getDefault().getCallingActivity(mToken);
        } catch (RemoteException e) {
            return null;
        }
    }

    /**
     * Control whether this activity's main window is visible.  This is intended
     * only for the special case of an activity that is not going to show a
     * UI itself, but can't just finish prior to onResume() because it needs
     * to wait for a service binding or such.  Setting this to false allows
     * you to prevent your UI from being shown during that time.
     *
     * <p>The default value for this is taken from the
     * {@link android.R.attr#windowNoDisplay} attribute of the activity's theme.
     */
    public void setVisible(boolean visible) {
        if (mVisibleFromClient != visible) {
            mVisibleFromClient = visible;
            if (mVisibleFromServer) {
                if (visible) makeVisible();
                else mDecor.setVisibility(View.INVISIBLE);
            }
        }
    }

    void makeVisible() {
        if (!mWindowAdded) {
            ViewManager wm = getWindowManager();
            wm.addView(mDecor, getWindow().getAttributes());
            mWindowAdded = true;
        }
        mDecor.setVisibility(View.VISIBLE);
    }

    /**
     * Check to see whether this activity is in the process of finishing,
     * either because you called {@link #finish} on it or someone else
     * has requested that it finished.  This is often used in
     * {@link #onPause} to determine whether the activity is simply pausing or
     * completely finishing.
     *
     * @return If the activity is finishing, returns true; else returns false.
     *
     * @see #finish
     */
    public boolean isFinishing() {
        return mFinished;
    }

    /**
     * Returns true if the final {@link #onDestroy()} call has been made
     * on the Activity, so this instance is now dead.
     */
    public boolean isDestroyed() {
        return mDestroyed;
    }

    /**
     * Check to see whether this activity is in the process of being destroyed in order to be
     * recreated with a new configuration. This is often used in
     * {@link #onStop} to determine whether the state needs to be cleaned up or will be passed
     * on to the next instance of the activity via {@link #onRetainNonConfigurationInstance()}.
     *
     * @return If the activity is being torn down in order to be recreated with a new configuration,
     * returns true; else returns false.
     */
    public boolean isChangingConfigurations() {
        return mChangingConfigurations;
    }

    /**
     * Cause this Activity to be recreated with a new instance.  This results
     * in essentially the same flow as when the Activity is created due to
     * a configuration change -- the current instance will go through its
     * lifecycle to {@link #onDestroy} and a new instance then created after it.
     */
    public void recreate() {
        if (mParent != null) {
            throw new IllegalStateException("Can only be called on top-level activity");
        }
        if (Looper.myLooper() != mMainThread.getLooper()) {
            throw new IllegalStateException("Must be called from main thread");
        }
        mMainThread.requestRelaunchActivity(mToken, null, null, 0, false, null, null, false);
    }

    /**
     * Finishes the current activity and specifies whether to remove the task associated with this
     * activity.
     */
    private void finish(boolean finishTask) {
        if (mParent == null) {
            int resultCode;
            Intent resultData;
            synchronized (this) {
                resultCode = mResultCode;
                resultData = mResultData;
            }
            if (false) Log.v(TAG, "Finishing self: token=" + mToken);
            try {
                if (resultData != null) {
                    resultData.prepareToLeaveProcess();
                }
                if (ActivityManagerNative.getDefault()
                        .finishActivity(mToken, resultCode, resultData, finishTask)) {
                    mFinished = true;
                }
            } catch (RemoteException e) {
                // Empty
            }
        } else {
            mParent.finishFromChild(this);
        }
    }

    /**
     * Call this when your activity is done and should be closed.  The
     * ActivityResult is propagated back to whoever launched you via
     * onActivityResult().
     */
    public void finish() {
        finish(false);
    }

    /**
     * Finish this activity as well as all activities immediately below it
     * in the current task that have the same affinity.  This is typically
     * used when an application can be launched on to another task (such as
     * from an ACTION_VIEW of a content type it understands) and the user
     * has used the up navigation to switch out of the current task and in
     * to its own task.  In this case, if the user has navigated down into
     * any other activities of the second application, all of those should
     * be removed from the original task as part of the task switch.
     *
     * <p>Note that this finish does <em>not</em> allow you to deliver results
     * to the previous activity, and an exception will be thrown if you are trying
     * to do so.</p>
     */
    public void finishAffinity() {
        if (mParent != null) {
            throw new IllegalStateException("Can not be called from an embedded activity");
        }
        if (mResultCode != RESULT_CANCELED || mResultData != null) {
            throw new IllegalStateException("Can not be called to deliver a result");
        }
        try {
            if (ActivityManagerNative.getDefault().finishActivityAffinity(mToken)) {
                mFinished = true;
            }
        } catch (RemoteException e) {
            // Empty
        }
    }

    /**
     * This is called when a child activity of this one calls its
     * {@link #finish} method.  The default implementation simply calls
     * finish() on this activity (the parent), finishing the entire group.
     *
     * @param child The activity making the call.
     *
     * @see #finish
     */
    public void finishFromChild(Activity child) {
        finish();
    }

    /**
     * Reverses the Activity Scene entry Transition and triggers the calling Activity
     * to reverse its exit Transition. When the exit Transition completes,
     * {@link #finish()} is called. If no entry Transition was used, finish() is called
     * immediately and the Activity exit Transition is run.
     * @see android.app.ActivityOptions#makeSceneTransitionAnimation(Activity, android.util.Pair[])
     */
    public void finishAfterTransition() {
        if (!mActivityTransitionState.startExitBackTransition(this)) {
            finish();
        }
    }

    /**
     * Force finish another activity that you had previously started with
     * {@link #startActivityForResult}.
     *
     * @param requestCode The request code of the activity that you had
     *                    given to startActivityForResult().  If there are multiple
     *                    activities started with this request code, they
     *                    will all be finished.
     */
    public void finishActivity(int requestCode) {
        if (mParent == null) {
            try {
                ActivityManagerNative.getDefault()
                    .finishSubActivity(mToken, mEmbeddedID, requestCode);
            } catch (RemoteException e) {
                // Empty
            }
        } else {
            mParent.finishActivityFromChild(this, requestCode);
        }
    }

    /**
     * This is called when a child activity of this one calls its
     * finishActivity().
     *
     * @param child The activity making the call.
     * @param requestCode Request code that had been used to start the
     *                    activity.
     */
    public void finishActivityFromChild(@NonNull Activity child, int requestCode) {
        try {
            ActivityManagerNative.getDefault()
                .finishSubActivity(mToken, child.mEmbeddedID, requestCode);
        } catch (RemoteException e) {
            // Empty
        }
    }

    /**
     * Call this when your activity is done and should be closed and the task should be completely
     * removed as a part of finishing the Activity.
     */
    public void finishAndRemoveTask() {
        finish(true);
    }

    /**
     * Ask that the local app instance of this activity be released to free up its memory.
     * This is asking for the activity to be destroyed, but does <b>not</b> finish the activity --
     * a new instance of the activity will later be re-created if needed due to the user
     * navigating back to it.
     *
     * @return Returns true if the activity was in a state that it has started the process
     * of destroying its current instance; returns false if for any reason this could not
     * be done: it is currently visible to the user, it is already being destroyed, it is
     * being finished, it hasn't yet saved its state, etc.
     */
    public boolean releaseInstance() {
        try {
            return ActivityManagerNative.getDefault().releaseActivityInstance(mToken);
        } catch (RemoteException e) {
            // Empty
        }
        return false;
    }

    /**
     * Called when an activity you launched exits, giving you the requestCode
     * you started it with, the resultCode it returned, and any additional
     * data from it.  The <var>resultCode</var> will be
     * {@link #RESULT_CANCELED} if the activity explicitly returned that,
     * didn't return any result, or crashed during its operation.
     *
     * <p>You will receive this call immediately before onResume() when your
     * activity is re-starting.
     *
     * <p>This method is never invoked if your activity sets
     * {@link android.R.styleable#AndroidManifestActivity_noHistory noHistory} to
     * <code>true</code>.
     *
     * @param requestCode The integer request code originally supplied to
     *                    startActivityForResult(), allowing you to identify who this
     *                    result came from.
     * @param resultCode The integer result code returned by the child activity
     *                   through its setResult().
     * @param data An Intent, which can return result data to the caller
     *               (various data can be attached to Intent "extras").
     *
     * @see #startActivityForResult
     * @see #createPendingResult
     * @see #setResult(int)
     */
    protected void onActivityResult(int requestCode, int resultCode, Intent data) {
    }

    /**
     * Called when an activity you launched with an activity transition exposes this
     * Activity through a returning activity transition, giving you the resultCode
     * and any additional data from it. This method will only be called if the activity
     * set a result code other than {@link #RESULT_CANCELED} and it supports activity
     * transitions with {@link Window#FEATURE_ACTIVITY_TRANSITIONS}.
     *
     * <p>The purpose of this function is to let the called Activity send a hint about
     * its state so that this underlying Activity can prepare to be exposed. A call to
     * this method does not guarantee that the called Activity has or will be exiting soon.
     * It only indicates that it will expose this Activity's Window and it has
     * some data to pass to prepare it.</p>
     *
     * @param resultCode The integer result code returned by the child activity
     *                   through its setResult().
     * @param data An Intent, which can return result data to the caller
     *               (various data can be attached to Intent "extras").
     */
    public void onActivityReenter(int resultCode, Intent data) {
    }

    /**
     * Create a new PendingIntent object which you can hand to others
     * for them to use to send result data back to your
     * {@link #onActivityResult} callback.  The created object will be either
     * one-shot (becoming invalid after a result is sent back) or multiple
     * (allowing any number of results to be sent through it).
     *
     * @param requestCode Private request code for the sender that will be
     * associated with the result data when it is returned.  The sender can not
     * modify this value, allowing you to identify incoming results.
     * @param data Default data to supply in the result, which may be modified
     * by the sender.
     * @param flags May be {@link PendingIntent#FLAG_ONE_SHOT PendingIntent.FLAG_ONE_SHOT},
     * {@link PendingIntent#FLAG_NO_CREATE PendingIntent.FLAG_NO_CREATE},
     * {@link PendingIntent#FLAG_CANCEL_CURRENT PendingIntent.FLAG_CANCEL_CURRENT},
     * {@link PendingIntent#FLAG_UPDATE_CURRENT PendingIntent.FLAG_UPDATE_CURRENT},
     * or any of the flags as supported by
     * {@link Intent#fillIn Intent.fillIn()} to control which unspecified parts
     * of the intent that can be supplied when the actual send happens.
     *
     * @return Returns an existing or new PendingIntent matching the given
     * parameters.  May return null only if
     * {@link PendingIntent#FLAG_NO_CREATE PendingIntent.FLAG_NO_CREATE} has been
     * supplied.
     *
     * @see PendingIntent
     */
    public PendingIntent createPendingResult(int requestCode, @NonNull Intent data,
            @PendingIntent.Flags int flags) {
        String packageName = getPackageName();
        try {
            data.prepareToLeaveProcess();
            IIntentSender target =
                ActivityManagerNative.getDefault().getIntentSender(
                        ActivityManager.INTENT_SENDER_ACTIVITY_RESULT, packageName,
                        mParent == null ? mToken : mParent.mToken,
                        mEmbeddedID, requestCode, new Intent[] { data }, null, flags, null,
                        UserHandle.myUserId());
            return target != null ? new PendingIntent(target) : null;
        } catch (RemoteException e) {
            // Empty
        }
        return null;
    }

    /**
     * Change the desired orientation of this activity.  If the activity
     * is currently in the foreground or otherwise impacting the screen
     * orientation, the screen will immediately be changed (possibly causing
     * the activity to be restarted). Otherwise, this will be used the next
     * time the activity is visible.
     *
     * @param requestedOrientation An orientation constant as used in
     * {@link ActivityInfo#screenOrientation ActivityInfo.screenOrientation}.
     */
    public void setRequestedOrientation(@ActivityInfo.ScreenOrientation int requestedOrientation) {
        if (mParent == null) {
            try {
                ActivityManagerNative.getDefault().setRequestedOrientation(
                        mToken, requestedOrientation);
            } catch (RemoteException e) {
                // Empty
            }
        } else {
            mParent.setRequestedOrientation(requestedOrientation);
        }
    }

    /**
     * Return the current requested orientation of the activity.  This will
     * either be the orientation requested in its component's manifest, or
     * the last requested orientation given to
     * {@link #setRequestedOrientation(int)}.
     *
     * @return Returns an orientation constant as used in
     * {@link ActivityInfo#screenOrientation ActivityInfo.screenOrientation}.
     */
    @ActivityInfo.ScreenOrientation
    public int getRequestedOrientation() {
        if (mParent == null) {
            try {
                return ActivityManagerNative.getDefault()
                        .getRequestedOrientation(mToken);
            } catch (RemoteException e) {
                // Empty
            }
        } else {
            return mParent.getRequestedOrientation();
        }
        return ActivityInfo.SCREEN_ORIENTATION_UNSPECIFIED;
    }

    /**
     * Return the identifier of the task this activity is in.  This identifier
     * will remain the same for the lifetime of the activity.
     *
     * @return Task identifier, an opaque integer.
     */
    public int getTaskId() {
        try {
            return ActivityManagerNative.getDefault()
                .getTaskForActivity(mToken, false);
        } catch (RemoteException e) {
            return -1;
        }
    }

    /**
     * Return whether this activity is the root of a task.  The root is the
     * first activity in a task.
     *
     * @return True if this is the root activity, else false.
     */
    public boolean isTaskRoot() {
        try {
            return ActivityManagerNative.getDefault()
                .getTaskForActivity(mToken, true) >= 0;
        } catch (RemoteException e) {
            return false;
        }
    }

    /**
     * Move the task containing this activity to the back of the activity
     * stack.  The activity's order within the task is unchanged.
     *
     * @param nonRoot If false then this only works if the activity is the root
     *                of a task; if true it will work for any activity in
     *                a task.
     *
     * @return If the task was moved (or it was already at the
     *         back) true is returned, else false.
     */
    public boolean moveTaskToBack(boolean nonRoot) {
        try {
            return ActivityManagerNative.getDefault().moveActivityTaskToBack(
                    mToken, nonRoot);
        } catch (RemoteException e) {
            // Empty
        }
        return false;
    }

    /**
     * Returns class name for this activity with the package prefix removed.
     * This is the default name used to read and write settings.
     *
     * @return The local class name.
     */
    @NonNull
    public String getLocalClassName() {
        final String pkg = getPackageName();
        final String cls = mComponent.getClassName();
        int packageLen = pkg.length();
        if (!cls.startsWith(pkg) || cls.length() <= packageLen
                || cls.charAt(packageLen) != '.') {
            return cls;
        }
        return cls.substring(packageLen+1);
    }

    /**
     * Returns complete component name of this activity.
     *
     * @return Returns the complete component name for this activity
     */
    public ComponentName getComponentName()
    {
        return mComponent;
    }

    /**
     * Retrieve a {@link SharedPreferences} object for accessing preferences
     * that are private to this activity.  This simply calls the underlying
     * {@link #getSharedPreferences(String, int)} method by passing in this activity's
     * class name as the preferences name.
     *
     * @param mode Operating mode.  Use {@link #MODE_PRIVATE} for the default
     *             operation, {@link #MODE_WORLD_READABLE} and
     *             {@link #MODE_WORLD_WRITEABLE} to control permissions.
     *
     * @return Returns the single SharedPreferences instance that can be used
     *         to retrieve and modify the preference values.
     */
    public SharedPreferences getPreferences(int mode) {
        return getSharedPreferences(getLocalClassName(), mode);
    }

    private void ensureSearchManager() {
        if (mSearchManager != null) {
            return;
        }

        mSearchManager = new SearchManager(this, null);
    }

    @Override
    public Object getSystemService(@ServiceName @NonNull String name) {
        if (getBaseContext() == null) {
            throw new IllegalStateException(
                    "System services not available to Activities before onCreate()");
        }

        if (WINDOW_SERVICE.equals(name)) {
            return mWindowManager;
        } else if (SEARCH_SERVICE.equals(name)) {
            ensureSearchManager();
            return mSearchManager;
        }
        return super.getSystemService(name);
    }

    /**
     * Change the title associated with this activity.  If this is a
     * top-level activity, the title for its window will change.  If it
     * is an embedded activity, the parent can do whatever it wants
     * with it.
     */
    public void setTitle(CharSequence title) {
        mTitle = title;
        onTitleChanged(title, mTitleColor);

        if (mParent != null) {
            mParent.onChildTitleChanged(this, title);
        }
    }

    /**
     * Change the title associated with this activity.  If this is a
     * top-level activity, the title for its window will change.  If it
     * is an embedded activity, the parent can do whatever it wants
     * with it.
     */
    public void setTitle(int titleId) {
        setTitle(getText(titleId));
    }

    /**
     * Change the color of the title associated with this activity.
     * <p>
     * This method is deprecated starting in API Level 11 and replaced by action
     * bar styles. For information on styling the Action Bar, read the <a
     * href="{@docRoot} guide/topics/ui/actionbar.html">Action Bar</a> developer
     * guide.
     *
     * @deprecated Use action bar styles instead.
     */
    @Deprecated
    public void setTitleColor(int textColor) {
        mTitleColor = textColor;
        onTitleChanged(mTitle, textColor);
    }

    public final CharSequence getTitle() {
        return mTitle;
    }

    public final int getTitleColor() {
        return mTitleColor;
    }

    protected void onTitleChanged(CharSequence title, int color) {
        if (mTitleReady) {
            final Window win = getWindow();
            if (win != null) {
                win.setTitle(title);
                if (color != 0) {
                    win.setTitleColor(color);
                }
            }
            if (mActionBar != null) {
                mActionBar.setWindowTitle(title);
            }
        }
    }

    protected void onChildTitleChanged(Activity childActivity, CharSequence title) {
    }

    /**
     * Sets information describing the task with this activity for presentation inside the Recents
     * System UI. When {@link ActivityManager#getRecentTasks} is called, the activities of each task
     * are traversed in order from the topmost activity to the bottommost. The traversal continues
     * for each property until a suitable value is found. For each task the taskDescription will be
     * returned in {@link android.app.ActivityManager.TaskDescription}.
     *
     * @see ActivityManager#getRecentTasks
     * @see android.app.ActivityManager.TaskDescription
     *
     * @param taskDescription The TaskDescription properties that describe the task with this activity
     */
    public void setTaskDescription(ActivityManager.TaskDescription taskDescription) {
        ActivityManager.TaskDescription td;
        // Scale the icon down to something reasonable if it is provided
        if (taskDescription.getIconFilename() == null && taskDescription.getIcon() != null) {
            final int size = ActivityManager.getLauncherLargeIconSizeInner(this);
            final Bitmap icon = Bitmap.createScaledBitmap(taskDescription.getIcon(), size, size, true);
            td = new ActivityManager.TaskDescription(taskDescription.getLabel(), icon,
                    taskDescription.getPrimaryColor());
        } else {
            td = taskDescription;
        }
        try {
            ActivityManagerNative.getDefault().setTaskDescription(mToken, td);
        } catch (RemoteException e) {
        }
    }

    /**
     * Sets the visibility of the progress bar in the title.
     * <p>
     * In order for the progress bar to be shown, the feature must be requested
     * via {@link #requestWindowFeature(int)}.
     *
     * @param visible Whether to show the progress bars in the title.
     */
    public final void setProgressBarVisibility(boolean visible) {
        getWindow().setFeatureInt(Window.FEATURE_PROGRESS, visible ? Window.PROGRESS_VISIBILITY_ON :
            Window.PROGRESS_VISIBILITY_OFF);
    }

    /**
     * Sets the visibility of the indeterminate progress bar in the title.
     * <p>
     * In order for the progress bar to be shown, the feature must be requested
     * via {@link #requestWindowFeature(int)}.
     *
     * @param visible Whether to show the progress bars in the title.
     */
    public final void setProgressBarIndeterminateVisibility(boolean visible) {
        getWindow().setFeatureInt(Window.FEATURE_INDETERMINATE_PROGRESS,
                visible ? Window.PROGRESS_VISIBILITY_ON : Window.PROGRESS_VISIBILITY_OFF);
    }

    /**
     * Sets whether the horizontal progress bar in the title should be indeterminate (the circular
     * is always indeterminate).
     * <p>
     * In order for the progress bar to be shown, the feature must be requested
     * via {@link #requestWindowFeature(int)}.
     *
     * @param indeterminate Whether the horizontal progress bar should be indeterminate.
     */
    public final void setProgressBarIndeterminate(boolean indeterminate) {
        getWindow().setFeatureInt(Window.FEATURE_PROGRESS,
                indeterminate ? Window.PROGRESS_INDETERMINATE_ON
                        : Window.PROGRESS_INDETERMINATE_OFF);
    }

    /**
     * Sets the progress for the progress bars in the title.
     * <p>
     * In order for the progress bar to be shown, the feature must be requested
     * via {@link #requestWindowFeature(int)}.
     *
     * @param progress The progress for the progress bar. Valid ranges are from
     *            0 to 10000 (both inclusive). If 10000 is given, the progress
     *            bar will be completely filled and will fade out.
     */
    public final void setProgress(int progress) {
        getWindow().setFeatureInt(Window.FEATURE_PROGRESS, progress + Window.PROGRESS_START);
    }

    /**
     * Sets the secondary progress for the progress bar in the title. This
     * progress is drawn between the primary progress (set via
     * {@link #setProgress(int)} and the background. It can be ideal for media
     * scenarios such as showing the buffering progress while the default
     * progress shows the play progress.
     * <p>
     * In order for the progress bar to be shown, the feature must be requested
     * via {@link #requestWindowFeature(int)}.
     *
     * @param secondaryProgress The secondary progress for the progress bar. Valid ranges are from
     *            0 to 10000 (both inclusive).
     */
    public final void setSecondaryProgress(int secondaryProgress) {
        getWindow().setFeatureInt(Window.FEATURE_PROGRESS,
                secondaryProgress + Window.PROGRESS_SECONDARY_START);
    }

    /**
     * Suggests an audio stream whose volume should be changed by the hardware
     * volume controls.
     * <p>
     * The suggested audio stream will be tied to the window of this Activity.
     * Volume requests which are received while the Activity is in the
     * foreground will affect this stream.
     * <p>
     * It is not guaranteed that the hardware volume controls will always change
     * this stream's volume (for example, if a call is in progress, its stream's
     * volume may be changed instead). To reset back to the default, use
     * {@link AudioManager#USE_DEFAULT_STREAM_TYPE}.
     *
     * @param streamType The type of the audio stream whose volume should be
     *            changed by the hardware volume controls.
     */
    public final void setVolumeControlStream(int streamType) {
        getWindow().setVolumeControlStream(streamType);
    }

    /**
     * Gets the suggested audio stream whose volume should be changed by the
     * hardware volume controls.
     *
     * @return The suggested audio stream type whose volume should be changed by
     *         the hardware volume controls.
     * @see #setVolumeControlStream(int)
     */
    public final int getVolumeControlStream() {
        return getWindow().getVolumeControlStream();
    }

    /**
     * Sets a {@link MediaController} to send media keys and volume changes to.
     * <p>
     * The controller will be tied to the window of this Activity. Media key and
     * volume events which are received while the Activity is in the foreground
     * will be forwarded to the controller and used to invoke transport controls
     * or adjust the volume. This may be used instead of or in addition to
     * {@link #setVolumeControlStream} to affect a specific session instead of a
     * specific stream.
     * <p>
     * It is not guaranteed that the hardware volume controls will always change
     * this session's volume (for example, if a call is in progress, its
     * stream's volume may be changed instead). To reset back to the default use
     * null as the controller.
     *
     * @param controller The controller for the session which should receive
     *            media keys and volume changes.
     */
    public final void setMediaController(MediaController controller) {
        getWindow().setMediaController(controller);
    }

    /**
     * Gets the controller which should be receiving media key and volume events
     * while this activity is in the foreground.
     *
     * @return The controller which should receive events.
     * @see #setMediaController(android.media.session.MediaController)
     */
    public final MediaController getMediaController() {
        return getWindow().getMediaController();
    }

    /**
     * Runs the specified action on the UI thread. If the current thread is the UI
     * thread, then the action is executed immediately. If the current thread is
     * not the UI thread, the action is posted to the event queue of the UI thread.
     *
     * @param action the action to run on the UI thread
     */
    public final void runOnUiThread(Runnable action) {
        if (Thread.currentThread() != mUiThread) {
            mHandler.post(action);
        } else {
            action.run();
        }
    }

    /**
     * Standard implementation of
     * {@link android.view.LayoutInflater.Factory#onCreateView} used when
     * inflating with the LayoutInflater returned by {@link #getSystemService}.
     * This implementation does nothing and is for
     * pre-{@link android.os.Build.VERSION_CODES#HONEYCOMB} apps.  Newer apps
     * should use {@link #onCreateView(View, String, Context, AttributeSet)}.
     *
     * @see android.view.LayoutInflater#createView
     * @see android.view.Window#getLayoutInflater
     */
    @Nullable
    public View onCreateView(String name, Context context, AttributeSet attrs) {
        return null;
    }

    /**
     * Standard implementation of
     * {@link android.view.LayoutInflater.Factory2#onCreateView(View, String, Context, AttributeSet)}
     * used when inflating with the LayoutInflater returned by {@link #getSystemService}.
     * This implementation handles <fragment> tags to embed fragments inside
     * of the activity.
     *
     * @see android.view.LayoutInflater#createView
     * @see android.view.Window#getLayoutInflater
     */
    public View onCreateView(View parent, String name, Context context, AttributeSet attrs) {
        if (!"fragment".equals(name)) {
            return onCreateView(name, context, attrs);
        }

        return mFragments.onCreateView(parent, name, context, attrs);
    }

    /**
     * Print the Activity's state into the given stream.  This gets invoked if
     * you run "adb shell dumpsys activity &lt;activity_component_name&gt;".
     *
     * @param prefix Desired prefix to prepend at each line of output.
     * @param fd The raw file descriptor that the dump is being sent to.
     * @param writer The PrintWriter to which you should dump your state.  This will be
     * closed for you after you return.
     * @param args additional arguments to the dump request.
     */
    public void dump(String prefix, FileDescriptor fd, PrintWriter writer, String[] args) {
        dumpInner(prefix, fd, writer, args);
    }

    void dumpInner(String prefix, FileDescriptor fd, PrintWriter writer, String[] args) {
        writer.print(prefix); writer.print("Local Activity ");
                writer.print(Integer.toHexString(System.identityHashCode(this)));
                writer.println(" State:");
        String innerPrefix = prefix + "  ";
        writer.print(innerPrefix); writer.print("mResumed=");
                writer.print(mResumed); writer.print(" mStopped=");
                writer.print(mStopped); writer.print(" mFinished=");
                writer.println(mFinished);
        writer.print(innerPrefix); writer.print("mChangingConfigurations=");
                writer.println(mChangingConfigurations);
        writer.print(innerPrefix); writer.print("mCurrentConfig=");
                writer.println(mCurrentConfig);

        mFragments.dumpLoaders(innerPrefix, fd, writer, args);
        mFragments.getFragmentManager().dump(innerPrefix, fd, writer, args);
        if (mVoiceInteractor != null) {
            mVoiceInteractor.dump(innerPrefix, fd, writer, args);
        }

        if (getWindow() != null &&
                getWindow().peekDecorView() != null &&
                getWindow().peekDecorView().getViewRootImpl() != null) {
            getWindow().peekDecorView().getViewRootImpl().dump(prefix, fd, writer, args);
        }

        mHandler.getLooper().dump(new PrintWriterPrinter(writer), prefix);
    }

    /**
     * Bit indicating that this activity is "immersive" and should not be
     * interrupted by notifications if possible.
     *
     * This value is initially set by the manifest property
     * <code>android:immersive</code> but may be changed at runtime by
     * {@link #setImmersive}.
     *
     * @see #setImmersive(boolean)
     * @see android.content.pm.ActivityInfo#FLAG_IMMERSIVE
     */
    public boolean isImmersive() {
        try {
            return ActivityManagerNative.getDefault().isImmersive(mToken);
        } catch (RemoteException e) {
            return false;
        }
    }

    /**
     * Indication of whether this is the highest level activity in this task. Can be used to
     * determine whether an activity launched by this activity was placed in the same task or
     * another task.
     *
     * @return true if this is the topmost, non-finishing activity in its task.
     */
    private boolean isTopOfTask() {
        try {
            return ActivityManagerNative.getDefault().isTopOfTask(mToken);
        } catch (RemoteException e) {
            return false;
        }
    }

    /**
     * Convert a translucent themed Activity {@link android.R.attr#windowIsTranslucent} to a
     * fullscreen opaque Activity.
     * <p>
     * Call this whenever the background of a translucent Activity has changed to become opaque.
     * Doing so will allow the {@link android.view.Surface} of the Activity behind to be released.
     * <p>
     * This call has no effect on non-translucent activities or on activities with the
     * {@link android.R.attr#windowIsFloating} attribute.
     *
     * @see #convertToTranslucent(android.app.Activity.TranslucentConversionListener,
     * ActivityOptions)
     * @see TranslucentConversionListener
     *
     * @hide
     */
    @SystemApi
    public void convertFromTranslucent() {
        try {
            mTranslucentCallback = null;
            if (ActivityManagerNative.getDefault().convertFromTranslucent(mToken)) {
                WindowManagerGlobal.getInstance().changeCanvasOpacity(mToken, true);
            }
        } catch (RemoteException e) {
            // pass
        }
    }

    /**
     * Convert a translucent themed Activity {@link android.R.attr#windowIsTranslucent} back from
     * opaque to translucent following a call to {@link #convertFromTranslucent()}.
     * <p>
     * Calling this allows the Activity behind this one to be seen again. Once all such Activities
     * have been redrawn {@link TranslucentConversionListener#onTranslucentConversionComplete} will
     * be called indicating that it is safe to make this activity translucent again. Until
     * {@link TranslucentConversionListener#onTranslucentConversionComplete} is called the image
     * behind the frontmost Activity will be indeterminate.
     * <p>
     * This call has no effect on non-translucent activities or on activities with the
     * {@link android.R.attr#windowIsFloating} attribute.
     *
     * @param callback the method to call when all visible Activities behind this one have been
     * drawn and it is safe to make this Activity translucent again.
     * @param options activity options delivered to the activity below this one. The options
     * are retrieved using {@link #getActivityOptions}.
     * @return <code>true</code> if Window was opaque and will become translucent or
     * <code>false</code> if window was translucent and no change needed to be made.
     *
     * @see #convertFromTranslucent()
     * @see TranslucentConversionListener
     *
     * @hide
     */
    @SystemApi
    public boolean convertToTranslucent(TranslucentConversionListener callback,
            ActivityOptions options) {
        boolean drawComplete;
        try {
            mTranslucentCallback = callback;
            mChangeCanvasToTranslucent =
                    ActivityManagerNative.getDefault().convertToTranslucent(mToken, options);
            WindowManagerGlobal.getInstance().changeCanvasOpacity(mToken, false);
            drawComplete = true;
        } catch (RemoteException e) {
            // Make callback return as though it timed out.
            mChangeCanvasToTranslucent = false;
            drawComplete = false;
        }
        if (!mChangeCanvasToTranslucent && mTranslucentCallback != null) {
            // Window is already translucent.
            mTranslucentCallback.onTranslucentConversionComplete(drawComplete);
        }
        return mChangeCanvasToTranslucent;
    }

    /** @hide */
    void onTranslucentConversionComplete(boolean drawComplete) {
        if (mTranslucentCallback != null) {
            mTranslucentCallback.onTranslucentConversionComplete(drawComplete);
            mTranslucentCallback = null;
        }
        if (mChangeCanvasToTranslucent) {
            WindowManagerGlobal.getInstance().changeCanvasOpacity(mToken, false);
        }
    }

    /** @hide */
    public void onNewActivityOptions(ActivityOptions options) {
        mActivityTransitionState.setEnterActivityOptions(this, options);
        if (!mStopped) {
            mActivityTransitionState.enterReady(this);
        }
    }

    /**
     * Retrieve the ActivityOptions passed in from the launching activity or passed back
     * from an activity launched by this activity in its call to {@link
     * #convertToTranslucent(TranslucentConversionListener, ActivityOptions)}
     *
     * @return The ActivityOptions passed to {@link #convertToTranslucent}.
     * @hide
     */
    ActivityOptions getActivityOptions() {
        try {
            return ActivityManagerNative.getDefault().getActivityOptions(mToken);
        } catch (RemoteException e) {
        }
        return null;
    }

    /**
     * Activities that want to remain visible behind a translucent activity above them must call
     * this method anytime between the start of {@link #onResume()} and the return from
     * {@link #onPause()}. If this call is successful then the activity will remain visible after
     * {@link #onPause()} is called, and is allowed to continue playing media in the background.
     *
     * <p>The actions of this call are reset each time that this activity is brought to the
     * front. That is, every time {@link #onResume()} is called the activity will be assumed
     * to not have requested visible behind. Therefore, if you want this activity to continue to
     * be visible in the background you must call this method again.
     *
     * <p>Only fullscreen opaque activities may make this call. I.e. this call is a nop
     * for dialog and translucent activities.
     *
     * <p>Under all circumstances, the activity must stop playing and release resources prior to or
     * within a call to {@link #onVisibleBehindCanceled()} or if this call returns false.
     *
     * <p>False will be returned any time this method is called between the return of onPause and
     *      the next call to onResume.
     *
     * @param visible true to notify the system that the activity wishes to be visible behind other
     *                translucent activities, false to indicate otherwise. Resources must be
     *                released when passing false to this method.
     * @return the resulting visibiity state. If true the activity will remain visible beyond
     *      {@link #onPause()} if the next activity is translucent or not fullscreen. If false
     *      then the activity may not count on being visible behind other translucent activities,
     *      and must stop any media playback and release resources.
     *      Returning false may occur in lieu of a call to {@link #onVisibleBehindCanceled()} so
     *      the return value must be checked.
     *
     * @see #onVisibleBehindCanceled()
     * @see #onBackgroundVisibleBehindChanged(boolean)
     */
    public boolean requestVisibleBehind(boolean visible) {
        if (!mResumed) {
            // Do not permit paused or stopped activities to do this.
            visible = false;
        }
        try {
            mVisibleBehind = ActivityManagerNative.getDefault()
                    .requestVisibleBehind(mToken, visible) && visible;
        } catch (RemoteException e) {
            mVisibleBehind = false;
        }
        return mVisibleBehind;
    }

    /**
     * Called when a translucent activity over this activity is becoming opaque or another
     * activity is being launched. Activities that override this method must call
     * <code>super.onVisibleBehindCanceled()</code> or a SuperNotCalledException will be thrown.
     *
     * <p>When this method is called the activity has 500 msec to release any resources it may be
     * using while visible in the background.
     * If the activity has not returned from this method in 500 msec the system will destroy
     * the activity and kill the process in order to recover the resources for another
     * process. Otherwise {@link #onStop()} will be called following return.
     *
     * @see #requestVisibleBehind(boolean)
     * @see #onBackgroundVisibleBehindChanged(boolean)
     */
    @CallSuper
    public void onVisibleBehindCanceled() {
        mCalled = true;
    }

    /**
     * Translucent activities may call this to determine if there is an activity below them that
     * is currently set to be visible in the background.
     *
     * @return true if an activity below is set to visible according to the most recent call to
     * {@link #requestVisibleBehind(boolean)}, false otherwise.
     *
     * @see #requestVisibleBehind(boolean)
     * @see #onVisibleBehindCanceled()
     * @see #onBackgroundVisibleBehindChanged(boolean)
     * @hide
     */
    @SystemApi
    public boolean isBackgroundVisibleBehind() {
        try {
            return ActivityManagerNative.getDefault().isBackgroundVisibleBehind(mToken);
        } catch (RemoteException e) {
        }
        return false;
    }

    /**
     * The topmost foreground activity will receive this call when the background visibility state
     * of the activity below it changes.
     *
     * This call may be a consequence of {@link #requestVisibleBehind(boolean)} or might be
     * due to a background activity finishing itself.
     *
     * @param visible true if a background activity is visible, false otherwise.
     *
     * @see #requestVisibleBehind(boolean)
     * @see #onVisibleBehindCanceled()
     * @hide
     */
    @SystemApi
    public void onBackgroundVisibleBehindChanged(boolean visible) {
    }

    /**
     * Activities cannot draw during the period that their windows are animating in. In order
     * to know when it is safe to begin drawing they can override this method which will be
     * called when the entering animation has completed.
     */
    public void onEnterAnimationComplete() {
    }

    /**
     * @hide
     */
    public void dispatchEnterAnimationComplete() {
        onEnterAnimationComplete();
        if (getWindow() != null && getWindow().getDecorView() != null) {
            getWindow().getDecorView().getViewTreeObserver().dispatchOnEnterAnimationComplete();
        }
    }

    /**
     * Adjust the current immersive mode setting.
     *
     * Note that changing this value will have no effect on the activity's
     * {@link android.content.pm.ActivityInfo} structure; that is, if
     * <code>android:immersive</code> is set to <code>true</code>
     * in the application's manifest entry for this activity, the {@link
     * android.content.pm.ActivityInfo#flags ActivityInfo.flags} member will
     * always have its {@link android.content.pm.ActivityInfo#FLAG_IMMERSIVE
     * FLAG_IMMERSIVE} bit set.
     *
     * @see #isImmersive()
     * @see android.content.pm.ActivityInfo#FLAG_IMMERSIVE
     */
    public void setImmersive(boolean i) {
        try {
            ActivityManagerNative.getDefault().setImmersive(mToken, i);
        } catch (RemoteException e) {
            // pass
        }
    }

    /**
     * Start an action mode of the default type {@link ActionMode#TYPE_PRIMARY}.
     *
     * @param callback Callback that will manage lifecycle events for this action mode
     * @return The ActionMode that was started, or null if it was canceled
     *
     * @see ActionMode
     */
    @Nullable
    public ActionMode startActionMode(ActionMode.Callback callback) {
        return mWindow.getDecorView().startActionMode(callback);
    }

    /**
     * Start an action mode of the given type.
     *
     * @param callback Callback that will manage lifecycle events for this action mode
     * @param type One of {@link ActionMode#TYPE_PRIMARY} or {@link ActionMode#TYPE_FLOATING}.
     * @return The ActionMode that was started, or null if it was canceled
     *
     * @see ActionMode
     */
    @Nullable
    public ActionMode startActionMode(ActionMode.Callback callback, int type) {
        return mWindow.getDecorView().startActionMode(callback, type);
    }

    /**
     * Give the Activity a chance to control the UI for an action mode requested
     * by the system.
     *
     * <p>Note: If you are looking for a notification callback that an action mode
     * has been started for this activity, see {@link #onActionModeStarted(ActionMode)}.</p>
     *
     * @param callback The callback that should control the new action mode
     * @return The new action mode, or <code>null</code> if the activity does not want to
     *         provide special handling for this action mode. (It will be handled by the system.)
     */
    @Nullable
    @Override
    public ActionMode onWindowStartingActionMode(ActionMode.Callback callback) {
        // Only Primary ActionModes are represented in the ActionBar.
        if (mActionModeTypeStarting == ActionMode.TYPE_PRIMARY) {
            initWindowDecorActionBar();
            if (mActionBar != null) {
                return mActionBar.startActionMode(callback);
            }
        }
        return null;
    }

    /**
     * {@inheritDoc}
     */
    @Nullable
    @Override
    public ActionMode onWindowStartingActionMode(ActionMode.Callback callback, int type) {
        try {
            mActionModeTypeStarting = type;
            return onWindowStartingActionMode(callback);
        } finally {
            mActionModeTypeStarting = ActionMode.TYPE_PRIMARY;
        }
    }

    /**
     * Notifies the Activity that an action mode has been started.
     * Activity subclasses overriding this method should call the superclass implementation.
     *
     * @param mode The new action mode.
     */
    @CallSuper
    @Override
    public void onActionModeStarted(ActionMode mode) {
    }

    /**
     * Notifies the activity that an action mode has finished.
     * Activity subclasses overriding this method should call the superclass implementation.
     *
     * @param mode The action mode that just finished.
     */
    @CallSuper
    @Override
    public void onActionModeFinished(ActionMode mode) {
    }

    /**
     * Returns true if the app should recreate the task when navigating 'up' from this activity
     * by using targetIntent.
     *
     * <p>If this method returns false the app can trivially call
     * {@link #navigateUpTo(Intent)} using the same parameters to correctly perform
     * up navigation. If this method returns false, the app should synthesize a new task stack
     * by using {@link TaskStackBuilder} or another similar mechanism to perform up navigation.</p>
     *
     * @param targetIntent An intent representing the target destination for up navigation
     * @return true if navigating up should recreate a new task stack, false if the same task
     *         should be used for the destination
     */
    public boolean shouldUpRecreateTask(Intent targetIntent) {
        try {
            PackageManager pm = getPackageManager();
            ComponentName cn = targetIntent.getComponent();
            if (cn == null) {
                cn = targetIntent.resolveActivity(pm);
            }
            ActivityInfo info = pm.getActivityInfo(cn, 0);
            if (info.taskAffinity == null) {
                return false;
            }
            return ActivityManagerNative.getDefault()
                    .shouldUpRecreateTask(mToken, info.taskAffinity);
        } catch (RemoteException e) {
            return false;
        } catch (NameNotFoundException e) {
            return false;
        }
    }

    /**
     * Navigate from this activity to the activity specified by upIntent, finishing this activity
     * in the process. If the activity indicated by upIntent already exists in the task's history,
     * this activity and all others before the indicated activity in the history stack will be
     * finished.
     *
     * <p>If the indicated activity does not appear in the history stack, this will finish
     * each activity in this task until the root activity of the task is reached, resulting in
     * an "in-app home" behavior. This can be useful in apps with a complex navigation hierarchy
     * when an activity may be reached by a path not passing through a canonical parent
     * activity.</p>
     *
     * <p>This method should be used when performing up navigation from within the same task
     * as the destination. If up navigation should cross tasks in some cases, see
     * {@link #shouldUpRecreateTask(Intent)}.</p>
     *
     * @param upIntent An intent representing the target destination for up navigation
     *
     * @return true if up navigation successfully reached the activity indicated by upIntent and
     *         upIntent was delivered to it. false if an instance of the indicated activity could
     *         not be found and this activity was simply finished normally.
     */
    public boolean navigateUpTo(Intent upIntent) {
        if (mParent == null) {
            ComponentName destInfo = upIntent.getComponent();
            if (destInfo == null) {
                destInfo = upIntent.resolveActivity(getPackageManager());
                if (destInfo == null) {
                    return false;
                }
                upIntent = new Intent(upIntent);
                upIntent.setComponent(destInfo);
            }
            int resultCode;
            Intent resultData;
            synchronized (this) {
                resultCode = mResultCode;
                resultData = mResultData;
            }
            if (resultData != null) {
                resultData.prepareToLeaveProcess();
            }
            try {
                upIntent.prepareToLeaveProcess();
                return ActivityManagerNative.getDefault().navigateUpTo(mToken, upIntent,
                        resultCode, resultData);
            } catch (RemoteException e) {
                return false;
            }
        } else {
            return mParent.navigateUpToFromChild(this, upIntent);
        }
    }

    /**
     * This is called when a child activity of this one calls its
     * {@link #navigateUpTo} method.  The default implementation simply calls
     * navigateUpTo(upIntent) on this activity (the parent).
     *
     * @param child The activity making the call.
     * @param upIntent An intent representing the target destination for up navigation
     *
     * @return true if up navigation successfully reached the activity indicated by upIntent and
     *         upIntent was delivered to it. false if an instance of the indicated activity could
     *         not be found and this activity was simply finished normally.
     */
    public boolean navigateUpToFromChild(Activity child, Intent upIntent) {
        return navigateUpTo(upIntent);
    }

    /**
     * Obtain an {@link Intent} that will launch an explicit target activity specified by
     * this activity's logical parent. The logical parent is named in the application's manifest
     * by the {@link android.R.attr#parentActivityName parentActivityName} attribute.
     * Activity subclasses may override this method to modify the Intent returned by
     * super.getParentActivityIntent() or to implement a different mechanism of retrieving
     * the parent intent entirely.
     *
     * @return a new Intent targeting the defined parent of this activity or null if
     *         there is no valid parent.
     */
    @Nullable
    public Intent getParentActivityIntent() {
        final String parentName = mActivityInfo.parentActivityName;
        if (TextUtils.isEmpty(parentName)) {
            return null;
        }

        // If the parent itself has no parent, generate a main activity intent.
        final ComponentName target = new ComponentName(this, parentName);
        try {
            final ActivityInfo parentInfo = getPackageManager().getActivityInfo(target, 0);
            final String parentActivity = parentInfo.parentActivityName;
            final Intent parentIntent = parentActivity == null
                    ? Intent.makeMainActivity(target)
                    : new Intent().setComponent(target);
            return parentIntent;
        } catch (NameNotFoundException e) {
            Log.e(TAG, "getParentActivityIntent: bad parentActivityName '" + parentName +
                    "' in manifest");
            return null;
        }
    }

    /**
     * When {@link android.app.ActivityOptions#makeSceneTransitionAnimation(Activity,
     * android.view.View, String)} was used to start an Activity, <var>callback</var>
     * will be called to handle shared elements on the <i>launched</i> Activity. This requires
     * {@link Window#FEATURE_ACTIVITY_TRANSITIONS}.
     *
     * @param callback Used to manipulate shared element transitions on the launched Activity.
     */
    public void setEnterSharedElementCallback(SharedElementCallback callback) {
        if (callback == null) {
            callback = SharedElementCallback.NULL_CALLBACK;
        }
        mEnterTransitionListener = callback;
    }

    /**
     * When {@link android.app.ActivityOptions#makeSceneTransitionAnimation(Activity,
     * android.view.View, String)} was used to start an Activity, <var>callback</var>
     * will be called to handle shared elements on the <i>launching</i> Activity. Most
     * calls will only come when returning from the started Activity.
     * This requires {@link Window#FEATURE_ACTIVITY_TRANSITIONS}.
     *
     * @param callback Used to manipulate shared element transitions on the launching Activity.
     */
    public void setExitSharedElementCallback(SharedElementCallback callback) {
        if (callback == null) {
            callback = SharedElementCallback.NULL_CALLBACK;
        }
        mExitTransitionListener = callback;
    }

    /**
     * Postpone the entering activity transition when Activity was started with
     * {@link android.app.ActivityOptions#makeSceneTransitionAnimation(Activity,
     * android.util.Pair[])}.
     * <p>This method gives the Activity the ability to delay starting the entering and
     * shared element transitions until all data is loaded. Until then, the Activity won't
     * draw into its window, leaving the window transparent. This may also cause the
     * returning animation to be delayed until data is ready. This method should be
     * called in {@link #onCreate(android.os.Bundle)} or in
     * {@link #onActivityReenter(int, android.content.Intent)}.
     * {@link #startPostponedEnterTransition()} must be called to allow the Activity to
     * start the transitions. If the Activity did not use
     * {@link android.app.ActivityOptions#makeSceneTransitionAnimation(Activity,
     * android.util.Pair[])}, then this method does nothing.</p>
     */
    public void postponeEnterTransition() {
        mActivityTransitionState.postponeEnterTransition();
    }

    /**
     * Begin postponed transitions after {@link #postponeEnterTransition()} was called.
     * If postponeEnterTransition() was called, you must call startPostponedEnterTransition()
     * to have your Activity start drawing.
     */
    public void startPostponedEnterTransition() {
        mActivityTransitionState.startPostponedEnterTransition();
    }

    // ------------------ Internal API ------------------

    final void setParent(Activity parent) {
        mParent = parent;
    }

    final void attach(Context context, ActivityThread aThread,
            Instrumentation instr, IBinder token, int ident,
            Application application, Intent intent, ActivityInfo info,
            CharSequence title, Activity parent, String id,
            NonConfigurationInstances lastNonConfigurationInstances,
            Configuration config, String referrer, IVoiceInteractor voiceInteractor) {
        attachBaseContext(context);

        mFragments.attachHost(null /*parent*/);

        mWindow = new PhoneWindow(this);
        mWindow.setCallback(this);
        mWindow.setOnWindowDismissedCallback(this);
        mWindow.getLayoutInflater().setPrivateFactory(this);
        if (info.softInputMode != WindowManager.LayoutParams.SOFT_INPUT_STATE_UNSPECIFIED) {
            mWindow.setSoftInputMode(info.softInputMode);
        }
        if (info.uiOptions != 0) {
            mWindow.setUiOptions(info.uiOptions);
        }
        mUiThread = Thread.currentThread();

        mMainThread = aThread;
        mInstrumentation = instr;
        mToken = token;
        mIdent = ident;
        mApplication = application;
        mIntent = intent;
        mReferrer = referrer;
        mComponent = intent.getComponent();
        mActivityInfo = info;
        mTitle = title;
        mParent = parent;
        mEmbeddedID = id;
        mLastNonConfigurationInstances = lastNonConfigurationInstances;
        if (voiceInteractor != null) {
            if (lastNonConfigurationInstances != null) {
                mVoiceInteractor = lastNonConfigurationInstances.voiceInteractor;
            } else {
                mVoiceInteractor = new VoiceInteractor(voiceInteractor, this, this,
                        Looper.myLooper());
            }
        }

        mWindow.setWindowManager(
                (WindowManager)context.getSystemService(Context.WINDOW_SERVICE),
                mToken, mComponent.flattenToString(),
                (info.flags & ActivityInfo.FLAG_HARDWARE_ACCELERATED) != 0);
        if (mParent != null) {
            mWindow.setContainer(mParent.getWindow());
        }
        mWindowManager = mWindow.getWindowManager();
        mCurrentConfig = config;
    }

    /** @hide */
    public final IBinder getActivityToken() {
        return mParent != null ? mParent.getActivityToken() : mToken;
    }

    final void performCreateCommon() {
        mVisibleFromClient = !mWindow.getWindowStyle().getBoolean(
                com.android.internal.R.styleable.Window_windowNoDisplay, false);
        mFragments.dispatchActivityCreated();
        mActivityTransitionState.setEnterActivityOptions(this, getActivityOptions());
    }

    final void performCreate(Bundle icicle) {
        restoreHasCurrentPermissionRequest(icicle);
        onCreate(icicle);
        mActivityTransitionState.readState(icicle);
        performCreateCommon();
    }

    final void performCreate(Bundle icicle, PersistableBundle persistentState) {
        restoreHasCurrentPermissionRequest(icicle);
        onCreate(icicle, persistentState);
        mActivityTransitionState.readState(icicle);
        performCreateCommon();
    }

    final void performStart() {
        mActivityTransitionState.setEnterActivityOptions(this, getActivityOptions());
        mFragments.noteStateNotSaved();
        mCalled = false;
        mFragments.execPendingActions();
        mInstrumentation.callActivityOnStart(this);
        if (!mCalled) {
            throw new SuperNotCalledException(
                "Activity " + mComponent.toShortString() +
                " did not call through to super.onStart()");
        }
        mFragments.dispatchStart();
        mFragments.reportLoaderStart();
        mActivityTransitionState.enterReady(this);
    }

    final void performRestart() {
        mFragments.noteStateNotSaved();

        if (mStopped) {
            mStopped = false;
            if (mToken != null && mParent == null) {
                WindowManagerGlobal.getInstance().setStoppedState(mToken, false);
            }

            synchronized (mManagedCursors) {
                final int N = mManagedCursors.size();
                for (int i=0; i<N; i++) {
                    ManagedCursor mc = mManagedCursors.get(i);
                    if (mc.mReleased || mc.mUpdated) {
                        if (!mc.mCursor.requery()) {
                            if (getApplicationInfo().targetSdkVersion
                                    >= android.os.Build.VERSION_CODES.ICE_CREAM_SANDWICH) {
                                throw new IllegalStateException(
                                        "trying to requery an already closed cursor  "
                                        + mc.mCursor);
                            }
                        }
                        mc.mReleased = false;
                        mc.mUpdated = false;
                    }
                }
            }

            mCalled = false;
            mInstrumentation.callActivityOnRestart(this);
            if (!mCalled) {
                throw new SuperNotCalledException(
                    "Activity " + mComponent.toShortString() +
                    " did not call through to super.onRestart()");
            }
            performStart();
        }
    }

    final void performResume() {
        performRestart();

        mFragments.execPendingActions();

        mLastNonConfigurationInstances = null;

        mCalled = false;
        // mResumed is set by the instrumentation
        mInstrumentation.callActivityOnResume(this);
        if (!mCalled) {
            throw new SuperNotCalledException(
                "Activity " + mComponent.toShortString() +
                " did not call through to super.onResume()");
        }

        // invisible activities must be finished before onResume() completes
        if (!mVisibleFromClient && !mFinished) {
            Log.w(TAG, "An activity without a UI must call finish() before onResume() completes");
            if (getApplicationInfo().targetSdkVersion
                    > android.os.Build.VERSION_CODES.LOLLIPOP_MR1) {
                throw new IllegalStateException(
                        "Activity " + mComponent.toShortString() +
                        " did not call finish() prior to onResume() completing");
            }
        }

        // Now really resume, and install the current status bar and menu.
        mCalled = false;

        mFragments.dispatchResume();
        mFragments.execPendingActions();

        onPostResume();
        if (!mCalled) {
            throw new SuperNotCalledException(
                "Activity " + mComponent.toShortString() +
                " did not call through to super.onPostResume()");
        }
    }

    final void performPause() {
        mDoReportFullyDrawn = false;
        mFragments.dispatchPause();
        mCalled = false;
        onPause();
        mResumed = false;
        if (!mCalled && getApplicationInfo().targetSdkVersion
                >= android.os.Build.VERSION_CODES.GINGERBREAD) {
            throw new SuperNotCalledException(
                    "Activity " + mComponent.toShortString() +
                    " did not call through to super.onPause()");
        }
        mResumed = false;
    }

    final void performUserLeaving() {
        onUserInteraction();
        onUserLeaveHint();
    }

    final void performStop() {
        mDoReportFullyDrawn = false;
        mFragments.doLoaderStop(mChangingConfigurations /*retain*/);

        if (!mStopped) {
            if (mWindow != null) {
                mWindow.closeAllPanels();
            }

            if (mToken != null && mParent == null) {
                WindowManagerGlobal.getInstance().setStoppedState(mToken, true);
            }

            mFragments.dispatchStop();

            mCalled = false;
            mInstrumentation.callActivityOnStop(this);
            if (!mCalled) {
                throw new SuperNotCalledException(
                    "Activity " + mComponent.toShortString() +
                    " did not call through to super.onStop()");
            }

            synchronized (mManagedCursors) {
                final int N = mManagedCursors.size();
                for (int i=0; i<N; i++) {
                    ManagedCursor mc = mManagedCursors.get(i);
                    if (!mc.mReleased) {
                        mc.mCursor.deactivate();
                        mc.mReleased = true;
                    }
                }
            }

            mStopped = true;
        }
        mResumed = false;
    }

    final void performDestroy() {
        mDestroyed = true;
        mWindow.destroy();
        mFragments.dispatchDestroy();
        onDestroy();
        mFragments.doLoaderDestroy();
        if (mVoiceInteractor != null) {
            mVoiceInteractor.detachActivity();
        }
    }

    /**
     * @hide
     */
    public final boolean isResumed() {
        return mResumed;
    }

    private void storeHasCurrentPermissionRequest(Bundle bundle) {
        if (bundle != null && mHasCurrentPermissionsRequest) {
            bundle.putBoolean(HAS_CURENT_PERMISSIONS_REQUEST_KEY, true);
        }
    }

    private void restoreHasCurrentPermissionRequest(Bundle bundle) {
        if (bundle != null) {
            mHasCurrentPermissionsRequest = bundle.getBoolean(
                    HAS_CURENT_PERMISSIONS_REQUEST_KEY, false);
        }
    }

    void dispatchActivityResult(String who, int requestCode,
        int resultCode, Intent data) {
        if (false) Log.v(
            TAG, "Dispatching result: who=" + who + ", reqCode=" + requestCode
            + ", resCode=" + resultCode + ", data=" + data);
        mFragments.noteStateNotSaved();
        if (who == null) {
            onActivityResult(requestCode, resultCode, data);
        } else if (who.startsWith(REQUEST_PERMISSIONS_WHO_PREFIX)) {
            who = who.substring(REQUEST_PERMISSIONS_WHO_PREFIX.length());
            if (TextUtils.isEmpty(who)) {
                dispatchRequestPermissionsResult(requestCode, data);
            } else {
                Fragment frag = mFragments.findFragmentByWho(who);
                if (frag != null) {
                    dispatchRequestPermissionsResultToFragment(requestCode, data, frag);
                }
            }
        } else if (who.startsWith("@android:view:")) {
            ArrayList<ViewRootImpl> views = WindowManagerGlobal.getInstance().getRootViews(
                    getActivityToken());
            for (ViewRootImpl viewRoot : views) {
                if (viewRoot.getView() != null
                        && viewRoot.getView().dispatchActivityResult(
                                who, requestCode, resultCode, data)) {
                    return;
                }
            }
        } else {
            Fragment frag = mFragments.findFragmentByWho(who);
            if (frag != null) {
                frag.onActivityResult(requestCode, resultCode, data);
            }
        }
    }

    /**
     * Request to put this Activity in a mode where the user is locked to the
     * current task.
     *
     * This will prevent the user from launching other apps, going to settings, or reaching the
     * home screen. This does not include those apps whose {@link android.R.attr#lockTaskMode}
     * values permit launching while locked.
     *
     * If {@link DevicePolicyManager#isLockTaskPermitted(String)} returns true or
     * lockTaskMode=lockTaskModeAlways for this component then the app will go directly into
     * Lock Task mode. The user will not be able to exit this mode until
     * {@link Activity#stopLockTask()} is called.
     *
     * If {@link DevicePolicyManager#isLockTaskPermitted(String)} returns false
     * then the system will prompt the user with a dialog requesting permission to enter
     * this mode.  When entered through this method the user can exit at any time through
     * an action described by the request dialog.  Calling stopLockTask will also exit the
     * mode.
     *
     * @see android.R.attr#lockTaskMode
     */
    public void startLockTask() {
        try {
            ActivityManagerNative.getDefault().startLockTaskMode(mToken);
        } catch (RemoteException e) {
        }
    }

    /**
     * Allow the user to switch away from the current task.
     *
     * Called to end the mode started by {@link Activity#startLockTask}. This
     * can only be called by activities that have successfully called
     * startLockTask previously.
     *
     * This will allow the user to exit this app and move onto other activities.
     * <p>Note: This method should only be called when the activity is user-facing. That is,
     * between onResume() and onPause().
     * <p>Note: If there are other tasks below this one that are also locked then calling this
     * method will immediately finish this task and resume the previous locked one, remaining in
     * lockTask mode.
     *
     * @see android.R.attr#lockTaskMode
     * @see ActivityManager#getLockTaskModeState()
     */
    public void stopLockTask() {
        try {
            ActivityManagerNative.getDefault().stopLockTaskMode();
        } catch (RemoteException e) {
        }
    }

    /**
     * Shows the user the system defined message for telling the user how to exit
     * lock task mode. The task containing this activity must be in lock task mode at the time
     * of this call for the message to be displayed.
     */
    public void showLockTaskEscapeMessage() {
        try {
            ActivityManagerNative.getDefault().showLockTaskEscapeMessage(mToken);
        } catch (RemoteException e) {
        }
    }

    /**
     * Interface for informing a translucent {@link Activity} once all visible activities below it
     * have completed drawing. This is necessary only after an {@link Activity} has been made
     * opaque using {@link Activity#convertFromTranslucent()} and before it has been drawn
     * translucent again following a call to {@link
     * Activity#convertToTranslucent(android.app.Activity.TranslucentConversionListener,
     * ActivityOptions)}
     *
     * @hide
     */
    @SystemApi
    public interface TranslucentConversionListener {
        /**
         * Callback made following {@link Activity#convertToTranslucent} once all visible Activities
         * below the top one have been redrawn. Following this callback it is safe to make the top
         * Activity translucent because the underlying Activity has been drawn.
         *
         * @param drawComplete True if the background Activity has drawn itself. False if a timeout
         * occurred waiting for the Activity to complete drawing.
         *
         * @see Activity#convertFromTranslucent()
         * @see Activity#convertToTranslucent(TranslucentConversionListener, ActivityOptions)
         */
        public void onTranslucentConversionComplete(boolean drawComplete);
    }

    private void dispatchRequestPermissionsResult(int requestCode, Intent data) {
<<<<<<< HEAD
        mHasCurrentPermissionsRequest = false;
=======
>>>>>>> 9577d31b
        // If the package installer crashed we may have not data - best effort.
        String[] permissions = (data != null) ? data.getStringArrayExtra(
                PackageManager.EXTRA_REQUEST_PERMISSIONS_NAMES) : new String[0];
        final int[] grantResults = (data != null) ? data.getIntArrayExtra(
                PackageManager.EXTRA_REQUEST_PERMISSIONS_RESULTS) : new int[0];
        onRequestPermissionsResult(requestCode, permissions, grantResults);
    }

    private void dispatchRequestPermissionsResultToFragment(int requestCode, Intent data,
            Fragment fragment) {
        // If the package installer crashed we may have not data - best effort.
        String[] permissions = (data != null) ? data.getStringArrayExtra(
                PackageManager.EXTRA_REQUEST_PERMISSIONS_NAMES) : new String[0];
        final int[] grantResults = (data != null) ? data.getIntArrayExtra(
                PackageManager.EXTRA_REQUEST_PERMISSIONS_RESULTS) : new int[0];
        fragment.onRequestPermissionsResult(requestCode, permissions, grantResults);
    }

    class HostCallbacks extends FragmentHostCallback<Activity> {
        public HostCallbacks() {
            super(Activity.this /*activity*/);
        }

        @Override
        public void onDump(String prefix, FileDescriptor fd, PrintWriter writer, String[] args) {
            Activity.this.dump(prefix, fd, writer, args);
        }

        @Override
        public boolean onShouldSaveFragmentState(Fragment fragment) {
            return !isFinishing();
        }

        @Override
        public LayoutInflater onGetLayoutInflater() {
            final LayoutInflater result = Activity.this.getLayoutInflater();
            if (onUseFragmentManagerInflaterFactory()) {
                return result.cloneInContext(Activity.this);
            }
            return result;
        }

        @Override
        public boolean onUseFragmentManagerInflaterFactory() {
            // Newer platform versions use the child fragment manager's LayoutInflaterFactory.
            return getApplicationInfo().targetSdkVersion >= Build.VERSION_CODES.LOLLIPOP;
        }

        @Override
        public Activity onGetHost() {
            return Activity.this;
        }

        @Override
        public void onInvalidateOptionsMenu() {
            Activity.this.invalidateOptionsMenu();
        }

        @Override
        public void onStartActivityFromFragment(Fragment fragment, Intent intent, int requestCode,
                Bundle options) {
            Activity.this.startActivityFromFragment(fragment, intent, requestCode, options);
        }

        @Override
        public void onRequestPermissionsFromFragment(Fragment fragment, String[] permissions,
                int requestCode) {
            String who = REQUEST_PERMISSIONS_WHO_PREFIX + fragment.mWho;
            Intent intent = getPackageManager().buildRequestPermissionsIntent(permissions);
            startActivityForResult(who, intent, requestCode, null);
        }

        @Override
        public boolean onHasWindowAnimations() {
            return getWindow() != null;
        }

        @Override
        public int onGetWindowAnimations() {
            final Window w = getWindow();
            return (w == null) ? 0 : w.getAttributes().windowAnimations;
        }

        @Override
        public void onAttachFragment(Fragment fragment) {
            Activity.this.onAttachFragment(fragment);
        }

        @Nullable
        @Override
        public View onFindViewById(int id) {
            return Activity.this.findViewById(id);
        }

        @Override
        public boolean onHasView() {
            final Window w = getWindow();
            return (w != null && w.peekDecorView() != null);
        }
    }
}<|MERGE_RESOLUTION|>--- conflicted
+++ resolved
@@ -694,8 +694,6 @@
 
     private static final String REQUEST_PERMISSIONS_WHO_PREFIX = "@android:requestPermissions:";
 
-    private static final String REQUEST_PERMISSIONS_WHO_PREFIX = "@android:requestPermissions:";
-
     private static class ManagedDialog {
         Dialog mDialog;
         Bundle mArgs;
@@ -3786,35 +3784,10 @@
      * result callbacks including {@link #onRequestPermissionsResult(int, String[], int[])}.
      * </p>
      * <p>
-<<<<<<< HEAD
-     * A sample permissions request looks like this:
-     * </p>
-     * <code><pre><p>
-     * private void showContacts() {
-     *     if (checkSelfPermission(Manifest.permission.READ_CONTACTS)
-     *             != PackageManager.PERMISSION_GRANTED) {
-     *         requestPermissions(new String[]{Manifest.permission.READ_CONTACTS},
-     *                 PERMISSIONS_REQUEST_READ_CONTACTS);
-     *     } else {
-     *         doShowContacts();
-     *     }
-     * }
-     *
-     * {@literal @}Override
-     * public void onRequestPermissionsResult(int requestCode, String[] permissions,
-     *         int[] grantResults) {
-     *     if (requestCode == PERMISSIONS_REQUEST_READ_CONTACTS
-     *             && grantResults[0] == PackageManager.PERMISSION_GRANTED) {
-     *         showContacts();
-     *     }
-     * }
-     * </code></pre></p>
-=======
      * The <a href="http://developer.android.com/samples/RuntimePermissions/index.html">
      * RuntimePermissions</a> sample app demonstrates how to use this method to
      * request permissions at run time.
      * </p>
->>>>>>> 9577d31b
      *
      * @param permissions The requested permissions.
      * @param requestCode Application specific request code to match with a result
@@ -3826,7 +3799,6 @@
      * @see #shouldShowRequestPermissionRationale(String)
      */
     public final void requestPermissions(@NonNull String[] permissions, int requestCode) {
-<<<<<<< HEAD
         if (mHasCurrentPermissionsRequest) {
             Log.w(TAG, "Can reqeust only one set of permissions at a time");
             // Dispatch the callback with empty arrays which means a cancellation.
@@ -3836,10 +3808,6 @@
         Intent intent = getPackageManager().buildRequestPermissionsIntent(permissions);
         startActivityForResult(REQUEST_PERMISSIONS_WHO_PREFIX, intent, requestCode, null);
         mHasCurrentPermissionsRequest = true;
-=======
-        Intent intent = getPackageManager().buildRequestPermissionsIntent(permissions);
-        startActivityForResult(REQUEST_PERMISSIONS_WHO_PREFIX, intent, requestCode, null);
->>>>>>> 9577d31b
     }
 
     /**
@@ -6587,10 +6555,7 @@
     }
 
     private void dispatchRequestPermissionsResult(int requestCode, Intent data) {
-<<<<<<< HEAD
         mHasCurrentPermissionsRequest = false;
-=======
->>>>>>> 9577d31b
         // If the package installer crashed we may have not data - best effort.
         String[] permissions = (data != null) ? data.getStringArrayExtra(
                 PackageManager.EXTRA_REQUEST_PERMISSIONS_NAMES) : new String[0];
