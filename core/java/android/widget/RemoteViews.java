--- conflicted
+++ resolved
@@ -17,20 +17,14 @@
 package android.widget;
 
 import android.app.PendingIntent;
-<<<<<<< HEAD
-=======
 import android.app.ActivityManagerNative;
 import android.app.PendingIntent.CanceledException;
->>>>>>> 9effa6db
 import android.content.Context;
 import android.content.Intent;
 import android.content.IntentSender;
 import android.content.pm.PackageManager.NameNotFoundException;
-<<<<<<< HEAD
-=======
 import android.content.res.Resources;
 import android.content.res.CustomTheme;
->>>>>>> 9effa6db
 import android.graphics.Bitmap;
 import android.graphics.PorterDuff;
 import android.graphics.drawable.Drawable;
@@ -868,21 +862,18 @@
 
         if (packageName != null) {
             try {
-<<<<<<< HEAD
                 c = context.createPackageContext(packageName, Context.CONTEXT_RESTRICTED);
-=======
-                c = context.createPackageContext(packageName, 0);
                 CustomTheme theme = ActivityManagerNative.getDefault().getConfiguration().customTheme;
                 int styleId = CustomTheme.getStyleId(c, theme.getThemePackageName(), theme.getThemeId());
                 ContextThemeWrapper themeContext = new ContextThemeWrapper(c, styleId);
                 themeContext.useThemedResources(theme.getThemePackageName());
                 c = themeContext;
->>>>>>> 9effa6db
             } catch (NameNotFoundException e) {
                 Log.e(LOG_TAG, "Package name " + packageName + " not found");
                 c = context;
             } catch (RemoteException e) {
                 Log.e(LOG_TAG, "Failed to get current theme", e);
+                c = context;
             }
         } else {
             c = context;
