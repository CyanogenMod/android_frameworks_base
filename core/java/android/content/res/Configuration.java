--- conflicted
+++ resolved
@@ -20,12 +20,10 @@
 import android.content.pm.ActivityInfo;
 import android.os.Parcel;
 import android.os.Parcelable;
-<<<<<<< HEAD
 import android.util.LocaleUtil;
-=======
+import android.util.Log;
 import android.os.SystemProperties;
 import android.text.TextUtils;
->>>>>>> 44ffc93b
 
 import java.util.Locale;
 
@@ -621,7 +619,7 @@
         if (delta.seq != 0) {
             seq = delta.seq;
         }
-        
+
         if (delta.customTheme != null
                 && (customTheme == null || !customTheme.equals(delta.customTheme))) {
             changed |= ActivityInfo.CONFIG_THEME_RESOURCE;
@@ -711,7 +709,6 @@
                 && uiMode != delta.uiMode) {
             changed |= ActivityInfo.CONFIG_UI_MODE;
         }
-<<<<<<< HEAD
         if (delta.screenWidthDp != SCREEN_WIDTH_DP_UNDEFINED
                 && screenWidthDp != delta.screenWidthDp) {
             changed |= ActivityInfo.CONFIG_SCREEN_SIZE;
@@ -723,11 +720,10 @@
         if (delta.smallestScreenWidthDp != SMALLEST_SCREEN_WIDTH_DP_UNDEFINED
                 && smallestScreenWidthDp != delta.smallestScreenWidthDp) {
             changed |= ActivityInfo.CONFIG_SMALLEST_SCREEN_SIZE;
-=======
+        }
         if (delta.customTheme != null &&
                 (customTheme == null || !customTheme.equals(delta.customTheme))) {
             changed |= ActivityInfo.CONFIG_THEME_RESOURCE;
->>>>>>> 44ffc93b
         }
         
         return changed;
@@ -922,14 +918,12 @@
         if (n != 0) return n;
         n = this.uiMode - that.uiMode;
         if (n != 0) return n;
-<<<<<<< HEAD
         n = this.screenWidthDp - that.screenWidthDp;
         if (n != 0) return n;
         n = this.screenHeightDp - that.screenHeightDp;
         if (n != 0) return n;
         n = this.smallestScreenWidthDp - that.smallestScreenWidthDp;
         //if (n != 0) return n;
-=======
         if (this.customTheme == null) {
             if (that.customTheme != null) return 1;
         } else if (that.customTheme == null) {
@@ -941,7 +935,6 @@
             if (n != 0) return n;
         }
 
->>>>>>> 44ffc93b
         return n;
     }
 
@@ -960,7 +953,6 @@
     }
     
     public int hashCode() {
-<<<<<<< HEAD
         int result = 17;
         result = 31 * result + Float.floatToIntBits(fontScale);
         result = 31 * result + mcc;
@@ -978,15 +970,8 @@
         result = 31 * result + screenWidthDp;
         result = 31 * result + screenHeightDp;
         result = 31 * result + smallestScreenWidthDp;
+        result = 31 * result + (this.customTheme != null ?
+                                  this.customTheme.hashCode() : 0);
         return result;
-=======
-        return ((int)this.fontScale) + this.mcc + this.mnc
-                + (this.locale != null ? this.locale.hashCode() : 0)
-                + this.touchscreen
-                + this.keyboard + this.keyboardHidden + this.hardKeyboardHidden
-                + this.navigation + this.navigationHidden
-                + this.orientation + this.screenLayout + this.uiMode
-                + (this.customTheme != null ? this.customTheme.hashCode() : 0);
->>>>>>> 44ffc93b
     }
 }