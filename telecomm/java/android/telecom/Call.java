--- conflicted
+++ resolved
@@ -207,7 +207,6 @@
         public static final int CAPABILITY_CAN_PAUSE_VIDEO = 0x00100000;
 
         /**
-<<<<<<< HEAD
          * Call has voice privacy capability.
          * @hide
          */
@@ -237,17 +236,14 @@
          */
         public static final int CAPABILITY_SUPPORTS_TRANSFER = 0x04000000;
 
-        //******************************************************************************************
-        // Next CAPABILITY value: 0x08000000
-=======
+        /**
          * Call sends responses through connection.
          * @hide
          */
-        public static final int CAPABILITY_CAN_SEND_RESPONSE_VIA_CONNECTION = 0x00400000;
+        public static final int CAPABILITY_CAN_SEND_RESPONSE_VIA_CONNECTION = 0x08000000;
 
         //******************************************************************************************
-        // Next CAPABILITY value: 0x00800000
->>>>>>> e342181a
+        // Next CAPABILITY value: 0x10000000
         //******************************************************************************************
 
         /**
