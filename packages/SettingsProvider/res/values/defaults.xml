--- conflicted
+++ resolved
@@ -224,11 +224,9 @@
     <!-- Default setting for ability to add users from the lock screen -->
     <bool name="def_add_users_from_lockscreen">false</bool>
 
-<<<<<<< HEAD
     <!-- Default for Settings.System.STATUS_BAR_NOTIF_COUNT. -->
     <integer name="def_notif_count">0</integer>
 
-=======
     <!-- custom system sound or not -->
     <bool name="def_custom_sys_volume">false</bool>
 
@@ -303,5 +301,4 @@
         containing the IDs of all enabled input methods, each ID separated by ':'.
     -->
     <string name="def_enable_input_methods" translatable="false"></string>
->>>>>>> 4404f4a2
 </resources>