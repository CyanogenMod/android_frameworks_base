/*
 * Copyright (C) 2015 The CyanogenMod Project
 *
 * Licensed under the Apache License, Version 2.0 (the "License");
 * you may not use this file except in compliance with the License.
 * You may obtain a copy of the License at
 *
 *      http://www.apache.org/licenses/LICENSE-2.0
 *
 * Unless required by applicable law or agreed to in writing, software
 * distributed under the License is distributed on an "AS IS" BASIS,
 * WITHOUT WARRANTIES OR CONDITIONS OF ANY KIND, either express or implied.
 * See the License for the specific language governing permissions and
 * limitations under the License.
 */

package com.android.systemui.qs;

import android.animation.Animator;
import android.animation.AnimatorListenerAdapter;
import android.app.ActivityManager;
import android.content.ContentResolver;
import android.content.Context;
import android.content.Intent;
import android.content.pm.PackageManager;
import android.content.res.Configuration;
import android.content.res.Resources;
import android.graphics.Canvas;
import android.graphics.Color;
import android.graphics.Point;
import android.graphics.PointF;
import android.graphics.PorterDuff;
import android.graphics.drawable.ColorDrawable;
import android.graphics.drawable.Drawable;
import android.os.Handler;
import android.os.UserHandle;
import android.support.v4.view.PagerAdapter;
import android.support.v4.view.ViewPager;
import android.util.ArrayMap;
import android.util.AttributeSet;
import android.util.Log;
import android.util.TypedValue;
import android.view.DragEvent;
import android.view.LayoutInflater;
import android.view.MotionEvent;
import android.view.View;
import android.view.ViewGroup;
import android.widget.BaseExpandableListAdapter;
import android.widget.ExpandableListView;
import android.widget.ImageView;
import android.widget.LinearLayout;
import android.widget.TextView;
import com.android.internal.logging.MetricsLogger;
import com.android.systemui.FontSizeUtils;
import com.android.systemui.R;
import com.android.systemui.cm.UserContentObserver;
import com.android.systemui.qs.tiles.CustomQSTile;
import com.android.systemui.qs.tiles.EditTile;
import com.android.systemui.settings.BrightnessController;
import com.android.systemui.settings.ToggleSlider;
import com.android.systemui.statusbar.phone.NotificationPanelView;
import com.android.systemui.statusbar.phone.QSTileHost;
import com.android.systemui.statusbar.policy.BrightnessMirrorController;
import com.android.systemui.tuner.QsTuner;
import com.viewpagerindicator.CirclePageIndicator;
import cyanogenmod.app.StatusBarPanelCustomTile;
import cyanogenmod.providers.CMSettings;
import org.cyanogenmod.internal.logging.CMMetricsLogger;
import org.cyanogenmod.internal.util.QSUtils;

import android.provider.Settings;

import java.util.ArrayList;
import java.util.Collection;
import java.util.Collections;
import java.util.Iterator;
import java.util.List;
import java.util.ListIterator;
import java.util.Map;

import static android.content.res.Configuration.ORIENTATION_LANDSCAPE;

public class QSDragPanel extends QSPanel implements View.OnDragListener, View.OnLongClickListener {

    private static final String TAG = "QSDragPanel";

    public static final boolean DEBUG_TILES = false;
    public static final boolean DEBUG_DRAG = false;

    private static final int MAX_ROW_COUNT = 3;

    // how long to wait before resetting the page
    private static final int PAGE_RESET_DELAY = 10000;

    protected final ArrayList<QSPage> mPages = new ArrayList<>();

    private NotificationPanelView mPanelView;
    protected QSViewPager mViewPager;
    protected PagerAdapter mPagerAdapter;
    QSPanelTopView mQsPanelTop;
    CirclePageIndicator mPageIndicator;
    private int mPageIndicatorHeight;

    private TextView mDetailRemoveButton;
    private DragTileRecord mDraggingRecord, mLastDragRecord;
    private ViewGroup mDetailButtons;
    private boolean mEditing;
    private boolean mDragging;
    private float mLastTouchLocationX, mLastTouchLocationY;
    private int mLocationHits;
    private int mLastLeftShift = -1;
    private int mLastRightShift = -1;
    private int mNumberOfColumns;
    private int moreSlots;
    private int addRows;		

    private boolean mRestored;
    private boolean mRestoring;
    // whether the current view we are dragging in has shifted tiles
    private boolean mMovedByLocation = false;

    protected boolean mFirstRowLarge = true;
    private SettingsObserver mSettingsObserver;

    List<TileRecord> mCurrentlyAnimating
            = Collections.synchronizedList(new ArrayList<TileRecord>());

    private Runnable mResetPage = new Runnable() {
        @Override
        public void run() {
            if (!mListening) {
                // only reset when the user isn't interacting at all
                mViewPager.setCurrentItem(0);
            }
        }
    };

    public QSDragPanel(Context context) {
        this(context, null);
    }

    public QSDragPanel(Context context, AttributeSet attrs) {
        super(context, attrs);
    }

    @Override
    protected void setupViews() {
        updateResources();

        mDetail = LayoutInflater.from(mContext).inflate(R.layout.qs_detail, this, false);
        mDetailButtons = (ViewGroup) mDetail.findViewById(R.id.buttons);
        mDetailContent = (ViewGroup) mDetail.findViewById(android.R.id.content);
        mDetailRemoveButton = (TextView) mDetail.findViewById(android.R.id.button3);
        mDetailSettingsButton = (TextView) mDetail.findViewById(android.R.id.button2);
        mDetailDoneButton = (TextView) mDetail.findViewById(android.R.id.button1);
        updateDetailText();
        mDetail.setVisibility(GONE);
        mDetail.setClickable(true);

        mQsPanelTop = (QSPanelTopView) LayoutInflater.from(mContext).inflate(R.layout.qs_tile_top,
                this, false);

        mBrightnessView = mQsPanelTop.getBrightnessView();
        mFooter = new QSFooter(this, mContext);

        // add target click listener
        mQsPanelTop.getAddTarget().setOnClickListener(
                new OnClickListener() {
                    @Override
                    public void onClick(View v) {
                        TilesListAdapter adapter = new TilesListAdapter(mContext, QSDragPanel.this);
                        showDetailAdapter(true, adapter, v.getLocationOnScreen());
                        mDetail.bringToFront();
                    }
                });
        mViewPager = new QSViewPager(getContext());
        mViewPager.setDragPanel(this);

        mPageIndicator = new CirclePageIndicator(getContext());
        addView(mDetail);
        addView(mQsPanelTop);
        addView(mViewPager);
        addView(mPageIndicator);
        addView(mFooter.getView());

        mClipper = new QSDetailClipper(mDetail);

        mBrightnessController = new BrightnessController(getContext(),
                (ImageView) mQsPanelTop.getBrightnessView().findViewById(R.id.brightness_icon),
                (ToggleSlider) mQsPanelTop.getBrightnessView().findViewById(R.id.brightness_slider));

        mDetailDoneButton.setOnClickListener(new OnClickListener() {
            @Override
            public void onClick(View v) {
                announceForAccessibility(
                        mContext.getString(R.string.accessibility_desc_quick_settings));
                closeDetail();
            }
        });

        mPagerAdapter = new PagerAdapter() {
            @Override
            public Object instantiateItem(ViewGroup container, int position) {
                if (DEBUG_TILES) {
                    Log.d(TAG, "instantiateItem() called with "
                            + "container = [" + container + "], position = [" + position + "]");
                }

                if (mEditing && position == 0) {
                    QSSettings qss = (QSSettings)
                            View.inflate(container.getContext(), R.layout.qs_settings, null);
                    qss.setHost(mHost);
                    container.addView(qss, 0);
                    return qss;
                } else {
                    final int adjustedPosition = mEditing ? position - 1 : position;
                    QSPage page = mPages.get(adjustedPosition);
                    if (!page.isAttachedToWindow()) {
                        container.addView(page);
                    }
                    return page;
                }
            }

            @Override
            public void destroyItem(ViewGroup container, int position, Object object) {
                if (DEBUG_TILES) {
                    Log.d(TAG, "destroyItem() called with " + "container = ["
                            + container + "], position = [" + position + "], object = ["
                            + object + "]");
                }
                if (object instanceof View) {
                    container.removeView((View) object);
                }
            }

            @Override
            public int getItemPosition(Object object) {
                if (object instanceof QSPage) {
                    if (mEditing != ((QSPage) object).getAdapterEditingState()) {
                        // position of item changes when we set change the editing mode,
                        // sync it and send the new position
                        ((QSPage) object).setAdapterEditingState(mEditing);

                        // calculate new position
                        int indexOf = ((QSPage) object).getPageIndex();
                        if (mEditing) return indexOf + 1;
                        else return indexOf;

                    } else if (!mPages.contains(object) && !mDragging) {
                        // only return none if we aren't dragging (object may be removed from
                        // the records array temporarily and we might think we have less pages,
                        // we don't want to prematurely remove this page
                        return POSITION_NONE;
                    } else {

                        return POSITION_UNCHANGED;
                    }

                } else if (object instanceof QSSettings) {
                    if (((QSSettings) object).getAdapterEditingState() != mEditing) {
                        ((QSSettings) object).setAdapterEditingState(mEditing);
                        if (mEditing) return 0 /* locked at position 0 */;
                        else return POSITION_NONE;
                    } else {
                        return POSITION_UNCHANGED;
                    }
                }
                return super.getItemPosition(object);
            }

            @Override
            public int getCount() {
                final int qsPages = Math.max(getCurrentMaxPageCount(), 1);

                if (mPages != null && qsPages > mPages.size()) {
                    for(int i = mPages.size(); i < qsPages; i++) {
                        mPages.add(i, new QSPage(mViewPager.getContext(), QSDragPanel.this, i));
                    }
                }

                if (mEditing) return qsPages + 1;
                return qsPages;
            }

            @Override
            public boolean isViewFromObject(View view, Object object) {
                return view == object;
            }
        };
        mViewPager.setAdapter(mPagerAdapter);

        mPageIndicator.setViewPager(mViewPager);
        mPageIndicator.setOnPageChangeListener(new ViewPager.OnPageChangeListener() {

            @Override
            public void onPageScrolled(int position, float positionOffset,
                                       int positionOffsetPixels) {
                if (DEBUG_DRAG) {
                    Log.i(TAG, "onPageScrolled() called with " + "position = ["
                            + position + "], positionOffset = [" + positionOffset
                            + "], positionOffsetPixels = [" + positionOffsetPixels + "]");
                }

                if (mEditing) {
                    float targetTranslationX = 0;

                    // targetTranslationX = where it's supposed to be - diff
                    int homeLocation = mViewPager.getMeasuredWidth();

                    // how far away from homeLocation is the scroll?
                    if (positionOffsetPixels < homeLocation
                            && position == 0) {
                        targetTranslationX = homeLocation - positionOffsetPixels;
                    }
                    mQsPanelTop.setTranslationX(targetTranslationX);
                }
            }

            @Override
            public void onPageSelected(int position) {
                if (mDragging && position != mDraggingRecord.page
                        && !mViewPager.isFakeDragging() && !mRestoring) {
                    if (DEBUG_DRAG) {
                        Log.w(TAG, "moving drag record to page: " + position);
                    }

                    // remove it from the previous page and add it here
                    final QSPage sourceP = getPage(mDraggingRecord.page);
                    final QSPage targetP = getPage(position);

                    sourceP.removeView(mDraggingRecord.tileView);
                    mDraggingRecord.page = position;
                    targetP.addView(mDraggingRecord.tileView);

                    // set coords off screen until we're ready to place it
                    mDraggingRecord.tileView.setX(-mDraggingRecord.tileView.getMeasuredWidth());
                    mDraggingRecord.tileView.setY(-mDraggingRecord.tileView.getMeasuredHeight());
                }
            }

            @Override
            public void onPageScrollStateChanged(int state) {
            }
        });
        mViewPager.setOverScrollMode(OVER_SCROLL_NEVER);

        setClipChildren(false);

        mSettingsObserver = new SettingsObserver(new Handler());

        mViewPager.setOnDragListener(QSDragPanel.this);
        mQsPanelTop.setOnDragListener(QSDragPanel.this);
        mPageIndicator.setOnDragListener(QSDragPanel.this);
        setOnDragListener(QSDragPanel.this);

        mViewPager.setOverScrollMode(View.OVER_SCROLL_NEVER);
    }

    @Override
    public boolean hasOverlappingRendering() {
        return mClipper.isAnimating() || mEditing || !mCurrentlyAnimating.isEmpty();
    }

    @Override
    public void setBrightnessMirror(BrightnessMirrorController c) {
        super.onFinishInflate();
        ToggleSlider brightnessSlider =
                (ToggleSlider) mQsPanelTop.findViewById(R.id.brightness_slider);
        ToggleSlider mirror = (ToggleSlider) c.getMirror().findViewById(R.id.brightness_slider);
        brightnessSlider.setMirror(mirror);
        brightnessSlider.setMirrorController(c);
    }

    protected void drawTile(TileRecord r, QSTile.State state) {
        if (mEditing) {
            if ((r.tile instanceof CustomQSTile)
                    && (((CustomQSTile) r.tile).isUserRemoved()
                    || ((CustomQSTile) r.tile).getTile() == null)) {
                // don't modify visibility state if removed, or not yet published
            } else {
                state.visible = true;
                state.enabled = true;
            }
        }
        final int visibility = state.visible ? VISIBLE : GONE;
        setTileVisibility(r.tileView, visibility);
        setTileEnabled(r.tileView, state.enabled);
        r.tileView.onStateChanged(state);
    }

    @Override
    public void setListening(boolean listening) {
        if (mListening == listening) return;
        mListening = listening;
        // reset the page when inactive for a while
        if (listening) {
            removeCallbacks(mResetPage);
        } else {
            postDelayed(mResetPage, PAGE_RESET_DELAY);
        }
        for (TileRecord r : mRecords) {
            r.tile.setListening(mListening);
        }
        mFooter.setListening(mListening);
        mQsPanelTop.setListening(mListening);
        if (mListening) {
            refreshAllTiles();
        }
        if (mListening) {
            mSettingsObserver.observe();
        } else {
            mSettingsObserver.unobserve();
        }

        if (isLaidOut() && listening && showBrightnessSlider()) {
            mBrightnessController.registerCallbacks();
        } else {
            mBrightnessController.unregisterCallbacks();
        }
    }

    private void persistRecords() {
        // persist the new config.
        List<String> newTiles = new ArrayList<>();
        for (TileRecord record : mRecords) {
            newTiles.add(mHost.getSpec(record.tile));
        }
        mHost.setTiles(newTiles);
    }

    public void setEditing(boolean editing) {
        if (mEditing == editing) return;
        final boolean isOnSettings = isOnSettingsPage();

        mQsPanelTop.setEditing(editing, isOnSettings);
        if (!editing) {
            persistRecords();

            refreshAllTiles();

            mQsPanelTop.setTranslationX(0);
            if (isOnSettings) {
                mViewPager.setCurrentItem(1, true);
            }
        }
        mEditing = editing;
        mPagerAdapter.notifyDataSetChanged();

        mPageIndicator.setEditing(editing);
        mViewPager.setOffscreenPageLimit(mEditing ? getCurrentMaxPageCount() + 1 : 1);
        mPagerAdapter.notifyDataSetChanged();

        // clear the record state
        for (TileRecord record : mRecords) {
            setupRecord(record);
            drawTile(record, record.tile.getState());
        }

        requestLayout();
    }

    protected void onStartDrag() {
        mQsPanelTop.onStartDrag();
    }

    protected void onStopDrag() {
        mDraggingRecord.tileView.setAlpha(1f);

        mLastDragRecord = mDraggingRecord;
        mDraggingRecord = null;
        mDragging = false;
        mRestored = false;

        mLastLeftShift = -1;
        mLastRightShift = -1;

        mQsPanelTop.onStopDrag();
    }

    protected View getDropTarget() {
        return mQsPanelTop.getDropTarget();
    }

    public View getBrightnessView() {
        return mQsPanelTop.getBrightnessView();
    }

    public boolean isEditing() {
        return mEditing;
    }

    protected int getPagesForCount(int tileCount) {
        if (tileCount == 0) {
            return 1;
        }
        tileCount = Math.max(0, tileCount - getTilesPerPage(true));
        // first page + rest of tiles
        return 1 + (int) Math.ceil(tileCount / (double) getTilesPerPage(false));
    }

    protected int getCurrentMaxPageCount() {
        int initialSize = mRecords.size();
        return getPagesForCount(initialSize);
    }

    @Override
    protected void updateDetailText() {
        super.updateDetailText();
        mDetailRemoveButton.setText(R.string.quick_settings_remove);
    }

    public void setTiles(final Collection<QSTile<?>> tilesCollection) {
        // we try to be as efficient as possible here because this can happen while the user
        // is in edit mode, or maybe even while tiles are animating
        // step 1: stop all animations
        // step 2: remove tiles no longer to be used, cache ones that are still valid
        // step 3: remove empty viewpager pages
        // step 4: generate new tiles, re-add cached ones

        if (DEBUG_TILES) {
            Log.i(TAG, "setTiles() called with tiles = [" + tilesCollection + "]");
        }
        if (mLastDragRecord != null && mRecords.indexOf(mLastDragRecord) == -1) {
            // the last removed record might be stored in mLastDragRecord if we just shifted
            // re-add it to the list so we'll clean it up below
            mRecords.add(mLastDragRecord);
            mLastDragRecord = null;
        }

        // step kinda-1
        if (mDraggingRecord != null) {
            // dragging record might be animating back, force it to finished position
            mDraggingRecord.tileView.animate().cancel();
        }

        int currentViewPagerPage = mViewPager.getCurrentItem();
        int removedPages = 0;

        Map<QSTile<?>, DragTileRecord> cachedRecords = new ArrayMap<>();
        ListIterator<TileRecord> iterator = mRecords.listIterator(mRecords.size());

        int recordsRemoved = 0;
        // cleanup current records
        while (iterator.hasPrevious()) { // mRecords
            DragTileRecord dr = (DragTileRecord) iterator.previous();

            // step 1
            dr.tileView.animate().cancel();

            // step 2
            if (tilesCollection.contains(dr.tile)) {
                if (DEBUG_TILES) {
                    Log.i(TAG, "caching tile: " + dr.tile);
                }
                cachedRecords.put(dr.tile, dr);
            } else {
                if (dr.page >= 0) {
                    if (DEBUG_TILES) {
                        Log.w(TAG, "removed dr.tileView: " + dr.tileView + " from page: "
                                + dr.page + " (dest page: " + dr.destinationPage + ")");
                    }

                    removeTileView(dr.tileView);
                }
                if (DEBUG_TILES) {
                    Log.i(TAG, "removing tile: " + dr.tile);
                }

                // remove record
                iterator.remove();
                recordsRemoved++;

                dr.page = -1;
                dr.destinationPage = -1;
            }
        }

        // at this point cachedRecords should have all retained tiles, no new or old tiles
        int delta = tilesCollection.size() - cachedRecords.size() - recordsRemoved;
        if (DEBUG_TILES) {
            Log.i(TAG, "record map delta: " + delta);
        }

        // step 3
        final Iterator<QSPage> pageIterator = mPages.iterator();
        while (pageIterator.hasNext()) {
            final QSPage page = pageIterator.next();
            final int viewpagerIndex = page.getPageIndex() + (mEditing ? 1 : 0);
            final int childCount = page.getChildCount();

            if (DEBUG_TILES) {
                Log.d(TAG, "page " + viewpagerIndex + " has " + childCount);
            }
            if (page.getPageIndex() >= getCurrentMaxPageCount() - 1) {
                if (DEBUG_TILES) {
                    Log.d(TAG, "page : " + page + " has " + childCount + " children");
                }
                if (childCount == 0) {
                    removedPages++;

                    page.removeAllViews();
                    mPagerAdapter.startUpdate(mViewPager);
                    mPagerAdapter.destroyItem(mViewPager, viewpagerIndex, page);
                    mPagerAdapter.finishUpdate(mViewPager);
                    mPagerAdapter.notifyDataSetChanged();
                }
            }
        }

        if (removedPages > 0) {
            // even though we explicitly destroy old pages, without this call,
            // the viewpager doesn't seem to want to pick up the fact that we have less pages
            // and allows "empty" scrolls to the right where there is no page.
            if (DEBUG_TILES) {
                Log.d(TAG, "re-setting adapter, page: " + currentViewPagerPage);
            }
            mViewPager.setAdapter(mPagerAdapter);
            mViewPager.setCurrentItem(Math.min(currentViewPagerPage, mPagerAdapter.getCount()),
                    false);
            mPagerAdapter.notifyDataSetChanged();
        }

        // step 4
        mRecords.ensureCapacity(tilesCollection.size());
        int runningCount = 0;

        final Iterator<QSTile<?>> newTileIterator = tilesCollection.iterator();
        while (newTileIterator.hasNext()) {
            QSTile<?> tile = newTileIterator.next();
            if (tile instanceof CustomQSTile) {
                if (((CustomQSTile) tile).isUserRemoved()
                        || ((CustomQSTile) tile).getTile() == null) {
                    // tile not published yet
                    continue;
                }
            }
            final int tileDestPage = getPagesForCount(runningCount + 1) - 1;

            if (DEBUG_TILES) {
                Log.d(TAG, "tile at : " + runningCount + ": " + tile
                        + " to dest page: " + tileDestPage);
            }
            DragTileRecord record;
            if (!cachedRecords.containsKey(tile)) {
                if (DEBUG_TILES) {
                    Log.d(TAG, "tile at: " + runningCount + " not cached, adding it to records");
                }
                record = makeRecord(tile);
                record.destinationPage = tileDestPage;
                mRecords.add(runningCount, record);
                mPagerAdapter.notifyDataSetChanged();
            } else {
                record = cachedRecords.get(tile);
                if (DEBUG_TILES) {
                    Log.d(TAG, "tile at : " + runningCount + ": cached, restoring: " + record);
                }

                mPages.get(record.page).removeView(record.tileView);

                record.page = -1;
                record.destinationPage = tileDestPage;

                mRecords.remove(record);
                mRecords.add(runningCount, record);
                mPagerAdapter.notifyDataSetChanged();
            }
            if (record.page == -1) {
                // add the view
                mPages.get(record.destinationPage).addView(record.tileView);
                record.page = record.destinationPage;
                if (DEBUG_TILES) {
                    Log.d(TAG, "added view " + record);
                }
            }
            runningCount++;
        }

        if (isShowingDetail()) {
            mDetail.bringToFront();
        }
        mPagerAdapter.notifyDataSetChanged();

        refreshAllTiles();
        requestLayout();
    }

    private DragTileRecord makeRecord(final QSTile<?> tile) {
        if (DEBUG_TILES) {
            Log.d(TAG, "+++ makeRecord() called with " + "tile = [" + tile + "]");
        }
        final DragTileRecord r = new DragTileRecord();


        r.tile = tile;
        r.page = -1;
        r.destinationPage = -1;
        r.tileView = tile.createTileView(mContext);
        final QSTile.Callback callback = new QSTile.Callback() {
            @Override
            public void onStateChanged(QSTile.State state) {
                if (!r.openingDetail) {
                    drawTile(r, state);
                }
            }

            @Override
            public void onShowDetail(boolean show) {
                showDetail(show, r);
            }

            @Override
            public void onToggleStateChanged(boolean state) {
                if (mDetailRecord == r) {
                    fireToggleStateChanged(state);
                }
            }

            @Override
            public void onScanStateChanged(boolean state) {
                r.scanState = state;
                if (mDetailRecord == r) {
                    fireScanStateChanged(r.scanState);
                }
            }

            @Override
            public void onAnnouncementRequested(CharSequence announcement) {
                announceForAccessibility(announcement);
            }
        };
        r.tile.setCallback(callback);
        final OnClickListener click = new OnClickListener() {
            @Override
            public void onClick(View v) {
                if (!mEditing || r.tile instanceof EditTile) {
                    r.tile.click();
                }
            }
        };
        final OnClickListener clickSecondary = new OnClickListener() {
            @Override
            public void onClick(View v) {
                if (!mEditing) {
                    r.tile.secondaryClick();
                }
            }
        };
        final OnLongClickListener longClick = new OnLongClickListener() {
            @Override
            public boolean onLongClick(View v) {
                if (!mEditing) {
                    r.tile.longClick();
                } else {
                    QSDragPanel.this.onLongClick(r.tileView);
                }
                return true;
            }
        };
        r.tileView.init(click, clickSecondary, longClick);
        r.tile.setListening(mListening);
        r.tile.refreshState();
        r.tileView.setVisibility(mEditing ? View.VISIBLE : View.GONE);
        callback.onStateChanged(r.tile.getState());

        if (DEBUG_TILES) {
            Log.d(TAG, "--- makeRecord() called with " + "tile = [" + tile + "]");
        }
        return r;
    }

    private void removeTileView(QSTileView v) {
        for (QSPage page : mPages) {
            page.removeView(v);
            page.removeTransientView(v);
        }

    }

    private void removeDraggingRecord() {
        // what spec is this tile?
        String spec = mHost.getSpec(mDraggingRecord.tile);
        if (DEBUG_TILES) {
            Log.w(TAG, "removing tile: " + mDraggingRecord + " with spec: " + spec);
        }
        onStopDrag();
        mHost.remove(spec);
    }

    public int getTilesPerPage(boolean firstPage) {
        if ((!mFirstRowLarge && firstPage) || !firstPage) {
            return QSTileHost.TILES_PER_PAGE + 3 * addRows + (3 + addRows) * moreSlots + 1;
        }
<<<<<<< HEAD
        return QSTileHost.TILES_PER_PAGE + 3 * addRows  + (2 + addRows) * moreSlots;
      }
=======
        return QSTileHost.TILES_PER_PAGE;
    }
>>>>>>> 8e897a5c

    @Override
    protected void onMeasure(int widthMeasureSpec, int heightMeasureSpec) {
        final int width = MeasureSpec.getSize(widthMeasureSpec);

        mQsPanelTop.measure(exactly(width), MeasureSpec.UNSPECIFIED);
        mViewPager.measure(exactly(width), MeasureSpec.UNSPECIFIED);
        mPageIndicator.measure(exactly(width), atMost(mPageIndicatorHeight));
        mFooter.getView().measure(exactly(width), MeasureSpec.UNSPECIFIED);

        int h = getRowTop(getCurrentMaxRow() + 1) + mPanelPaddingBottom;

        if (mFooter.hasFooter()) {
            h += mFooter.getView().getMeasuredHeight();
        }
        mGridHeight = h;

        mDetail.measure(exactly(width), MeasureSpec.UNSPECIFIED);

        if (mDetail.getMeasuredHeight() < h) {
            mDetail.measure(exactly(width), exactly(h));
        }
        if (isShowingDetail() && !isClosingDetail() && mExpanded) {
            h = mDetail.getMeasuredHeight();
        }

        setMeasuredDimension(width, h);
        for (TileRecord record : mRecords) {
            setupRecord(record);
        }
    }

    private void setupRecord(TileRecord record) {
        record.tileView.setEditing(mEditing);
        record.tileView.setOnDragListener(mEditing ? this : null);
    }

    public static int exactly(int size) {
        return MeasureSpec.makeMeasureSpec(size, MeasureSpec.EXACTLY);
    }

    public static int atMost(int size) {
        return MeasureSpec.makeMeasureSpec(size, MeasureSpec.AT_MOST);
    }

    @Override
    protected void handleShowDetailTile(TileRecord r, boolean show) {
        if (r instanceof DragTileRecord) {
            if ((mDetailRecord != null) == show && mDetailRecord == r) return;

            if (show) {
                r.detailAdapter = r.tile.getDetailAdapter();
                if (r.detailAdapter == null) return;
            }
            r.tile.setDetailListening(show);
            int x = (int) ((DragTileRecord) r).destination.x + r.tileView.getWidth() / 2;
            int y = mViewPager.getTop()
                    + (int) ((DragTileRecord) r).destination.y + r.tileView.getHeight() / 2;
            handleShowDetailImpl(r, show, x, y);
        } else {
            super.handleShowDetailTile(r, show);
        }
        mPageIndicator.setVisibility(!show ? View.VISIBLE : View.INVISIBLE);
    }

    @Override
    protected void onLayout(boolean changed, int l, int t, int r, int b) {
        final int w = getWidth();

        mQsPanelTop.layout(0, 0, w, mQsPanelTop.getMeasuredHeight());

        int viewPagerBottom = mQsPanelTop.getMeasuredHeight() + mViewPager.getMeasuredHeight();
        // view pager laid out from top of brightness view to bottom to page through settings
        mViewPager.layout(0, 0, w, viewPagerBottom);

        mDetail.layout(0, 0, w, mDetail.getMeasuredHeight());

        if (mFooter.hasFooter()) {
            View footer = mFooter.getView();
            footer.layout(0, getMeasuredHeight() - footer.getMeasuredHeight(),
                    footer.getMeasuredWidth(), getMeasuredHeight());
        }

        if (!isShowingDetail() && !isClosingDetail()) {
            mQsPanelTop.bringToFront();

        }
        // layout page indicator inside viewpager inset
        mPageIndicator.layout(0, b - mPageIndicatorHeight, w, b);
    }

    protected int getRowTop(int row) {
        int baseHeight = mQsPanelTop.getMeasuredHeight();
        if (row <= 0) return baseHeight;
        return baseHeight + mLargeCellHeight - mDualTileUnderlap + (row - 1) * mCellHeight;
    }

    public int getColumnCount() {
        return mColumns;
    }

    public int getColumnCount(int page, int row, boolean smart) {
        int cols = 0;
        for (Record record : mRecords) {
            if (record instanceof DragTileRecord) {
                DragTileRecord dr = (DragTileRecord) record;
                if (dr.tileView.getVisibility() == GONE) continue;
                if (dr.destinationPage != page) continue;
                if (dr.row == row) cols++;
            }
        }

        if (smart && isEditing() && (isDragging() || mRestoring) && !isDragRecordAttached()) {
            // if shifting tiles back, and one moved from previous page

            // if it's the very last row on the last page, we should add an extra column to account
            // for where teh dragging lastRecord would go
            DragTileRecord lastRecord = (DragTileRecord) mRecords.get(mRecords.size() - 1);
            if (lastRecord.destinationPage == page && lastRecord.row == row
                    && cols < getColumnCount()) {
                cols++;
                if (DEBUG_DRAG) {
                    boolean draggingRecordBefore = isBefore(mDraggingRecord, lastRecord);
                    Log.w(TAG, "adding another col, cols: " + cols + ", last: " + lastRecord
                            + ", drag: " + mDraggingRecord
                            + ", and dragging record before last: " + draggingRecordBefore);
                }
            }
        }
        return cols;
    }

    public int getColumnCount(int page, int row) {
        return getColumnCount(page, row, true);
    }

    public int getCurrentMaxRow() {
        int max = 0;
        for (TileRecord record : mRecords) {
            if (record.row > max) {
                max = record.row;
            }
        }
        return max;
    }

    public int getLeft(int page, int row, int col) {
        final boolean firstRowLarge = mFirstRowLarge && page == 0 && row == 0;
        int cols = firstRowLarge ? 2 : mColumns;
        return getLeft(row, col, cols, firstRowLarge);
    }

    public int getLeft(int page, int row, int col, int cols) {
        final boolean firstRowLarge = mFirstRowLarge && page == 0 && row == 0;
        return getLeft(row, col, cols, firstRowLarge);
    }

    public int getLeft(int row, int col, int cols, boolean firstRowLarge) {
        final int cw = row == 0 && firstRowLarge ? mLargeCellWidth : mCellWidth;
        final int extra = (getWidth() - cw * cols) / (cols + 1);
        int left = col * cw + (col + 1) * extra;
        return left;
    }

    public QSPage getCurrentPage() {
        return mPages.get(mViewPager.getCurrentItem());
    }

    public QSPage getPage(int pos) {
        if (pos >= mPages.size()) {
            return null;
        }
        return mPages.get(pos);
    }

    private TileRecord getRecord(View v) {
        for (TileRecord record : mRecords) {
            if (record.tileView == v) {
                return record;
            }
        }
        return null;
    }

    @Override
    public boolean onDrag(View v, DragEvent event) {
        final DragTileRecord targetTile = (DragTileRecord) getRecord(v);
        boolean originatingTileEvent = mDraggingRecord != null && v == mDraggingRecord.tileView;

        final int dragRecordIndex = mRecords.indexOf(mDraggingRecord);
        boolean dragRecordAttached = dragRecordIndex != -1;
        switch (event.getAction()) {
            case DragEvent.ACTION_DRAG_STARTED:
                if (DEBUG_DRAG) {
                    Log.v(TAG, "ACTION_DRAG_STARTED on view: " + v);
                }

                if (originatingTileEvent) {
                    if (DEBUG_DRAG) {
                        Log.v(TAG, "ACTION_DRAG_STARTED on target view.");
                    }
                    mRestored = false;
                    mQsPanelTop.setDropIcon(R.drawable.ic_qs_tile_delete_disable, R.color.qs_tile_trash_normal_tint);
                }

                break;

            case DragEvent.ACTION_DRAG_ENTERED:
                if (DEBUG_DRAG) {
                    if (targetTile != null) {
                        Log.v(TAG, "ACTION_DRAG_ENTERED on view with tile: " + targetTile);
                    } else {
                        Log.v(TAG, "ACTION_DRAG_ENTERED on view: " + v);
                    }
                }
                mLocationHits = 0;
                mMovedByLocation = false;

                if (v == mQsPanelTop) {
                    int icon, color;
                    if (mDraggingRecord.tile instanceof EditTile) {
                        // use a different warning, user can't erase this one
                        icon = R.drawable.ic_qs_tile_delete_disable_avd;
                        color = R.color.qs_tile_trash_delete_tint_warning;
                    } else {
                        icon = R.drawable.ic_qs_tile_delete_disable;
                        color = R.color.qs_tile_trash_delete_tint;
                    }

                    mQsPanelTop.setDropIcon(icon, color);
                }

                if (!originatingTileEvent && v != getDropTarget() && targetTile != null) {
                    if (DEBUG_DRAG) {
                        Log.e(TAG, "entered tile " + targetTile);
                    }
                    if (mCurrentlyAnimating.isEmpty()
                            && !mViewPager.isFakeDragging()
                            && !dragRecordAttached) {
                        mMovedByLocation = true;
                        shiftTiles(targetTile, true);
                    } else {
                        if (DEBUG_DRAG) {
                            Log.w(TAG, "ignoring action enter for animating tiles and fake drags");
                        }
                    }
                }

                break;
            case DragEvent.ACTION_DRAG_ENDED:
                if (DEBUG_DRAG) {
                    Log.v(TAG, "ACTION_DRAG_ENDED on view: " + v + "(tile: "
                            + targetTile + "), result: " + event.getResult());
                }
                if (originatingTileEvent && !event.getResult()) {
                    // view pager probably ate the event
                    restoreDraggingTilePosition(v, null);
                }

                break;

            case DragEvent.ACTION_DROP:
                if (DEBUG_DRAG) {
                    Log.v(TAG, "ACTION_DROP, event loc: " + event.getX() + ", " + event.getY()
                            + " + with tile: " + targetTile + " and view: " + v);
                }
                mLastTouchLocationX = event.getX();
                mLastTouchLocationY = event.getY();

                if (isDropTargetEvent(event, v)) {
                    if (DEBUG_DRAG) {
                        Log.d(TAG, "dropping on delete target!!");
                    }
                    if (mDraggingRecord.tile instanceof EditTile) {
                        final QSTileView editTileView = mDraggingRecord.tileView;

                        mQsPanelTop.toast(R.string.quick_settings_cannot_delete_edit_tile);
                        restoreDraggingTilePosition(v, new Runnable() {
                            @Override
                            public void run() {
                                // move edit tile to the back
                                final TileRecord editTile = getRecord(editTileView);
                                if (mRecords.remove(editTile)) {
                                    // we depend on mHost.setTiles() placing it on the end
                                    persistRecords();
                                }
                            }
                        });
                        break;
                    } else if (mDraggingRecord.tile instanceof CustomQSTile) {
                        ((CustomQSTile) mDraggingRecord.tile).setUserRemoved(true);
                        final String spec = mHost.getSpec(mDraggingRecord.tile);
                        restoreDraggingTilePosition(v, new Runnable() {
                            @Override
                            public void run() {
                                // it might get added back later by the app, but that's ok,
                                // we just want to reset its position after it has been removed.
                                mHost.remove(spec);
                            }
                        });
                    } else {
                        mRestored = true;
                        removeDraggingRecord();
                    }
                } else {
                    restoreDraggingTilePosition(v, null);
                }
                break;

            case DragEvent.ACTION_DRAG_EXITED:
                if (DEBUG_DRAG) {
                    if (targetTile != null) {
                        Log.v(TAG, "ACTION_DRAG_EXITED on view with tile: " + targetTile);
                    } else {
                        Log.v(TAG, "ACTION_DRAG_EXITED on view: " + v);
                    }
                }

                if (v == mQsPanelTop) {
                    mQsPanelTop.setDropIcon(R.drawable.ic_qs_tile_delete_disable, R.color.qs_tile_trash_normal_tint);
                }

                if (originatingTileEvent
                        && mCurrentlyAnimating.isEmpty()
                        && !mViewPager.isFakeDragging()
                        && dragRecordAttached
                        && mLastLeftShift == -1) {

                    if (DEBUG_DRAG) {
                        Log.v(TAG, "target: " + targetTile + ", hit mLastRightShift: "
                                + mLastRightShift + ", mLastLeftShift: "
                                + mLastLeftShift + ", dragRecordIndex: "
                                + dragRecordIndex);
                    }

                    // move tiles back
                    shiftTiles(mDraggingRecord, false);
                    break;
                }
                // fall through so exit events can trigger a left shift
            case DragEvent.ACTION_DRAG_LOCATION:
                mLastTouchLocationX = event.getX();
                mLastTouchLocationY = event.getY();

                // do nothing if we're animating tiles
                if (mCurrentlyAnimating.isEmpty() && !mViewPager.isFakeDragging()) {
                    if (v == mViewPager) {
                        // do we need to change pages?
                        int x = (int) event.getX();
                        int width = mViewPager.getWidth();
                        int scrollPadding = (int) (width * QSViewPager.SCROLL_PERCENT);
                        if (x < scrollPadding) {
                            if (mViewPager.canScrollHorizontally(-1)) {
                                mViewPager.animatePagerTransition(false);
                                return true;
                            }
                        } else if (x > width - scrollPadding) {
                            if (mViewPager.canScrollHorizontally(1)) {
                                mViewPager.animatePagerTransition(true);
                                return true;
                            }
                        }
                    }
                    if (DEBUG_DRAG) {
                        Log.v(TAG, "location hit:// target: " + targetTile
                                + ", hit mLastRightShift: " + mLastRightShift
                                + ", mLastLeftShift: " + mLastLeftShift
                                + ", dragRecordIndex: " + dragRecordIndex
                                + ", originatingTileEvent: " + originatingTileEvent
                                + ", mLocationHits: " + mLocationHits
                                + ", mMovedByLocation: " + mMovedByLocation);
                    }

                    if (v != getDropTarget() && targetTile != null && !dragRecordAttached) {
                        // dragging around on another tile
                        if (mLocationHits++ == 30) {
                            if (DEBUG_DRAG) {
                                Log.w(TAG, "shifting right due to location hits.");
                            }
                            // add dragging tile to current page
                            shiftTiles(targetTile, true);
                            mMovedByLocation = true;
                        } else {
                            mLocationHits++;
                        }
                    } else if (mLastRightShift != -1 // right has shifted recently
                            && mLastLeftShift == -1 // -1 means its attached
                            && dragRecordIndex == mLastRightShift
                            && !originatingTileEvent
                            && !mMovedByLocation /* helps avoid continuous shifting */) {
                        // check if the location is on another tile/view
                        // that is not the last drag index, shift back left to revert back and
                        // potentially get ready for shifting right
                        if (DEBUG_DRAG) {
                            Log.w(TAG, "conditions met to reverse!!!! shifting left. <<<<<<<");
                        }
                        shiftTiles((DragTileRecord) mRecords.get(mLastRightShift), false);
                        mMovedByLocation = true;
                    }

                } else {
                    if (DEBUG_DRAG) {
                        Log.i(TAG, "ignoring location event because things are animating, size: "
                                + mCurrentlyAnimating.size());
                    }
                }
                break;

            default:
                Log.w(TAG, "unhandled event");
                return false;
        }
        return true;
    }

    private boolean isDropTargetEvent(DragEvent event, View v) {
        if (DEBUG_DRAG) {
            Log.d(TAG, "isDropTargetEvent() called with " + "event = [" + event + "], v = [" + v + "]");
        }
        if (v == getDropTarget() || v == mQsPanelTop) {
            if (DEBUG_DRAG) {
                Log.d(TAG, "isDropTargetEvent() returns true by view");
            }
            return true;
        }

        if (v == mViewPager && mLastTouchLocationY <= getRowTop(0)) {
            if (DEBUG_DRAG) {
                Log.d(TAG, "isDropTargetEvent() returns true by loc");
            }
            return true;
        }

        return false;
    }

    private void restoreDraggingTilePosition(View v, final Runnable onAnimationFinishedRunnable) {
        if (mRestored) {
            return;
        }
        mRestored = true;
        mRestoring = true;
        mCurrentlyAnimating.add(mDraggingRecord);

        if (DEBUG_DRAG) {
            Log.i(TAG, "restoreDraggingTilePosition() called with "
                    + "v = [" + (v.getTag() != null ? v.getTag() : v) + "]");
        }
        final boolean dragRecordDetached = mRecords.indexOf(mDraggingRecord) == -1;

        if (DEBUG_DRAG) {
            Log.v(TAG, "mLastLeftShift: " + mLastLeftShift
                    + ", detached: " + dragRecordDetached + ", drag record: " + mDraggingRecord);
        }

        final QSPage originalPage = getPage(mDraggingRecord.page);
        originalPage.removeView(mDraggingRecord.tileView);
        addTransientView(mDraggingRecord.tileView, 0);
        mDraggingRecord.tileView.setTransitionVisibility(View.VISIBLE);

        // need to move center of the dragging view to the coords of the event.
        final float touchEventBoxLeft = v.getX()
                + (mLastTouchLocationX - (mDraggingRecord.tileView.getWidth() / 2));
        final float touchEventBoxTop = v.getY()
                + (mLastTouchLocationY - (mDraggingRecord.tileView.getHeight() / 2));

        mDraggingRecord.tileView.setX(touchEventBoxLeft);
        mDraggingRecord.tileView.setY(touchEventBoxTop);

        if (dragRecordDetached) {
            setToLastDestination(mDraggingRecord);
            if (DEBUG_DRAG) {
                Log.d(TAG, "setting drag record view to coords: x:" + touchEventBoxLeft
                        + ", y:" + touchEventBoxTop);
                Log.d(TAG, "animating drag record to: " + mDraggingRecord + ", loc: "
                        + mDraggingRecord.destination);
            }
        } else {
            mDraggingRecord.destination.x = getLeft(mDraggingRecord.destinationPage,
                    mDraggingRecord.row, mDraggingRecord.col,
                    getColumnCount(mDraggingRecord.destinationPage, mDraggingRecord.row));

            mDraggingRecord.destination.y = getRowTop(mDraggingRecord.row);
        }

        // setup x destination to animate to
        float destinationX = mDraggingRecord.destination.x;

        // see if we should animate this to the left or right off the page
        // the +1's are to account for the edit page
        if (mDraggingRecord.destinationPage > mViewPager.getCurrentItem() - 1) {
            if (DEBUG_DRAG) {
                Log.d(TAG, "adding width to animate out >>>>>");
            }
            destinationX += getWidth();
        } else if (mDraggingRecord.destinationPage < mViewPager.getCurrentItem() - 1) {
            if (DEBUG_DRAG) {
                Log.d(TAG, "removing width to animate out <<<<<");
            }
            destinationX -= getWidth();
        }

        // setup y
        float destinationY = mDraggingRecord.destination.y + mViewPager.getTop();

        mDraggingRecord.tileView.animate()
                .withLayer()
                .x(destinationX)
                .y(destinationY) // part of the viewpager now
                .setListener(new AnimatorListenerAdapter() {
                    @Override
                    public void onAnimationStart(Animator animation) {
                        mDraggingRecord.tileView.setAlpha(1);
                    }

                    @Override
                    public void onAnimationCancel(Animator animation) {
                        mViewPager.requestDisallowInterceptTouchEvent(false);
                        removeTransientView(mDraggingRecord.tileView);
                        mCurrentlyAnimating.remove(mDraggingRecord);
                        mRestoring = false;
                        mPagerAdapter.notifyDataSetChanged();
                        onStopDrag();

                        if (onAnimationFinishedRunnable != null) {
                            postOnAnimation(onAnimationFinishedRunnable);
                        }
                    }

                    @Override
                    public void onAnimationEnd(Animator animation) {
                        mViewPager.requestDisallowInterceptTouchEvent(false);

                        removeTransientView(mDraggingRecord.tileView);

                        final QSPage targetP = getPage(mDraggingRecord.destinationPage);

                        if (DEBUG_DRAG) {
                            if (dragRecordDetached) {
                                Log.i(TAG, "drag record was detached");
                            } else {
                                Log.i(TAG, "drag record was attached");
                            }
                        }
                        targetP.addView(mDraggingRecord.tileView);
                        mDraggingRecord.page = mDraggingRecord.destinationPage;

                        mDraggingRecord.tileView.setX(mDraggingRecord.destination.x);
                        // reset this to be in the coords of the page, not viewpager anymore
                        mDraggingRecord.tileView.setY(mDraggingRecord.destination.y);

                        mCurrentlyAnimating.remove(mDraggingRecord);

                        mRestoring = false;

                        if (dragRecordDetached) {
                            mRecords.add(mDraggingRecord);
                            mPagerAdapter.notifyDataSetChanged();
                        }
                        onStopDrag();

                        if (onAnimationFinishedRunnable != null) {
                            postOnAnimation(onAnimationFinishedRunnable);
                        } else {
                            requestLayout();
                        }
                    }
                });
    }

    private void setToNextDestination(DragTileRecord tile) {
        if (DEBUG_DRAG) {
            Log.i(TAG, "+++setToNextDestination() called with " + "tile = [" + tile + "], at: "
                    + tile.destination);
        }
        tile.col++;
        int maxCols = getColumnCount();

        if (tile.col >= maxCols) {
            tile.col = 0;
            tile.row++;
            if (DEBUG_DRAG) {
                Log.w(TAG, "reached max column count, shifting to next row: " + tile.row);
            }
        }

        // clamp this value to the max count we want.
        int maxRows = Math.min(MAX_ROW_COUNT - 1 /* we are 0 based */, getCurrentMaxRow());

        if (tile.row > maxRows) {
            tile.destinationPage = tile.destinationPage + 1;
            tile.row = 0;
            tile.col = 0;

            if (DEBUG_DRAG) {
                Log.w(TAG, "tile's destination page moved to: " + tile.destinationPage);
            }
        }
        int columnCount = Math.max(1, getColumnCount(tile.destinationPage, tile.row, false));
        if (columnCount < maxCols) {
            // if columncount gives us 1 and we're at col 2
            columnCount = Math.max((tile.col + 1), columnCount);
        }
        if (DEBUG_DRAG) {
            Log.w(TAG, "columCount at: " + columnCount);
        }

        boolean firstRowLarge = mFirstRowLarge && tile.row == 0 && tile.destinationPage == 0;

        tile.destination.x = getLeft(tile.row, tile.col, columnCount, firstRowLarge);
        tile.destination.y = getRowTop(tile.row);

        if (DEBUG_DRAG) {
            Log.i(TAG, "---setToNextDestination() called with " + "tile = [" + tile + "], now at: "
                    + tile.destination);
        }
    }

    private boolean isBefore(DragTileRecord r1, DragTileRecord r2) {
        if (DEBUG_DRAG) {
            Log.d(TAG, "isBefore() called with " + "r1 = [" + r1 + "], r2 = [" + r2 + "]");
        }
        boolean isBefore = r1.destinationPage <= r2.destinationPage;
        if (r1.destinationPage == r2.destinationPage) {
            isBefore = r1.row <= r2.row;
            if (r1.row == r2.row) {
                isBefore = r1.col <= r2.col;
            }
        }

        if (DEBUG_DRAG) {
            Log.d(TAG, "r1 isBefore r2: " + isBefore);
        }
        return isBefore;
    }

    private void setToLastDestination(DragTileRecord record) {
        DragTileRecord last = (DragTileRecord) mRecords.get(mRecords.size() - 1);
        if (DEBUG_DRAG) {
            Log.d(TAG, "setToLastDestination() called with record = ["
                    + record + "], and last record is: " + last);
        }

        if (isBefore(record, last)) {
            // if the record is before the last record in the records list, set it to the
            // last location, then spoof it one space forward
            record.destinationPage = last.destinationPage;
            record.row = last.row;
            record.col = last.col;
            record.destination.x = last.destination.x;
            record.destination.y = last.destination.y;
            setToNextDestination(record);
        }
    }

    @Override
    public boolean onLongClick(View v) {
        final DragTileRecord record = (DragTileRecord) getRecord(v);
        if (record == null) {
            // TODO couldn't find a matching tag?
            Log.e(TAG, "got a null record on touch down.");
            return false;
        }

        mDraggingRecord = record;

        mDraggingRecord.tileView.setAlpha(0);
        mDraggingRecord.tileView.setDual(false, false);
        TileShadow mTileShadow = new TileShadow(mDraggingRecord.tileView);

        v.startDrag(null, mTileShadow, null, 0);

        mViewPager.requestDisallowInterceptTouchEvent(true);

        onStartDrag();
        mDragging = true;
        return true;
    }

    private void shiftTiles(DragTileRecord startingTile, boolean forward) {
        if (DEBUG_DRAG) {
            Log.i(TAG, "shiftTiles() called with " + "startingTile = [" + startingTile
                    + "], forward = [" + forward + "]");
        }

        if (forward) {
            // startingTile and all after will need to be shifted one to the right
            // dragging tile needs room

            final int destP = startingTile.destinationPage;
            final int rowF = startingTile.row;
            final int colF = startingTile.col;
            PointF loc = new PointF(startingTile.destination.x, startingTile.destination.y);

            // the index of the original position of the statingTile before it moved
            int startingIndex = mRecords.indexOf(startingTile);
            mLastRightShift = startingIndex;
            mLastLeftShift = -1;

            shiftAllTilesRight(startingIndex);
            mRecords.add(startingIndex, mDraggingRecord);

            mPagerAdapter.notifyDataSetChanged();

            mDraggingRecord.col = colF;
            mDraggingRecord.row = rowF;
            mDraggingRecord.destination = loc;
            mDraggingRecord.destinationPage = destP;

            mDraggingRecord.tileView.setX(mDraggingRecord.destination.x);
            mDraggingRecord.tileView.setY(mDraggingRecord.destination.y);

        } else {
            // it is also probably the dragging tile
            final int startingIndex = mRecords.indexOf(startingTile);
            mLastLeftShift = startingIndex;
            mLastRightShift = -1;

            final int draggingIndex = mRecords.indexOf(mDraggingRecord);

            if (startingIndex != draggingIndex) {
                if (DEBUG_DRAG) {
                    Log.e(TAG, "startinIndex: " + startingIndex + ", draggingIndex: "
                            + draggingIndex + ", and they differ!!!!");
                }
            }

            // startingTile should be the "empty" tile that things should start shifting into
            shiftAllTilesLeft(startingIndex);

            // remove the dragging record
            if (mRecords.remove(mDraggingRecord)) {
                mPagerAdapter.notifyDataSetChanged();
                if (DEBUG_DRAG) {
                    Log.v(TAG, "removed dragging record after moving tiles back");
                }
            }

            // set coords off screen until we're ready to place it
            mDraggingRecord.tileView.setX(-mDraggingRecord.tileView.getMeasuredWidth());
            mDraggingRecord.tileView.setY(-mDraggingRecord.tileView.getMeasuredHeight());
        }

        mViewPager.getAdapter().notifyDataSetChanged();
    }

    private void shiftAllTilesRight(int startingIndex) {
        int desiredColumnCount = -1;
        for (int j = startingIndex; j < mRecords.size() - 1; j++) {
            final DragTileRecord ti = (DragTileRecord) mRecords.get(j);
            final DragTileRecord tnext = (DragTileRecord) mRecords.get(j + 1);

            mCurrentlyAnimating.add(ti);
            if (tnext.row != ti.row || desiredColumnCount == -1) {
                desiredColumnCount = getColumnCount(tnext.destinationPage, tnext.row);
                //Log.w(TAG, "updated desiredColumnCount: " + desiredColumnCount);
            }

            if (DEBUG_DRAG) {
                Log.v(TAG, "moving " + ti + " to page " + tnext.destinationPage + ", at coords: "
                        + tnext.row + ", col: " + tnext.col + ", dest: " + tnext.destination);
            }

            ti.row = tnext.row;
            ti.col = tnext.col;
            ti.destination.x = getLeft(tnext.destinationPage, ti.row, ti.col, desiredColumnCount);
            ti.destination.y = getRowTop(ti.row);

            if (ti.destinationPage != tnext.destinationPage) {
                ti.destinationPage = tnext.destinationPage;

                final QSPage tilePageSource = getPage(ti.page);
                final QSPage tilePageTarget = getPage(ti.destinationPage);
                tilePageSource.removeView(ti.tileView);

                tilePageSource.addTransientView(ti.tileView, 0);
                ti.tileView.animate()
                        .withLayer()
                        .x(ti.destination.x + getWidth())
                        .y(ti.destination.y)
                        .setListener(new AnimatorListenerAdapter() {
                            @Override
                            public void onAnimationCancel(Animator animation) {
                                tilePageSource.removeTransientView(ti.tileView);
                                mCurrentlyAnimating.remove(ti);
                            }

                            @Override
                            public void onAnimationEnd(Animator animation) {
                                tilePageSource.removeTransientView(ti.tileView);
                                tilePageTarget.addView(ti.tileView);
                                ti.page = tilePageTarget.getPageIndex();
                                ti.tileView.setX(ti.destination.x);
                                ti.tileView.setY(ti.destination.y);

                                mCurrentlyAnimating.remove(ti);
                                requestLayout();
                            }
                        });

            } else {
                ti.tileView.animate()
                        .withLayer()
                        .x(ti.destination.x)
                        .y(ti.destination.y)
                        .setListener(new AnimatorListenerAdapter() {
                            @Override
                            public void onAnimationCancel(Animator animation) {
                                mCurrentlyAnimating.remove(ti);
                            }

                            @Override
                            public void onAnimationEnd(Animator animation) {
                                mCurrentlyAnimating.remove(ti);
                                final boolean dual = getPage(ti.destinationPage).dualRecord(ti);
                                if (ti.tileView.setDual(dual, ti.tile.hasDualTargetsDetails())) {
                                    if (DEBUG_DRAG) {
                                        Log.w(TAG, ti + " changed dual state to : "
                                                + ti.tileView.isDual());
                                    }
                                }
                                requestLayout();
                            }
                        });
            }
        }

        // need to do last tile manually
        final DragTileRecord last = (DragTileRecord) mRecords.get(mRecords.size() - 1);
        mCurrentlyAnimating.add(last);

        if (DEBUG_DRAG) {
            Log.i(TAG, "last tile shifting to the right: " + last);
        }
        setToNextDestination(last);
        if (last.page != last.destinationPage) {
            final QSPage tilePageSource = getPage(last.page);
            final QSPage tilePageTarget = getPage(last.destinationPage);
            tilePageSource.removeView(last.tileView);
            tilePageSource.addTransientView(last.tileView, 0);

            last.tileView.animate()
                    .withLayer()
                    .x(last.destination.x + getWidth())
                    .y(last.destination.y)
                    .setListener(new AnimatorListenerAdapter() {
                        @Override
                        public void onAnimationCancel(Animator animation) {
                            tilePageSource.removeTransientView(last.tileView);
                            mCurrentlyAnimating.remove(last);
                        }

                        @Override
                        public void onAnimationEnd(Animator animation) {
                            tilePageSource.removeTransientView(last.tileView);
                            tilePageTarget.addView(last.tileView);
                            last.page = tilePageTarget.getPageIndex();
                            last.tileView.setX(last.destination.x);
                            last.tileView.setY(last.destination.y);

                            if (DEBUG_DRAG) {
                                Log.i(TAG, "page shift finished: " + last);
                            }

                            mCurrentlyAnimating.remove(last);
                            requestLayout();
                        }
                    });
        } else {
            last.tileView.animate()
                    .withLayer()
                    .x(last.destination.x)
                    .y(last.destination.y)
                    .setListener(new AnimatorListenerAdapter() {
                        @Override
                        public void onAnimationCancel(Animator animation) {
                            mCurrentlyAnimating.remove(last);
                        }

                        @Override
                        public void onAnimationEnd(Animator animation) {
                            if (DEBUG_DRAG) {
                                Log.i(TAG, "shift finished: " + last);
                            }

                            mCurrentlyAnimating.remove(last);
                            requestLayout();
                        }
                    });
        }
    }

    private void shiftAllTilesLeft(int startingIndex) {
        DragTileRecord startingTile = (DragTileRecord) mRecords.get(startingIndex);

        final PointF lastLocation = new PointF(startingTile.destination.x,
                startingTile.destination.y);
        PointF reallyTempLoc = new PointF();
        int lastRow = startingTile.row, lastCol = startingTile.col, tempRow,
                tempCol, lastPage = startingTile.destinationPage, tempPage;

        int desiredColCount = getColumnCount(startingTile.destinationPage, startingTile.row);
        for (int j = startingIndex + 1; j < mRecords.size(); j++) {
            final DragTileRecord ti = (DragTileRecord) mRecords.get(j);

            mCurrentlyAnimating.add(ti);

            if (DEBUG_DRAG) {
                Log.v(TAG, "moving " + ti + " to " + lastPage + ", at coords: "
                        + lastRow + ", col: " + lastCol);
                Log.i(TAG, "and will have desiredColCount: " + desiredColCount);
            }

            final int columnCountF = desiredColCount;

            if (ti.row != lastRow) {
                desiredColCount = getColumnCount(ti.destinationPage, ti.row);
                if (DEBUG_DRAG) {
                    Log.e(TAG, "updating desired colum count to: " + desiredColCount);
                }
            }

            // save current tile's loc
            reallyTempLoc.x = ti.destination.x;
            reallyTempLoc.y = ti.destination.y;

            tempRow = ti.row;
            tempCol = ti.col;
            tempPage = ti.destinationPage;

            ti.row = lastRow;
            ti.col = lastCol;

            ti.destination.x = getLeft(lastRow, lastCol, columnCountF,
                    lastPage == 0 && lastRow == 0 && mFirstRowLarge);
            ti.destination.y = getRowTop(lastRow);

            final boolean dual = getPage(ti.destinationPage).dualRecord(ti);

            if (ti.destinationPage != lastPage) {
                ti.destinationPage = lastPage;

                ti.tileView.setX(reallyTempLoc.x + getWidth());
                ti.tileView.setY(reallyTempLoc.y);

                final QSPage originalPage = getPage(ti.page);
                final QSPage page = getPage(lastPage);

                originalPage.removeView(ti.tileView);

                ti.tileView.animate()
                        .withLayer()
                        .x(ti.destination.x)
                        .y(ti.destination.y)
                        .setListener(new AnimatorListenerAdapter() {
                            @Override
                            public void onAnimationStart(Animator animation) {
                                page.addTransientView(ti.tileView, 0);
                            }

                            @Override
                            public void onAnimationCancel(Animator animation) {
                                page.removeTransientView(ti.tileView);
                                mCurrentlyAnimating.remove(ti);
                            }

                            @Override
                            public void onAnimationEnd(Animator animation) {
                                page.removeTransientView(ti.tileView);
                                page.addView(ti.tileView);
                                ti.page = page.getPageIndex();

                                mCurrentlyAnimating.remove(ti);
                                requestLayout();
                            }
                        });
            } else {
                ti.tileView.animate()
                        .withLayer()
                        .x(ti.destination.x)
                        .y(ti.destination.y)
                        .setListener(new AnimatorListenerAdapter() {
                            @Override
                            public void onAnimationEnd(Animator animation) {
                                mCurrentlyAnimating.remove(ti);
                                if (ti.tileView.setDual(dual, ti.tile.hasDualTargetsDetails())) {
                                    if (DEBUG_DRAG) {
                                        Log.w(TAG, ti + " changed dual state to : "
                                                + ti.tileView.isDual());
                                    }
                                }
                                requestLayout();
                            }
                        });
            }

            // update previous location
            lastLocation.x = reallyTempLoc.x;
            lastLocation.y = reallyTempLoc.y;

            lastRow = tempRow;
            lastCol = tempCol;
            lastPage = tempPage;
        }
    }

    @Override
    protected void handleShowDetailImpl(Record r, boolean show, int x, int y) {
        super.handleShowDetailImpl(r, show, x, y);
        if (show) {
            final StatusBarPanelCustomTile customTile = r.detailAdapter.getCustomTile();
            mDetailRemoveButton.setVisibility(customTile != null &&
                    !(customTile.getPackage().equals(mContext.getPackageName())
                            || customTile.getUid() == android.os.Process.SYSTEM_UID)
                    ? VISIBLE : GONE);
            mDetailRemoveButton.setOnClickListener(new OnClickListener() {
                @Override
                public void onClick(View v) {
                    mHost.removeCustomTile(customTile);
                    closeDetail();
                }
            });
        }
        mPanelView.setDetailRequestedScrollLock(mExpanded && show
                && getResources().getConfiguration().orientation == ORIENTATION_LANDSCAPE);
    }

    @Override
    protected void onConfigurationChanged(Configuration newConfig) {
        super.onConfigurationChanged(newConfig);
        FontSizeUtils.updateFontSize(mDetailRemoveButton, R.dimen.qs_detail_button_text_size);
        mPanelView.setDetailRequestedScrollLock(mExpanded && isShowingDetail()
                && getResources().getConfiguration().orientation == ORIENTATION_LANDSCAPE);
    }

    @Override
    public void setExpanded(boolean expanded) {
        super.setExpanded(expanded);
        if (!expanded) {
            if (mEditing) {
                mHost.setEditing(false);
            }
        }
    }

   public void updateResources() {
        final Resources res = mContext.getResources();
        mLargeCellHeight = res.getDimensionPixelSize(R.dimen.qs_dual_tile_height);
        mLargeCellWidth = (int) (mLargeCellHeight * TILE_ASPECT);
        mPanelPaddingBottom = res.getDimensionPixelSize(R.dimen.qs_panel_padding_bottom);
        mDualTileUnderlap = res.getDimensionPixelSize(R.dimen.qs_dual_tile_padding_vertical);
        mBrightnessPaddingTop = res.getDimensionPixelSize(R.dimen.qs_brightness_padding_top);
        mPageIndicatorHeight = res.getDimensionPixelSize(R.dimen.qs_panel_page_indicator_height);
        if (isLaidOut()) {
            updateQSLayout();
            for (TileRecord r : mRecords) {
                r.tile.clearState();
            }
            updateDetailText();
            mQsPanelTop.updateResources();
            if (mListening) {
                refreshAllTiles();
            }
        }
    }

    public void updateQSLayout() {
        final Resources res = mContext.getResources();
        final ContentResolver resolver = mContext.getContentResolver();
        int defRows = Math.max(1, res.getInteger(R.integer.quick_settings_num_rows));
        int rows = Settings.System.getIntForUser(resolver,
                Settings.System.QS_NUM_TILE_ROWS, defRows,
                UserHandle.USER_CURRENT);
        addRows = rows - defRows;

        int defColumns = Math.max(1, res.getInteger(R.integer.quick_settings_num_columns));
        int columns = Settings.System.getIntForUser(resolver,
                Settings.System.QS_NUM_TILE_COLUMNS, defColumns,
                UserHandle.USER_CURRENT);
        switch (columns) {
            case 3:
                moreSlots = 0;
                break;
            case 4:
                moreSlots = 1;
                break;
            case 5:
                moreSlots = 2;
                break;
            default:
                moreSlots = 0;
        }
        if (mColumns != columns) {
            mColumns = columns;
        }

        setTiles(mHost.getTiles());
        mPagerAdapter.notifyDataSetChanged();

        float aspect = getAspectForColumnCount(columns, res);
        mCellHeight = Math.round(res.getDimensionPixelSize(
                R.dimen.qs_tile_height) * aspect);
        mCellWidth = Math.round(mCellHeight * (TILE_ASPECT * aspect));
        for (TileRecord record : mRecords) {
            record.tileView.updateDimens(res, aspect);
            record.tileView.recreateLabel();
            if (record.tileView.getVisibility() != GONE) {
                record.tileView.requestLayout();
            }
        }
        postInvalidate();
    }

    private float getAspectForColumnCount(int numColumns, Resources res) {
        TypedValue tileScaleFactor = new TypedValue();
        int dimen;
        switch (numColumns) {
            case 3:
                dimen = R.dimen.qs_tile_three_column_scale;
                break;
            case 4:
                dimen = R.dimen.qs_tile_four_column_scale;
                break;
            case 5:
                dimen = R.dimen.qs_tile_five_column_scale;
                break;
            default:
                dimen = R.dimen.qs_tile_three_column_scale;
        }
        res.getValue(dimen, tileScaleFactor, true);
        return tileScaleFactor.getFloat();
    }  

    public boolean isAnimating(TileRecord t) {
        return mCurrentlyAnimating.contains(t);
    }

    public void cleanup() {
        if (mSettingsObserver != null) {
            mSettingsObserver.unobserve();
        }
    }

    public void setPanelView(NotificationPanelView panelView) {
        this.mPanelView = panelView;
    }

    public static class TilesListAdapter extends BaseExpandableListAdapter
            implements QSTile.DetailAdapter {

        public static final String PACKAGE_ANDROID = "android";

        Context mContext;
        QSTileHost mHost;
        QSDragPanel mPanel;

        ArrayMap<String, List<String>> mPackageTileMap = new ArrayMap<>();

        public TilesListAdapter(Context context, QSDragPanel panel) {
            mContext = context;
            mHost = panel.getHost();
            mPanel = panel;

            List<String> currentTileSpec = mHost.getTileSpecs();
            final Collection<String> tiles = QSUtils.getAvailableTiles(mContext);
            tiles.removeAll(currentTileSpec);

            // we'll always have a system tiles category
            mPackageTileMap.put(PACKAGE_ANDROID, new ArrayList<String>());

            final Iterator<String> i = tiles.iterator();
            while (i.hasNext()) {
                final String spec = i.next();
                if (QSUtils.isStaticQsTile(spec)
                        || QSUtils.isDynamicQsTile(extractTileTagFromSpec(spec))) {
                    List<String> packageList = mPackageTileMap.get(PACKAGE_ANDROID);
                    packageList.add(spec);
                } else {
                    String tilePackage = getCustomTilePackage(spec);
                    List<String> packageList = mPackageTileMap.get(tilePackage);
                    if (packageList == null) {
                        mPackageTileMap.put(tilePackage, packageList = new ArrayList<>());
                    }
                    packageList.add(spec);
                }
            }

            final Map<String, ?> stringMap = CustomQSTile.getCustomQSTilePrefs(mContext).getAll();
            for (Map.Entry<String, ?> entry : stringMap.entrySet()) {
                if (entry.getValue() instanceof Boolean) {
                    if ((Boolean)entry.getValue()) {
                        final String key = entry.getKey();
                        if (QSUtils.isDynamicQsTile(extractTileTagFromSpec(key))) {
                            mPackageTileMap.get(PACKAGE_ANDROID).add(key);
                        } else {
                            final String customTilePackage = getCustomTilePackage(key);
                            List<String> packageList = mPackageTileMap.get(customTilePackage);
                            if (packageList == null) {
                                mPackageTileMap.put(customTilePackage,
                                        packageList = new ArrayList<>());
                            }
                            packageList.add(key);

                        }
                    }
                }
            };

            final List<String> systemTiles = mPackageTileMap.get(PACKAGE_ANDROID);
            Collections.sort(systemTiles);
        }

        private String getCustomTilePackage(String spec) {
            if (mHost.getCustomTileData().get(spec) != null) {
                StatusBarPanelCustomTile sbc = mHost.getCustomTileData().get(spec).sbc;
                return sbc.getPackage();
            } else {
                return extractPackageFromCustomTileSpec(spec);
            }
        }

        private static String extractPackageFromCustomTileSpec(String spec) {
            if (spec != null && !spec.isEmpty()) {
                final String[] split = spec.split("\\|");
                if (split != null && split.length > 2) {
                    return split[1];
                }
            }
            return null;
        }

        private static String extractTileTagFromSpec(String spec) {
            if (spec != null && !spec.isEmpty()) {
                final String[] split = spec.split("\\|");
                if (split != null && split.length == 5) {
                    /** for {@link cyanogenmod.app.StatusBarPanelCustomTile#key() **/
                    return split[3];
                } else if (split != null && split.length == 3) {
                    /** for {@link cyanogenmod.app.StatusBarPanelCustomTile#persistableKey()} **/
                    return split[2];
                }
            }
            return null;
        }

        private Drawable getQSTileIcon(String spec) {
            if (QSUtils.isDynamicQsTile(spec)) {
                return QSTile.ResourceIcon.get(
                        QSUtils.getDynamicQSTileResIconId(mContext, UserHandle.myUserId(), spec))
                        .getDrawable(mContext);
            } else if (QSUtils.isStaticQsTile(spec)) {
                final int res = QSTileHost.getIconResource(spec);
                if (res != 0) {
                    return QSTile.ResourceIcon.get(res).getDrawable(mContext);
                } else {
                    return mContext.getPackageManager().getDefaultActivityIcon();
                }
            } else {
                QSTile<?> tile = mHost.getTile(spec);
                if (tile != null) {
                    QSTile.State state = tile.getState();
                    if (state != null && state.icon != null) {
                        return state.icon.getDrawable(mContext);
                    }
                }
                return getPackageDrawable(getCustomTilePackage(spec));
            }
        }

        private String getPackageLabel(String packageName) {
            try {
                return mContext.getPackageManager().getApplicationLabel(
                        mContext.getPackageManager().getApplicationInfo(packageName, 0)).toString();
            } catch (PackageManager.NameNotFoundException e) {
                e.printStackTrace();
            }
            return null;
        }

        private Drawable getPackageDrawable(String packageName) {
            try {
                return mContext.getPackageManager().getApplicationIcon(packageName);
            } catch (PackageManager.NameNotFoundException e) {
                e.printStackTrace();
            }
            return null;
        }

        private String getQSTileLabel(String spec) {
            if (QSUtils.isStaticQsTile(spec)) {
                int resource = QSTileHost.getLabelResource(spec);
                if (resource != 0) {
                    return mContext.getText(resource).toString();
                } else {
                    return spec;
                }
            } else if (QSUtils.isDynamicQsTile(extractTileTagFromSpec(spec))) {
                return QSUtils.getDynamicQSTileLabel(mContext,
                        UserHandle.myUserId(), extractTileTagFromSpec(spec));
            } else {
                return getPackageLabel(getCustomTilePackage(spec));
            }
        }

        @Override
        public int getGroupCount() {
            return mPackageTileMap.keySet().size();
        }

        @Override
        public int getChildrenCount(int groupPosition) {
            return mPackageTileMap.valueAt(groupPosition).size();
        }

        @Override
        public String getGroup(int groupPosition) {
            return mPackageTileMap.keyAt(groupPosition);
        }

        @Override
        public String getChild(int groupPosition, int childPosition) {
            return mPackageTileMap.valueAt(groupPosition).get(childPosition);
        }

        @Override
        public long getGroupId(int groupPosition) {
            return groupPosition;
        }

        @Override
        public long getChildId(int groupPosition, int childPosition) {
            return mPackageTileMap.valueAt(groupPosition).get(childPosition).hashCode();
        }

        @Override
        public boolean hasStableIds() {
            return true;
        }

        @Override
        public View getGroupView(int groupPosition, boolean isExpanded, View convertView,
                                 ViewGroup parent) {
            LinearLayout row = (LinearLayout) convertView;
            if (row == null) {
                row = (LinearLayout) LayoutInflater.from(mContext)
                        .inflate(R.layout.qs_tile_category_row, parent, false);
            }
            TextView title = (TextView) row.findViewById(android.R.id.title);

            ImageView systemOrAppIcon = (ImageView) row.findViewById(android.R.id.icon);
            ImageView expansionIndicator = (ImageView) row.findViewById(android.R.id.icon2);

            expansionIndicator.setImageResource(isExpanded ? R.drawable.ic_qs_tile_contract
                    : R.drawable.ic_qs_tile_expand);
            // hide indicator when there's only 1 group
            final boolean singleGroupMode = getGroupCount() == 1;
            expansionIndicator.setVisibility(singleGroupMode ? View.GONE : View.VISIBLE);

            String group = getGroup(groupPosition);
            if (group.equals(PACKAGE_ANDROID)) {
                group = mContext.getText(R.string.quick_settings_tiles_category_system).toString();
                // special icon
                systemOrAppIcon.setImageResource(R.drawable.ic_qs_tile_category_system);
            } else {
                group = getPackageLabel(group);
                systemOrAppIcon.setImageResource(R.drawable.ic_qs_tile_category_other);
            }
            title.setText(group);

            if (isExpanded) {
                expansionIndicator.setColorFilter(
                        mContext.getColor(
                    R.color.qs_detailed_expansion_indicator_color), PorterDuff.Mode.SRC_ATOP);
                systemOrAppIcon.setColorFilter(
                        mContext.getColor(R.color.qs_detailed_icon_tint_color), PorterDuff.Mode.SRC_ATOP);
                title.setTextColor(mContext.getColor(R.color.qs_detailed_title_text_color));
            } else {
                title.setTextColor(mContext.getColor(R.color.qs_detailed_default_text_color));
                systemOrAppIcon.setColorFilter(null);
                expansionIndicator.setColorFilter(null);
            }
            return row;
        }

        @Override
        public View getChildView(int groupPosition, int childPosition, boolean isLastChild,
                                 View convertView, ViewGroup parent) {
            LinearLayout child = (LinearLayout) convertView;
            if (child == null) {
                child = (LinearLayout) LayoutInflater.from(mContext)
                        .inflate(R.layout.qs_tile_child_row, parent, false);
            }
            String spec = getChild(groupPosition, childPosition);

            TextView title = (TextView) child.findViewById(android.R.id.title);
            title.setText(getQSTileLabel(spec));

            ImageView icon = (ImageView) child.findViewById(android.R.id.icon);
            icon.setImageDrawable(getQSTileIcon(spec));

            return child;
        }

        @Override
        public boolean isChildSelectable(int groupPosition, int childPosition) {
            return true;
        }

        @Override
        public int getTitle() {
            return R.string.quick_settings_tiles_add_tiles;
        }

        @Override
        public Boolean getToggleState() {
            return null;
        }

        @Override
        public View createDetailView(Context context, View convertView, ViewGroup parent) {
            ExpandableListView lv = (ExpandableListView) convertView;
            if (lv == null) {
                lv = new ExpandableListView(parent.getContext());
                lv.setOnTouchListener(new OnTouchListener() {
                    // Setting on Touch Listener for handling the touch inside ScrollView
                    @Override
                    public boolean onTouch(View v, MotionEvent event) {
                        // Disallow the touch request for parent scroll on touch of child view
                        v.getParent().requestDisallowInterceptTouchEvent(true);
                        return false;
                    }
                });
            }
            lv.setAdapter(this);
            lv.expandGroup(mPackageTileMap.indexOfKey(PACKAGE_ANDROID));
            lv.setGroupIndicator(null);
            lv.setChildIndicator(null);
            lv.setChildDivider(new ColorDrawable(Color.TRANSPARENT));
            lv.setOnChildClickListener(new ExpandableListView.OnChildClickListener() {
                @Override
                public boolean onChildClick(ExpandableListView parent, View v,
                                            int groupPosition, int childPosition, long id) {
                    String spec = getChild(groupPosition, childPosition);

                    final QSTile<?> tile = mHost.getTile(spec);
                    if (tile != null && tile instanceof CustomQSTile) {
                        // already present
                        ((CustomQSTile) tile).setUserRemoved(false);
                        mPanel.refreshAllTiles();
                    } else {
                        // reset its state just in case it's not published
                        CustomQSTile.getCustomQSTilePrefs(mContext)
                                .edit()
                                .remove(spec)
                                .apply();
                        mPanel.add(spec);
                        // TODO notify user the app isn't publishing the tile, but it now can be!
                    }
                    mPanel.closeDetail();
                    return true;
                }
            });
            lv.setOnGroupClickListener(new ExpandableListView.OnGroupClickListener() {
                @Override
                public boolean onGroupClick(ExpandableListView parent, View v, int groupPosition,
                                            long id) {
                    if (getGroupCount() == 1) {
                        // disable contracting/expanding group when there's only 1
                        return true;
                    }
                    return false;
                }
            });
            return lv;
        }

        @Override
        public Intent getSettingsIntent() {
            return null;
        }

        @Override
        public StatusBarPanelCustomTile getCustomTile() {
            return null;
        }

        @Override
        public void setToggleState(boolean state) {

        }

        @Override
        public int getMetricsCategory() {
            return CMMetricsLogger.DONT_LOG;
        }

        private boolean isValid(String action) {
            for (int i = 0; i < action.length(); i++) {
                char c = action.charAt(i);
                if (!Character.isAlphabetic(c) && !Character.isDigit(c) && c != '.') {
                    return false;
                }
            }
            return true;
        }
    }

    public void add(String tile) {
        MetricsLogger.action(getContext(), MetricsLogger.TUNER_QS_ADD, tile);
        List<String> tiles = new ArrayList<>(mHost.getTileSpecs());
        tiles.add(tile);
        mHost.setTiles(tiles);
    }

    public boolean isDragging() {
        return mDragging;
    }

    public boolean isDragRecordAttached() {
        return mRecords.indexOf(mDraggingRecord) >= 0;
    }

    public boolean isOnSettingsPage() {
        return mEditing && mViewPager.getCurrentItem() == 0;
    }

    public void goToSettingsPage() {
        if (mEditing) {
            mViewPager.setCurrentItem(0, true);
        }
    }

    class SettingsObserver extends UserContentObserver {
        SettingsObserver(Handler handler) {
            super(handler);
        }

        @Override
        protected void observe() {
            super.observe();

            ContentResolver resolver = mContext.getContentResolver();
            resolver.registerContentObserver(CMSettings.Secure.getUriFor(
                    CMSettings.Secure.QS_USE_MAIN_TILES), false, this, UserHandle.USER_ALL);
            update();
        }

        @Override
        protected void unobserve() {
            super.unobserve();

            ContentResolver resolver = mContext.getContentResolver();
            resolver.unregisterContentObserver(this);
        }

        @Override
        public void update() {
            ContentResolver resolver = mContext.getContentResolver();
            int currentUserId = ActivityManager.getCurrentUser();
            boolean firstRowLarge = CMSettings.Secure.getIntForUser(resolver,
                    CMSettings.Secure.QS_USE_MAIN_TILES, 1, currentUserId) == 1;
            if (firstRowLarge != mFirstRowLarge) {
                mFirstRowLarge = firstRowLarge;
                setTiles(mHost.getTiles());
                mPagerAdapter.notifyDataSetChanged();
            }
        }
    }

    public static final class DragTileRecord extends TileRecord {
        public int page;
        public int destinationPage;
        public PointF destination = new PointF();

        @Override
        public String toString() {
            String label = tile instanceof QsTuner.DraggableTile ? tile.toString() :
                    tile.getClass().getSimpleName();

            String p = "at page: " + page;
            if (destinationPage != page) {
                p += "{-> " + destinationPage + "} ";
            }

            return "[" + label + ", coords: (" + row + ", " + col + ") " + p + "]";
        }
    }

    private static class TileShadow extends View.DragShadowBuilder {

        public TileShadow(View view) {
            super(view);
            Drawable shadow = view.getContext().getDrawable(R.drawable.qs_tile_background_drag);
            view.setBackground(shadow);
        }

        @Override
        public void onDrawShadow(Canvas canvas) {
            super.onDrawShadow(canvas);
        }
    }
}<|MERGE_RESOLUTION|>--- conflicted
+++ resolved
@@ -791,13 +791,9 @@
         if ((!mFirstRowLarge && firstPage) || !firstPage) {
             return QSTileHost.TILES_PER_PAGE + 3 * addRows + (3 + addRows) * moreSlots + 1;
         }
-<<<<<<< HEAD
         return QSTileHost.TILES_PER_PAGE + 3 * addRows  + (2 + addRows) * moreSlots;
       }
-=======
-        return QSTileHost.TILES_PER_PAGE;
-    }
->>>>>>> 8e897a5c
+    }
 
     @Override
     protected void onMeasure(int widthMeasureSpec, int heightMeasureSpec) {
