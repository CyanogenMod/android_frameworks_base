/*
 * Copyright (C) 2014 The Android Open Source Project
 *
 * Licensed under the Apache License, Version 2.0 (the "License");
 * you may not use this file except in compliance with the License.
 * You may obtain a copy of the License at
 *
 *      http://www.apache.org/licenses/LICENSE-2.0
 *
 * Unless required by applicable law or agreed to in writing, software
 * distributed under the License is distributed on an "AS IS" BASIS,
 * WITHOUT WARRANTIES OR CONDITIONS OF ANY KIND, either express or implied.
 * See the License for the specific language governing permissions and
 * limitations under the License
 */

package com.android.systemui.statusbar.policy;

import android.app.Notification;
import android.app.NotificationManager;
import android.app.PendingIntent;
import android.content.BroadcastReceiver;
import android.content.Context;
<<<<<<< HEAD
import android.content.Intent;
import android.content.IntentFilter;
=======
import android.content.pm.PackageManager;
>>>>>>> 0a857ee2
import android.hardware.camera2.CameraAccessException;
import android.hardware.camera2.CameraCharacteristics;
import android.hardware.camera2.CameraManager;
import android.os.Handler;
import android.os.HandlerThread;
import android.os.Process;
import android.text.TextUtils;
import android.util.Log;

import com.android.systemui.R;

import java.lang.ref.WeakReference;
import java.util.ArrayList;

/**
 * Manages the flashlight.
 */
public class FlashlightController {

    private static final String TAG = "FlashlightController";
    private static final boolean DEBUG = Log.isLoggable(TAG, Log.DEBUG);

    private static final int DISPATCH_ERROR = 0;
    private static final int DISPATCH_CHANGED = 1;
    private static final int DISPATCH_AVAILABILITY_CHANGED = 2;

    private static final String ACTION_TURN_FLASHLIGHT_OFF =
            "com.android.systemui.action.TURN_FLASHLIGHT_OFF";

    private Context mContext;
    private final CameraManager mCameraManager;
    private final Context mContext;
    /** Call {@link #ensureHandler()} before using */
    private Handler mHandler;

    /** Lock on mListeners when accessing */
    private final ArrayList<WeakReference<FlashlightListener>> mListeners = new ArrayList<>(1);

    /** Lock on {@code this} when accessing */
    private boolean mFlashlightEnabled;

    private String mCameraId;
    private boolean mTorchAvailable;

<<<<<<< HEAD
    private Notification mNotification = null;
    private boolean mReceiverRegistered;
    private BroadcastReceiver mReceiver = new BroadcastReceiver() {
        @Override
        public void onReceive(Context context, Intent intent) {
            if (ACTION_TURN_FLASHLIGHT_OFF.equals(intent.getAction())) {
                mHandler.post(new Runnable() {
                    @Override
                    public void run() {
                        setFlashlight(false);
                    }
                });
            } else if (Intent.ACTION_SCREEN_ON.equals(intent.getAction())) {
                setNotificationShown(true);
            }
        }
    };

    public FlashlightController(Context mContext) {
        this.mContext = mContext;
=======
    public FlashlightController(Context context) {
        mContext = context;
>>>>>>> 0a857ee2
        mCameraManager = (CameraManager) mContext.getSystemService(Context.CAMERA_SERVICE);

        tryInitCamera();
    }

    private void tryInitCamera() {
        try {
            mCameraId = getCameraId();
        } catch (Throwable e) {
            Log.e(TAG, "Couldn't initialize.", e);
            return;
        }

        if (mCameraId != null) {
            ensureHandler();
            mCameraManager.registerTorchCallback(mTorchCallback, mHandler);
        }
    }

    public void setFlashlight(boolean enabled) {
        boolean pendingError = false;
        synchronized (this) {
            if (mFlashlightEnabled != enabled) {
                mFlashlightEnabled = enabled;
                try {
                    mCameraManager.setTorchMode(mCameraId, enabled);
                } catch (CameraAccessException e) {
                    Log.e(TAG, "Couldn't set torch mode", e);
                    mFlashlightEnabled = false;
                    pendingError = true;
                }
            }
        }
        dispatchModeChanged(mFlashlightEnabled);
        if (pendingError) {
            dispatchError();
        }
    }

    private void setNotificationShown(boolean showNotification) {
        NotificationManager nm = (NotificationManager)
                mContext.getSystemService(Context.NOTIFICATION_SERVICE);
        if (showNotification) {
            nm.notify(R.string.quick_settings_tile_flashlight_not_title, buildNotification());
        } else {
            nm.cancel(R.string.quick_settings_tile_flashlight_not_title);
            mNotification = null;
        }
    }

    private void setListenForScreenOff(boolean listen) {
        if (listen && !mReceiverRegistered) {
            IntentFilter filter = new IntentFilter();
            filter.addAction(ACTION_TURN_FLASHLIGHT_OFF);
            filter.addAction(Intent.ACTION_SCREEN_ON);
            mContext.registerReceiver(mReceiver, filter);
            mReceiverRegistered = true;
        } else if (!listen) {
            if (mReceiverRegistered) {
                mContext.unregisterReceiver(mReceiver);
                mReceiverRegistered = false;
            }
            setNotificationShown(false);
        }
    }

    private Notification buildNotification() {
        if (mNotification == null) {
            Intent fireMe = new Intent(ACTION_TURN_FLASHLIGHT_OFF);
            fireMe.addFlags(Intent.FLAG_FROM_BACKGROUND);
            fireMe.addFlags(Intent.FLAG_RECEIVER_FOREGROUND);
            fireMe.setPackage(mContext.getPackageName());

            final PendingIntent pendingIntent = PendingIntent.getBroadcast(mContext, 0, fireMe, 0);
            mNotification = new Notification.Builder(mContext)
                    .setContentTitle(
                            mContext.getString(R.string.quick_settings_tile_flashlight_not_title))
                    .setContentText(
                            mContext.getString(R.string.quick_settings_tile_flashlight_not_summary))
                    .setAutoCancel(false)
                    .setOngoing(true)
                    .setVisibility(Notification.VISIBILITY_PUBLIC)
                    .setSmallIcon(R.drawable.ic_signal_flashlight_disable)
                    .setContentIntent(pendingIntent)
                    .build();
        }
        return mNotification;
    }

    public boolean hasFlashlight() {
        return mContext.getPackageManager().hasSystemFeature(PackageManager.FEATURE_CAMERA_FLASH);
    }

    public synchronized boolean isEnabled() {
        return mFlashlightEnabled;
    }

    public synchronized boolean isAvailable() {
        return mTorchAvailable;
    }

    public void addListener(FlashlightListener l) {
        synchronized (mListeners) {
            if (mCameraId == null) {
                tryInitCamera();
            }
            cleanUpListenersLocked(l);
            mListeners.add(new WeakReference<>(l));
        }
    }

    public void removeListener(FlashlightListener l) {
        synchronized (mListeners) {
            cleanUpListenersLocked(l);
        }
    }

    private synchronized void ensureHandler() {
        if (mHandler == null) {
            HandlerThread thread = new HandlerThread(TAG, Process.THREAD_PRIORITY_BACKGROUND);
            thread.start();
            mHandler = new Handler(thread.getLooper());
        }
    }

    private String getCameraId() throws CameraAccessException {
        String[] ids = mCameraManager.getCameraIdList();
        for (String id : ids) {
            CameraCharacteristics c = mCameraManager.getCameraCharacteristics(id);
            Boolean flashAvailable = c.get(CameraCharacteristics.FLASH_INFO_AVAILABLE);
            Integer lensFacing = c.get(CameraCharacteristics.LENS_FACING);
            if (flashAvailable != null && flashAvailable
                    && lensFacing != null && lensFacing == CameraCharacteristics.LENS_FACING_BACK) {
                return id;
            }
        }
        return null;
    }

    private void dispatchModeChanged(boolean enabled) {
        dispatchListeners(DISPATCH_CHANGED, enabled);
    }

    private void dispatchError() {
        dispatchListeners(DISPATCH_CHANGED, false /* argument (ignored) */);
    }

    private void dispatchAvailabilityChanged(boolean available) {
        dispatchListeners(DISPATCH_AVAILABILITY_CHANGED, available);
    }

    private void dispatchListeners(int message, boolean argument) {
        synchronized (mListeners) {
            final int N = mListeners.size();
            boolean cleanup = false;
            for (int i = 0; i < N; i++) {
                FlashlightListener l = mListeners.get(i).get();
                if (l != null) {
                    if (message == DISPATCH_ERROR) {
                        l.onFlashlightError();
                    } else if (message == DISPATCH_CHANGED) {
                        l.onFlashlightChanged(argument);
                    } else if (message == DISPATCH_AVAILABILITY_CHANGED) {
                        l.onFlashlightAvailabilityChanged(argument);
                    }
                } else {
                    cleanup = true;
                }
            }
            if (cleanup) {
                cleanUpListenersLocked(null);
            }
        }
    }

    private void cleanUpListenersLocked(FlashlightListener listener) {
        for (int i = mListeners.size() - 1; i >= 0; i--) {
            FlashlightListener found = mListeners.get(i).get();
            if (found == null || found == listener) {
                mListeners.remove(i);
            }
        }
    }

    private final CameraManager.TorchCallback mTorchCallback =
            new CameraManager.TorchCallback() {

        @Override
        public void onTorchModeUnavailable(String cameraId) {
            if (TextUtils.equals(cameraId, mCameraId)) {
                setCameraAvailable(false);
                setListenForScreenOff(false);
            }
        }

        @Override
        public void onTorchModeChanged(String cameraId, boolean enabled) {
            if (TextUtils.equals(cameraId, mCameraId)) {
                setCameraAvailable(true);
                setTorchMode(enabled);
                setListenForScreenOff(enabled);
            }
        }

        private void setCameraAvailable(boolean available) {
            boolean changed;
            synchronized (FlashlightController.this) {
                changed = mTorchAvailable != available;
                mTorchAvailable = available;
            }
            if (changed) {
                if (DEBUG) Log.d(TAG, "dispatchAvailabilityChanged(" + available + ")");
                dispatchAvailabilityChanged(available);
            }
        }

        private void setTorchMode(boolean enabled) {
            boolean changed;
            synchronized (FlashlightController.this) {
                changed = mFlashlightEnabled != enabled;
                mFlashlightEnabled = enabled;
            }
            if (changed) {
                if (DEBUG) Log.d(TAG, "dispatchModeChanged(" + enabled + ")");
                dispatchModeChanged(enabled);
            }
        }
    };

    public interface FlashlightListener {

        /**
         * Called when the flashlight was turned off or on.
         * @param enabled true if the flashlight is currently turned on.
         */
        void onFlashlightChanged(boolean enabled);


        /**
         * Called when there is an error that turns the flashlight off.
         */
        void onFlashlightError();

        /**
         * Called when there is a change in availability of the flashlight functionality
         * @param available true if the flashlight is currently available.
         */
        void onFlashlightAvailabilityChanged(boolean available);
    }
}<|MERGE_RESOLUTION|>--- conflicted
+++ resolved
@@ -21,12 +21,9 @@
 import android.app.PendingIntent;
 import android.content.BroadcastReceiver;
 import android.content.Context;
-<<<<<<< HEAD
 import android.content.Intent;
 import android.content.IntentFilter;
-=======
 import android.content.pm.PackageManager;
->>>>>>> 0a857ee2
 import android.hardware.camera2.CameraAccessException;
 import android.hardware.camera2.CameraCharacteristics;
 import android.hardware.camera2.CameraManager;
@@ -71,7 +68,6 @@
     private String mCameraId;
     private boolean mTorchAvailable;
 
-<<<<<<< HEAD
     private Notification mNotification = null;
     private boolean mReceiverRegistered;
     private BroadcastReceiver mReceiver = new BroadcastReceiver() {
@@ -90,12 +86,8 @@
         }
     };
 
-    public FlashlightController(Context mContext) {
-        this.mContext = mContext;
-=======
     public FlashlightController(Context context) {
         mContext = context;
->>>>>>> 0a857ee2
         mCameraManager = (CameraManager) mContext.getSystemService(Context.CAMERA_SERVICE);
 
         tryInitCamera();
