--- conflicted
+++ resolved
@@ -77,14 +77,8 @@
 import com.android.systemui.statusbar.policy.FlashlightController;
 import com.android.systemui.statusbar.policy.PreviewInflater;
 
-<<<<<<< HEAD
 import java.util.Objects;
 
-import static android.view.accessibility.AccessibilityNodeInfo.ACTION_CLICK;
-import static android.view.accessibility.AccessibilityNodeInfo.AccessibilityAction;
-
-=======
->>>>>>> 0a857ee2
 /**
  * Implementation for the bottom area of the Keyguard, including camera/phone affordance and status
  * text.
@@ -694,7 +688,6 @@
     }
 
     private void inflateCameraPreview() {
-<<<<<<< HEAD
         if (isTargetCustom(Shortcuts.RIGHT_SHORTCUT)) {
             mPreviewContainer.removeView(mCameraPreview);
         } else {
@@ -712,18 +705,6 @@
             if (mCameraPreview != null) {
                 mCameraPreview.setVisibility(View.GONE);
             }
-=======
-        View previewBefore = mCameraPreview;
-        boolean visibleBefore = false;
-        if (previewBefore != null) {
-            mPreviewContainer.removeView(previewBefore);
-            visibleBefore = previewBefore.getVisibility() == View.VISIBLE;
-        }
-        mCameraPreview = mPreviewInflater.inflatePreview(getCameraIntent());
-        if (mCameraPreview != null) {
-            mPreviewContainer.addView(mCameraPreview);
-            mCameraPreview.setVisibility(visibleBefore ? View.VISIBLE : View.INVISIBLE);
->>>>>>> 0a857ee2
         }
     }
 
@@ -849,7 +830,6 @@
         updateLeftPreview();
     }
 
-<<<<<<< HEAD
     private String getIndexHint(LockscreenShortcutsHelper.Shortcuts shortcut) {
         if (mShortcutHelper.isTargetCustom(shortcut)) {
             boolean isRtl = getLayoutDirection() == LAYOUT_DIRECTION_RTL;
@@ -897,10 +877,10 @@
     @Override
     public void onChange() {
         updateCustomShortcuts();
-=======
+    }
+
     public void onKeyguardShowingChanged() {
         updateLeftAffordance();
         inflateCameraPreview();
->>>>>>> 0a857ee2
     }
 }