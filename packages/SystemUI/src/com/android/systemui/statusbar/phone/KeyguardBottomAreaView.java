/*
 * Copyright (C) 2014 The Android Open Source Project
 *
 * Licensed under the Apache License, Version 2.0 (the "License");
 * you may not use this file except in compliance with the License.
 * You may obtain a copy of the License at
 *
 *      http://www.apache.org/licenses/LICENSE-2.0
 *
 * Unless required by applicable law or agreed to in writing, software
 * distributed under the License is distributed on an "AS IS" BASIS,
 * WITHOUT WARRANTIES OR CONDITIONS OF ANY KIND, either express or implied.
 * See the License for the specific language governing permissions and
 * limitations under the License
 */

package com.android.systemui.statusbar.phone;

import android.app.ActivityManager;
import android.app.ActivityManagerNative;
import android.app.admin.DevicePolicyManager;
import android.content.BroadcastReceiver;
import android.content.ComponentName;
import android.content.Context;
import android.content.Intent;
import android.content.IntentFilter;
import android.content.ServiceConnection;
import android.content.pm.ActivityInfo;
import android.content.pm.PackageManager;
import android.content.pm.ResolveInfo;
import android.content.res.Configuration;
import android.hardware.fingerprint.FingerprintManager;
import android.content.res.Resources;
import android.graphics.Bitmap;
import android.graphics.ColorMatrix;
import android.graphics.ColorMatrixColorFilter;
import android.graphics.drawable.BitmapDrawable;
import android.graphics.drawable.Drawable;
import android.hardware.fingerprint.FingerprintManager;
import android.os.AsyncTask;
import android.os.Bundle;
import android.os.IBinder;
import android.os.Message;
import android.os.Messenger;
import android.os.RemoteException;
import android.os.UserHandle;
import android.provider.MediaStore;
import android.service.media.CameraPrewarmService;
import android.telecom.TelecomManager;
import android.util.AttributeSet;
import android.util.Log;
import android.util.TypedValue;
import android.view.View;
import android.view.ViewGroup;
import android.view.accessibility.AccessibilityNodeInfo;
import android.widget.FrameLayout;
import android.widget.TextView;
import com.android.internal.widget.LockPatternUtils;
import com.android.keyguard.KeyguardUpdateMonitor;
import com.android.keyguard.KeyguardUpdateMonitorCallback;
import com.android.systemui.EventLogConstants;
import com.android.systemui.EventLogTags;
import com.android.systemui.Interpolators;
import com.android.systemui.R;
import com.android.systemui.assist.AssistManager;
import com.android.systemui.cm.LockscreenShortcutsHelper;
import com.android.systemui.cm.LockscreenShortcutsHelper.Shortcuts;
import com.android.systemui.statusbar.CommandQueue;
import com.android.systemui.statusbar.KeyguardAffordanceView;
import com.android.systemui.statusbar.KeyguardIndicationController;
import com.android.systemui.statusbar.policy.AccessibilityController;
import com.android.systemui.statusbar.policy.FlashlightController;
import com.android.systemui.statusbar.policy.PreviewInflater;

import java.util.Objects;

import static android.view.accessibility.AccessibilityNodeInfo.ACTION_CLICK;
import static android.view.accessibility.AccessibilityNodeInfo.AccessibilityAction;

/**
 * Implementation for the bottom area of the Keyguard, including camera/phone affordance and status
 * text.
 */
public class KeyguardBottomAreaView extends FrameLayout implements View.OnClickListener,
        UnlockMethodCache.OnUnlockMethodChangedListener, LockscreenShortcutsHelper.OnChangeListener,
        AccessibilityController.AccessibilityStateChangedCallback, View.OnLongClickListener {

    final static String TAG = "PhoneStatusBar/KeyguardBottomAreaView";

    public static final String CAMERA_LAUNCH_SOURCE_AFFORDANCE = "lockscreen_affordance";
    public static final String CAMERA_LAUNCH_SOURCE_WIGGLE = "wiggle_gesture";
    public static final String CAMERA_LAUNCH_SOURCE_POWER_DOUBLE_TAP = "power_double_tap";
    public static final String CAMERA_LAUNCH_SOURCE_SCREEN_GESTURE = "screen_gesture";

    public static final String EXTRA_CAMERA_LAUNCH_SOURCE
            = "com.android.systemui.camera_launch_source";

    private static final Intent SECURE_CAMERA_INTENT =
            new Intent(MediaStore.INTENT_ACTION_STILL_IMAGE_CAMERA_SECURE)
                    .addFlags(Intent.FLAG_ACTIVITY_EXCLUDE_FROM_RECENTS);
    public static final Intent INSECURE_CAMERA_INTENT =
            new Intent(MediaStore.INTENT_ACTION_STILL_IMAGE_CAMERA);
    private static final Intent PHONE_INTENT = new Intent(Intent.ACTION_DIAL);
    private static final int DOZE_ANIMATION_STAGGER_DELAY = 48;
    private static final int DOZE_ANIMATION_ELEMENT_DURATION = 250;

    private KeyguardAffordanceView mCameraImageView;
    private KeyguardAffordanceView mLeftAffordanceView;
    private LockIcon mLockIcon;
    private TextView mIndicationText;
    private ViewGroup mPreviewContainer;

    private View mLeftPreview;
    private View mCameraPreview;

    private ActivityStarter mActivityStarter;
    private UnlockMethodCache mUnlockMethodCache;
    private LockPatternUtils mLockPatternUtils;
    private FlashlightController mFlashlightController;
    private PreviewInflater mPreviewInflater;
    private KeyguardIndicationController mIndicationController;
    private AccessibilityController mAccessibilityController;
    private PhoneStatusBar mPhoneStatusBar;
    private LockscreenShortcutsHelper mShortcutHelper;
    private final ColorMatrixColorFilter mGrayScaleFilter;

    private boolean mUserSetupComplete;
    private boolean mPrewarmBound;
    private Messenger mPrewarmMessenger;
    private Intent mLastCameraIntent;

    private final ServiceConnection mPrewarmConnection = new ServiceConnection() {

        @Override
        public void onServiceConnected(ComponentName name, IBinder service) {
            mPrewarmMessenger = new Messenger(service);
        }

        @Override
        public void onServiceDisconnected(ComponentName name) {
            mPrewarmMessenger = null;
        }
    };

    private AssistManager mAssistManager;

    public KeyguardBottomAreaView(Context context) {
        this(context, null);
    }

    public KeyguardBottomAreaView(Context context, AttributeSet attrs) {
        this(context, attrs, 0);
    }

    public KeyguardBottomAreaView(Context context, AttributeSet attrs, int defStyleAttr) {
        this(context, attrs, defStyleAttr, 0);
    }

    public KeyguardBottomAreaView(Context context, AttributeSet attrs, int defStyleAttr,
            int defStyleRes) {
        super(context, attrs, defStyleAttr, defStyleRes);
        ColorMatrix cm = new ColorMatrix();
        cm.setSaturation(0);
        mGrayScaleFilter = new ColorMatrixColorFilter(cm);
    }

    private AccessibilityDelegate mAccessibilityDelegate = new AccessibilityDelegate() {
        @Override
        public void onInitializeAccessibilityNodeInfo(View host, AccessibilityNodeInfo info) {
            super.onInitializeAccessibilityNodeInfo(host, info);
            String label = null;
            if (host == mLockIcon) {
                label = getResources().getString(R.string.unlock_label);
            } else if (host == mCameraImageView) {
                if (isTargetCustom(Shortcuts.RIGHT_SHORTCUT)) {
                    label = mShortcutHelper.getFriendlyNameForUri(Shortcuts.RIGHT_SHORTCUT);
                } else {
                    label = getResources().getString(R.string.camera_label);
                }
            } else if (host == mLeftAffordanceView) {
                if (isTargetCustom(Shortcuts.LEFT_SHORTCUT)) {
                    label = mShortcutHelper.getFriendlyNameForUri(Shortcuts.LEFT_SHORTCUT);
                } else {
                    if (isLeftVoiceAssist()) {
                        label = getResources().getString(R.string.voice_assist_label);
                    } else {
                        label = getResources().getString(R.string.phone_label);
                    }
                }
            }
            info.addAction(new AccessibilityAction(ACTION_CLICK, label));
        }

        @Override
        public boolean performAccessibilityAction(View host, int action, Bundle args) {
            if (action == ACTION_CLICK) {
                if (host == mLockIcon) {
                    mPhoneStatusBar.animateCollapsePanels(
                            CommandQueue.FLAG_EXCLUDE_RECENTS_PANEL, true /* force */);
                    return true;
                } else if (host == mCameraImageView) {
                    launchCamera(CAMERA_LAUNCH_SOURCE_AFFORDANCE);
                    return true;
                } else if (host == mLeftAffordanceView) {
                    launchLeftAffordance();
                    return true;
                }
            }
            return super.performAccessibilityAction(host, action, args);
        }
    };

    @Override
    protected void onFinishInflate() {
        super.onFinishInflate();
        mLockPatternUtils = new LockPatternUtils(mContext);
        mPreviewContainer = (ViewGroup) findViewById(R.id.preview_container);
        mCameraImageView = (KeyguardAffordanceView) findViewById(R.id.camera_button);
        mLeftAffordanceView = (KeyguardAffordanceView) findViewById(R.id.left_button);
        mLockIcon = (LockIcon) findViewById(R.id.lock_icon);
        mIndicationText = (TextView) findViewById(R.id.keyguard_indication_text);
        mShortcutHelper = new LockscreenShortcutsHelper(mContext, this);
        watchForCameraPolicyChanges();
        updateCameraVisibility();
        updateLeftButtonVisibility();
        mUnlockMethodCache = UnlockMethodCache.getInstance(getContext());
        mUnlockMethodCache.addListener(this);
        mLockIcon.update();
        setClipChildren(false);
        setClipToPadding(false);
        mPreviewInflater = new PreviewInflater(mContext, new LockPatternUtils(mContext));
        mLockIcon.setOnClickListener(this);
        mLockIcon.setOnLongClickListener(this);
        mCameraImageView.setOnClickListener(this);
        mLeftAffordanceView.setOnClickListener(this);
        initAccessibility();
        updateCustomShortcuts();
    }

    private void updateCustomShortcuts() {
        updateLeftAffordanceIcon();
        updateRightAffordanceIcon();
        inflateCameraPreview();
    }

    private void updateRightAffordanceIcon() {
        Drawable drawable;
        String contentDescription;
        boolean shouldGrayScale = false;
        if (isTargetCustom(Shortcuts.RIGHT_SHORTCUT)) {
            drawable = mShortcutHelper.getDrawableForTarget(Shortcuts.RIGHT_SHORTCUT);
            shouldGrayScale = true;
            contentDescription = mShortcutHelper.getFriendlyNameForUri(Shortcuts.RIGHT_SHORTCUT);
        } else {
            drawable = mContext.getDrawable(R.drawable.ic_camera_alt_24dp);
            contentDescription = mContext.getString(R.string.accessibility_camera_button);
        }
        mCameraImageView.setImageDrawable(drawable);
        mCameraImageView.setContentDescription(contentDescription);
        mCameraImageView.setDefaultFilter(shouldGrayScale ? mGrayScaleFilter : null);
        updateCameraVisibility();
        updateLeftButtonVisibility();
    }

    private void initAccessibility() {
        mLockIcon.setAccessibilityDelegate(mAccessibilityDelegate);
        mLeftAffordanceView.setAccessibilityDelegate(mAccessibilityDelegate);
        mCameraImageView.setAccessibilityDelegate(mAccessibilityDelegate);
    }

    @Override
    protected void onConfigurationChanged(Configuration newConfig) {
        super.onConfigurationChanged(newConfig);
        int indicationBottomMargin = getResources().getDimensionPixelSize(
                R.dimen.keyguard_indication_margin_bottom);
        MarginLayoutParams mlp = (MarginLayoutParams) mIndicationText.getLayoutParams();
        if (mlp.bottomMargin != indicationBottomMargin) {
            mlp.bottomMargin = indicationBottomMargin;
            mIndicationText.setLayoutParams(mlp);
        }

        // Respect font size setting.
        mIndicationText.setTextSize(TypedValue.COMPLEX_UNIT_PX,
                getResources().getDimensionPixelSize(
                        com.android.internal.R.dimen.text_size_small_material));

        ViewGroup.LayoutParams lp = mCameraImageView.getLayoutParams();
        lp.width = getResources().getDimensionPixelSize(R.dimen.keyguard_affordance_width);
        lp.height = getResources().getDimensionPixelSize(R.dimen.keyguard_affordance_height);
        mCameraImageView.setLayoutParams(lp);
        mCameraImageView.setImageDrawable(mContext.getDrawable(R.drawable.ic_camera_alt_24dp));

        lp = mLockIcon.getLayoutParams();
        lp.width = getResources().getDimensionPixelSize(R.dimen.keyguard_affordance_width);
        lp.height = getResources().getDimensionPixelSize(R.dimen.keyguard_affordance_height);
        mLockIcon.setLayoutParams(lp);
        mLockIcon.update(true /* force */);

        lp = mLeftAffordanceView.getLayoutParams();
        lp.width = getResources().getDimensionPixelSize(R.dimen.keyguard_affordance_width);
        lp.height = getResources().getDimensionPixelSize(R.dimen.keyguard_affordance_height);
        mLeftAffordanceView.setLayoutParams(lp);
        updateLeftAffordanceIcon();
    }

    public void setActivityStarter(ActivityStarter activityStarter) {
        mActivityStarter = activityStarter;
    }

    public void setFlashlightController(FlashlightController flashlightController) {
        mFlashlightController = flashlightController;
    }

    public void setAccessibilityController(AccessibilityController accessibilityController) {
        mAccessibilityController = accessibilityController;
        mLockIcon.setAccessibilityController(accessibilityController);
        accessibilityController.addStateChangedCallback(this);
    }

    public void setPhoneStatusBar(PhoneStatusBar phoneStatusBar) {
        mPhoneStatusBar = phoneStatusBar;
        updateCameraVisibility(); // in case onFinishInflate() was called too early
        updateLeftButtonVisibility();
    }

    public void setUserSetupComplete(boolean userSetupComplete) {
        mUserSetupComplete = userSetupComplete;
        updateCameraVisibility();
        updateLeftButtonVisibility();
        updateLeftAffordanceIcon();
    }

    private Intent getCameraIntent() {
        KeyguardUpdateMonitor updateMonitor = KeyguardUpdateMonitor.getInstance(mContext);
        boolean canSkipBouncer = updateMonitor.getUserCanSkipBouncer(
                KeyguardUpdateMonitor.getCurrentUser());
        boolean secure = mLockPatternUtils.isSecure(KeyguardUpdateMonitor.getCurrentUser());
        return (secure && !canSkipBouncer) ? SECURE_CAMERA_INTENT : INSECURE_CAMERA_INTENT;
    }

    /**
     * Resolves the intent to launch the camera application.
     */
    public ResolveInfo resolveCameraIntent() {
        return mContext.getPackageManager().resolveActivityAsUser(getCameraIntent(),
                PackageManager.MATCH_DEFAULT_ONLY,
                KeyguardUpdateMonitor.getCurrentUser());
    }

    private void updateLeftButtonVisibility() {
        if (mLeftAffordanceView == null) {
            return;
        }
        boolean visible = mUserSetupComplete;
        if (visible) {
            if (isTargetCustom(Shortcuts.LEFT_SHORTCUT)) {
                visible = !mShortcutHelper.isTargetEmpty(Shortcuts.LEFT_SHORTCUT);
            } else {
                // Display left shortcut
            }
        }
        mLeftAffordanceView.setVisibility(visible ? View.VISIBLE : View.GONE);
    }

    private void updateCameraVisibility() {
        if (mCameraImageView == null) {
            // Things are not set up yet; reply hazy, ask again later
            return;
        }
        boolean visible = mUserSetupComplete;
        if (visible) {
            if (isTargetCustom(Shortcuts.RIGHT_SHORTCUT)) {
                visible = !mShortcutHelper.isTargetEmpty(Shortcuts.RIGHT_SHORTCUT);
            } else {
                ResolveInfo resolved = resolveCameraIntent();
                visible = !isCameraDisabledByDpm() && resolved != null
                        && getResources().getBoolean(R.bool.config_keyguardShowCameraAffordance);
            }
        }
        mCameraImageView.setVisibility(visible ? View.VISIBLE : View.GONE);
    }

    private void updateLeftAffordanceIcon() {
        Drawable drawable;
        String contentDescription;
        boolean shouldGrayScale = false;
        boolean visible = mUserSetupComplete;
        if (mShortcutHelper.isTargetCustom(Shortcuts.LEFT_SHORTCUT)) {
            drawable = mShortcutHelper.getDrawableForTarget(Shortcuts.LEFT_SHORTCUT);
            shouldGrayScale = true;
            contentDescription = mShortcutHelper.getFriendlyNameForUri(Shortcuts.LEFT_SHORTCUT);
            visible |= !mShortcutHelper.isTargetEmpty(Shortcuts.LEFT_SHORTCUT);
        } else if (canLaunchVoiceAssist()) {
            drawable = mContext.getDrawable(R.drawable.ic_mic_26dp);
            contentDescription = mContext.getString(R.string.accessibility_voice_assist_button);
        } else {
            visible &= isPhoneVisible();
            drawable = mContext.getDrawable(R.drawable.ic_phone_24dp);
            contentDescription = mContext.getString(R.string.accessibility_phone_button);
        }
        mLeftAffordanceView.setVisibility(visible ? View.VISIBLE : View.GONE);
        mLeftAffordanceView.setImageDrawable(drawable);
        mLeftAffordanceView.setContentDescription(contentDescription);
        mLeftAffordanceView.setDefaultFilter(shouldGrayScale ? mGrayScaleFilter : null);
        updateLeftButtonVisibility();
    }

    public boolean isLeftVoiceAssist() {
        return !isTargetCustom(Shortcuts.LEFT_SHORTCUT) && canLaunchVoiceAssist();
    }

    private boolean isPhoneVisible() {
        PackageManager pm = mContext.getPackageManager();
        return pm.hasSystemFeature(PackageManager.FEATURE_TELEPHONY)
                && pm.resolveActivity(PHONE_INTENT, 0) != null;
    }

    private boolean isCameraDisabledByDpm() {
        final DevicePolicyManager dpm =
                (DevicePolicyManager) getContext().getSystemService(Context.DEVICE_POLICY_SERVICE);
        if (dpm != null && mPhoneStatusBar != null) {
            try {
                final int userId = ActivityManagerNative.getDefault().getCurrentUser().id;
                final int disabledFlags = dpm.getKeyguardDisabledFeatures(null, userId);
                final  boolean disabledBecauseKeyguardSecure =
                        (disabledFlags & DevicePolicyManager.KEYGUARD_DISABLE_SECURE_CAMERA) != 0
                                && mPhoneStatusBar.isKeyguardSecure();
                return dpm.getCameraDisabled(null) || disabledBecauseKeyguardSecure;
            } catch (RemoteException e) {
                Log.e(TAG, "Can't get userId", e);
            }
        }
        return false;
    }

    private void watchForCameraPolicyChanges() {
        final IntentFilter filter = new IntentFilter();
        filter.addAction(DevicePolicyManager.ACTION_DEVICE_POLICY_MANAGER_STATE_CHANGED);
        getContext().registerReceiverAsUser(mDevicePolicyReceiver,
                UserHandle.ALL, filter, null, null);
        KeyguardUpdateMonitor.getInstance(mContext).registerCallback(mUpdateMonitorCallback);
    }

    @Override
    public void onStateChanged(boolean accessibilityEnabled, boolean touchExplorationEnabled) {
        mCameraImageView.setClickable(touchExplorationEnabled);
        mLeftAffordanceView.setClickable(touchExplorationEnabled);
        mCameraImageView.setFocusable(accessibilityEnabled);
        mLeftAffordanceView.setFocusable(accessibilityEnabled);
        mLockIcon.update();
    }

    @Override
    public void onClick(View v) {
        if (v == mCameraImageView) {
            launchCamera(CAMERA_LAUNCH_SOURCE_AFFORDANCE);
        } else if (v == mLeftAffordanceView) {
            launchLeftAffordance();
        } if (v == mLockIcon) {
            if (!mAccessibilityController.isAccessibilityEnabled()) {
                handleTrustCircleClick();
            } else {
                mPhoneStatusBar.animateCollapsePanels(
                        CommandQueue.FLAG_EXCLUDE_NONE, true /* force */);
            }
        }
    }

    @Override
    public boolean onLongClick(View v) {
        handleTrustCircleClick();
        return true;
    }

    private void handleTrustCircleClick() {
        EventLogTags.writeSysuiLockscreenGesture(
                EventLogConstants.SYSUI_LOCKSCREEN_GESTURE_TAP_LOCK, 0 /* lengthDp - N/A */,
                0 /* velocityDp - N/A */);
        mIndicationController.showTransientIndication(
                R.string.keyguard_indication_trust_disabled);
        mLockPatternUtils.requireCredentialEntry(KeyguardUpdateMonitor.getCurrentUser());
    }

    public void bindCameraPrewarmService() {
        Intent intent = getCameraIntent();
        ActivityInfo targetInfo = PreviewInflater.getTargetActivityInfo(mContext, intent,
                KeyguardUpdateMonitor.getCurrentUser());
        if (targetInfo != null && targetInfo.metaData != null) {
            String clazz = targetInfo.metaData.getString(
                    MediaStore.META_DATA_STILL_IMAGE_CAMERA_PREWARM_SERVICE);
            if (clazz != null) {
                Intent serviceIntent = new Intent();
                serviceIntent.setClassName(targetInfo.packageName, clazz);
                serviceIntent.setAction(CameraPrewarmService.ACTION_PREWARM);
                try {
                    if (getContext().bindServiceAsUser(serviceIntent, mPrewarmConnection,
                            Context.BIND_AUTO_CREATE | Context.BIND_FOREGROUND_SERVICE,
                            new UserHandle(UserHandle.USER_CURRENT))) {
                        mPrewarmBound = true;
                    }
                } catch (SecurityException e) {
                    Log.w(TAG, "Unable to bind to prewarm service package=" + targetInfo.packageName
                            + " class=" + clazz, e);
                }
            }
        }
    }

    public void unbindCameraPrewarmService(boolean launched) {
        if (mPrewarmBound) {
            if (mPrewarmMessenger != null && launched) {
                try {
                    mPrewarmMessenger.send(Message.obtain(null /* handler */,
                            CameraPrewarmService.MSG_CAMERA_FIRED));
                } catch (RemoteException e) {
                    Log.w(TAG, "Error sending camera fired message", e);
                }
            }
            mContext.unbindService(mPrewarmConnection);
            mPrewarmBound = false;
        }
    }

    public void launchCamera(String source) {
        final Intent intent;
        if (source.equals(CAMERA_LAUNCH_SOURCE_POWER_DOUBLE_TAP) ||
                source.equals(CAMERA_LAUNCH_SOURCE_SCREEN_GESTURE) ||
                !mShortcutHelper.isTargetCustom(LockscreenShortcutsHelper.Shortcuts.RIGHT_SHORTCUT)) {
            intent = getCameraIntent();
        } else {
            intent = mShortcutHelper.getIntent(LockscreenShortcutsHelper.Shortcuts.RIGHT_SHORTCUT);
            intent.putExtra(EXTRA_CAMERA_LAUNCH_SOURCE, source);
        }
        boolean wouldLaunchResolverActivity = PreviewInflater.wouldLaunchResolverActivity(
                mContext, intent, KeyguardUpdateMonitor.getCurrentUser());
        if (intent == SECURE_CAMERA_INTENT && !wouldLaunchResolverActivity) {
            AsyncTask.execute(new Runnable() {
                @Override
                public void run() {
                    int result = ActivityManager.START_CANCELED;
                    try {
                        result = ActivityManagerNative.getDefault().startActivityAsUser(
                                null, getContext().getBasePackageName(),
                                intent,
                                intent.resolveTypeIfNeeded(getContext().getContentResolver()),
                                null, null, 0, Intent.FLAG_ACTIVITY_NEW_TASK, null, null,
                                UserHandle.CURRENT.getIdentifier());
                    } catch (RemoteException e) {
                        Log.w(TAG, "Unable to start camera activity", e);
                    }
                    mActivityStarter.preventNextAnimation();
                    final boolean launched = isSuccessfulLaunch(result);
                    post(new Runnable() {
                        @Override
                        public void run() {
                            unbindCameraPrewarmService(launched);
                        }
                    });
                }
            });
        } else {

            // We need to delay starting the activity because ResolverActivity finishes itself if
            // launched behind lockscreen.
            mActivityStarter.startActivity(intent, false /* dismissShade */,
                    new ActivityStarter.Callback() {
                        @Override
                        public void onActivityStarted(int resultCode) {
                            unbindCameraPrewarmService(isSuccessfulLaunch(resultCode));
                        }
                    });
        }
    }

    private static boolean isSuccessfulLaunch(int result) {
        return result == ActivityManager.START_SUCCESS
                || result == ActivityManager.START_DELIVERED_TO_TOP
                || result == ActivityManager.START_TASK_TO_FRONT;
    }

    public void launchLeftAffordance() {
        if (mShortcutHelper.isTargetCustom(Shortcuts.LEFT_SHORTCUT)) {
            Intent intent = mShortcutHelper.getIntent(Shortcuts.LEFT_SHORTCUT);
            mActivityStarter.startActivity(intent, false /* dismissShade */);
        } else if (isLeftVoiceAssist()) {
            launchVoiceAssist();
        } else {
            launchPhone();
        }
    }

    private void launchVoiceAssist() {
        Runnable runnable = new Runnable() {
            @Override
            public void run() {
                mAssistManager.launchVoiceAssistFromKeyguard();
                mActivityStarter.preventNextAnimation();
            }
        };
        if (mPhoneStatusBar.isKeyguardCurrentlySecure()) {
            AsyncTask.execute(runnable);
        } else {
            mPhoneStatusBar.executeRunnableDismissingKeyguard(runnable, null /* cancelAction */,
                    false /* dismissShade */, false /* afterKeyguardGone */, true /* deferred */);
        }
    }

    private boolean canLaunchVoiceAssist() {
        if (mAssistManager == null) {
            return false;
        }
        return mAssistManager.canVoiceAssistBeLaunchedFromKeyguard();
    }

    private void launchPhone() {
        final TelecomManager tm = TelecomManager.from(mContext);
        if (tm.isInCall()) {
            AsyncTask.execute(new Runnable() {
                @Override
                public void run() {
                    tm.showInCallScreen(false /* showDialpad */);
                }
            });
        } else {
            mActivityStarter.startActivity(PHONE_INTENT, false /* dismissShade */);
        }
    }


    @Override
    protected void onVisibilityChanged(View changedView, int visibility) {
        super.onVisibilityChanged(changedView, visibility);
        if (changedView == this && visibility == VISIBLE) {
            mLockIcon.update();
            updateCameraVisibility();
            updateLeftButtonVisibility();
        }
    }

    public KeyguardAffordanceView getLeftView() {
        return mLeftAffordanceView;
    }

    public KeyguardAffordanceView getRightView() {
        return mCameraImageView;
    }

    public View getLeftPreview() {
        return mLeftPreview;
    }

    public View getRightPreview() {
        return mCameraPreview;
    }

    public LockIcon getLockIcon() {
        return mLockIcon;
    }

    public View getIndicationView() {
        return mIndicationText;
    }

    @Override
    public boolean hasOverlappingRendering() {
        return false;
    }

    @Override
    public void onUnlockMethodStateChanged() {
        mLockIcon.update();
        updateCameraVisibility();
        updateLeftButtonVisibility();
    }

    private void inflateCameraPreview() {
        if (isTargetCustom(Shortcuts.RIGHT_SHORTCUT)) {
            mPreviewContainer.removeView(mCameraPreview);
        } else {
            Intent cameraIntent = getCameraIntent();
            if (!Objects.equals(cameraIntent, mLastCameraIntent)) {
                if (mCameraPreview != null) {
                    mPreviewContainer.removeView(mCameraPreview);
                }
                mCameraPreview = mPreviewInflater.inflatePreview(cameraIntent);
                if (mCameraPreview != null) {
                    mPreviewContainer.addView(mCameraPreview);
                }
            }
            mLastCameraIntent = cameraIntent;
            if (mCameraPreview != null) {
                mCameraPreview.setVisibility(View.GONE);
            }
        }
    }

    private void updateLeftPreview() {
        View previewBefore = mLeftPreview;
        if (previewBefore != null) {
            mPreviewContainer.removeView(previewBefore);
        }
        if (isTargetCustom(Shortcuts.LEFT_SHORTCUT)) {
            // Custom shortcuts don't support previews
            return;
        }
        if (isLeftVoiceAssist()) {
            mLeftPreview = mPreviewInflater.inflatePreviewFromService(
                    mAssistManager.getVoiceInteractorComponentName());
        } else {
            mLeftPreview = mPreviewInflater.inflatePreview(PHONE_INTENT);
        }
        if (mLeftPreview != null) {
            mPreviewContainer.addView(mLeftPreview);
            mLeftPreview.setVisibility(View.INVISIBLE);
        }
    }

    public void startFinishDozeAnimation() {
        long delay = 0;
        if (mLeftAffordanceView.getVisibility() == View.VISIBLE) {
            startFinishDozeAnimationElement(mLeftAffordanceView, delay);
            delay += DOZE_ANIMATION_STAGGER_DELAY;
        }
        startFinishDozeAnimationElement(mLockIcon, delay);
        delay += DOZE_ANIMATION_STAGGER_DELAY;
        if (mCameraImageView.getVisibility() == View.VISIBLE) {
            startFinishDozeAnimationElement(mCameraImageView, delay);
        }
        mIndicationText.setAlpha(0f);
        mIndicationText.animate()
                .alpha(1f)
                .setInterpolator(Interpolators.LINEAR_OUT_SLOW_IN)
                .setDuration(NotificationPanelView.DOZE_ANIMATION_DURATION);
    }

    private void startFinishDozeAnimationElement(View element, long delay) {
        element.setAlpha(0f);
        element.setTranslationY(element.getHeight() / 2);
        element.animate()
                .alpha(1f)
                .translationY(0f)
                .setInterpolator(Interpolators.LINEAR_OUT_SLOW_IN)
                .setStartDelay(delay)
                .setDuration(DOZE_ANIMATION_ELEMENT_DURATION);
    }

    private final BroadcastReceiver mDevicePolicyReceiver = new BroadcastReceiver() {
        @Override
        public void onReceive(Context context, Intent intent) {
            post(new Runnable() {
                @Override
                public void run() {
                    updateCameraVisibility();
                    updateLeftButtonVisibility();
                }
            });
        }
    };

    private final KeyguardUpdateMonitorCallback mUpdateMonitorCallback =
            new KeyguardUpdateMonitorCallback() {
        @Override
        public void onUserSwitchComplete(int userId) {
            updateCameraVisibility();
            updateLeftButtonVisibility();
        }

        @Override
        public void onStartedWakingUp() {
            mLockIcon.setDeviceInteractive(true);
        }

        @Override
        public void onFinishedGoingToSleep(int why) {
            mLockIcon.setDeviceInteractive(false);
        }

        @Override
        public void onScreenTurnedOn() {
            mLockIcon.setScreenOn(true);
        }

        @Override
        public void onScreenTurnedOff() {
            mLockIcon.setScreenOn(false);
        }

        @Override
        public void onKeyguardVisibilityChanged(boolean showing) {
            mLockIcon.update();
        }

        @Override
        public void onFingerprintRunningStateChanged(boolean running) {
            mLockIcon.update();
        }

        @Override
        public void onStrongAuthStateChanged(int userId) {
            mLockIcon.update();
        }
    };

    public void setKeyguardIndicationController(
            KeyguardIndicationController keyguardIndicationController) {
        mIndicationController = keyguardIndicationController;
    }

    public void setAssistManager(AssistManager assistManager) {
        mAssistManager = assistManager;
        updateLeftAffordance();
    }

    public void updateLeftAffordance() {
        updateLeftAffordanceIcon();
        updateLeftPreview();
    }

<<<<<<< HEAD
    private String getIndexHint(LockscreenShortcutsHelper.Shortcuts shortcut) {
        if (mShortcutHelper.isTargetCustom(shortcut)) {
            boolean isRtl = getLayoutDirection() == LAYOUT_DIRECTION_RTL;
            String label = mShortcutHelper.getFriendlyNameForUri(shortcut);
            int resId = 0;
            switch (shortcut) {
                case LEFT_SHORTCUT:
                    resId = isRtl ? R.string.right_shortcut_hint : R.string.left_shortcut_hint;
                    break;
                case RIGHT_SHORTCUT:
                    resId = isRtl ? R.string.left_shortcut_hint : R.string.right_shortcut_hint;
                    break;
            }
            return mContext.getString(resId, label);
        } else {
            return null;
        }
    }

    public String getLeftHint() {
        String label = getIndexHint(LockscreenShortcutsHelper.Shortcuts.LEFT_SHORTCUT);
        if (label == null) {
            if (isLeftVoiceAssist()) {
                label = mContext.getString(R.string.voice_hint);
            } else {
                label = mContext.getString(R.string.phone_hint);
=======
    private void updateEmergencyButton() {
        if(mContext.getResources().getBoolean(R.bool.config_showEmergencyButton)){
            if (mEmergencyButton != null) {
                mEmergencyButton.updateEmergencyCallButton();
>>>>>>> f5eb9774
            }
        }
        return label;
    }

    public String getRightHint() {
        String label = getIndexHint(LockscreenShortcutsHelper.Shortcuts.RIGHT_SHORTCUT);
        if (label == null) {
            label = mContext.getString(R.string.camera_hint);
        }
        return label;
    }

    public boolean isTargetCustom(LockscreenShortcutsHelper.Shortcuts shortcut) {
        return mShortcutHelper.isTargetCustom(shortcut);
    }

    @Override
    public void onChange() {
        updateCustomShortcuts();
    }
}<|MERGE_RESOLUTION|>--- conflicted
+++ resolved
@@ -816,7 +816,6 @@
         updateLeftPreview();
     }
 
-<<<<<<< HEAD
     private String getIndexHint(LockscreenShortcutsHelper.Shortcuts shortcut) {
         if (mShortcutHelper.isTargetCustom(shortcut)) {
             boolean isRtl = getLayoutDirection() == LAYOUT_DIRECTION_RTL;
@@ -843,12 +842,11 @@
                 label = mContext.getString(R.string.voice_hint);
             } else {
                 label = mContext.getString(R.string.phone_hint);
-=======
+
     private void updateEmergencyButton() {
         if(mContext.getResources().getBoolean(R.bool.config_showEmergencyButton)){
             if (mEmergencyButton != null) {
                 mEmergencyButton.updateEmergencyCallButton();
->>>>>>> f5eb9774
             }
         }
         return label;
