--- conflicted
+++ resolved
@@ -311,19 +311,7 @@
         updateHeader();
         mNotificationStackScroller.updateIsSmallScreen(
                 mHeader.getCollapsedHeight() + mQsPeekHeight);
-<<<<<<< HEAD
         requestPanelHeightUpdate();
-=======
-
-        // If we are running a size change animation, the animation takes care of the height of
-        // the container. However, if we are not animating, we always need to make the QS container
-        // the desired height so when closing the QS detail, it stays smaller after the size change
-        // animation is finished but the detail view is still being animated away (this animation
-        // takes longer than the size change animation).
-        if (mQsSizeChangeAnimator == null) {
-            mQsContainer.setHeightOverride(mQsContainer.getDesiredHeight());
-        }
->>>>>>> d0f748a7
     }
 
     @Override
@@ -1364,16 +1352,6 @@
             float t;
             if (mKeyguardShowing) {
 
-<<<<<<< HEAD
-            // set quick settings panel view max expansion if it does
-            // not reach the notification position when keyguard showing
-            if (getResources().getBoolean(R.bool.config_showTaskManagerSwitcher)
-                    && (expandedHeight <= panelHeightQsCollapsed
-                    || panelHeightQsExpanded <= panelHeightQsCollapsed)) {
-                t = 1f;
-            }
-
-=======
                 // On Keyguard, interpolate the QS expansion linearly to the panel expansion
                 t = expandedHeight / getMaxPanelHeight();
             } else {
@@ -1386,7 +1364,6 @@
                 t = (expandedHeight - panelHeightQsCollapsed)
                         / (panelHeightQsExpanded - panelHeightQsCollapsed);
             }
->>>>>>> d0f748a7
             setQsExpansion(mQsMinExpansionHeight
                     + t * (getTempQsMaxExpansion() - mQsMinExpansionHeight));
         }
