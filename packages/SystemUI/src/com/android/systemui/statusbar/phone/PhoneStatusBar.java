/*
 * Copyright (c) 2012-2013 The Linux Foundation. All rights reserved.
 * Not a Contribution.
 * Copyright (C) 2010 The Android Open Source Project
 *
 * Licensed under the Apache License, Version 2.0 (the "License");
 * you may not use this file except in compliance with the License.
 * You may obtain a copy of the License at
 *
 *      http://www.apache.org/licenses/LICENSE-2.0
 *
 * Unless required by applicable law or agreed to in writing, software
 * distributed under the License is distributed on an "AS IS" BASIS,
 * WITHOUT WARRANTIES OR CONDITIONS OF ANY KIND, either express or implied.
 * See the License for the specific language governing permissions and
 * limitations under the License.
 */

package com.android.systemui.statusbar.phone;

import static android.app.StatusBarManager.NAVIGATION_HINT_BACK_ALT;
import static android.app.StatusBarManager.WINDOW_STATE_HIDDEN;
import static android.app.StatusBarManager.WINDOW_STATE_SHOWING;
import static android.app.StatusBarManager.windowStateToString;
import static com.android.systemui.statusbar.phone.BarTransitions.MODE_OPAQUE;
import static com.android.systemui.statusbar.phone.BarTransitions.MODE_SEMI_TRANSPARENT;
import static com.android.systemui.statusbar.phone.BarTransitions.MODE_TRANSLUCENT;
import static com.android.systemui.statusbar.phone.BarTransitions.MODE_LIGHTS_OUT;
import static com.android.systemui.statusbar.phone.BarTransitions.MODE_TRANSPARENT;

import android.animation.Animator;
import android.animation.AnimatorListenerAdapter;
import android.animation.ObjectAnimator;
import android.animation.TimeInterpolator;
import android.app.ActivityManager;
import android.app.ActivityManagerNative;
import android.app.Notification;
import android.app.PendingIntent;
import android.app.StatusBarManager;
import android.content.BroadcastReceiver;
import android.content.ContentResolver;
import android.content.Context;
import android.content.Intent;
import android.content.IntentFilter;
import android.content.res.Configuration;
import android.content.res.CustomTheme;
import android.content.res.Resources;
import android.database.ContentObserver;
import android.graphics.Canvas;
import android.graphics.ColorFilter;
import android.graphics.PixelFormat;
import android.graphics.Point;
import android.graphics.PorterDuff;
import android.graphics.Rect;
import android.graphics.drawable.Drawable;
import android.inputmethodservice.InputMethodService;
import android.os.Bundle;
import android.net.Uri;
import android.os.Handler;
import android.os.IBinder;
import android.os.IPowerManager;
import android.os.Message;
import android.os.PowerManager;
import android.os.RemoteException;
import android.os.ServiceManager;
import android.os.SystemClock;
import android.os.UserHandle;
import android.provider.Settings;
import android.service.notification.StatusBarNotification;
import android.telephony.MSimTelephonyManager;
import android.telephony.TelephonyManager;
import android.util.DisplayMetrics;
import android.util.EventLog;
import android.util.Log;
import android.util.Pair;
import android.view.Display;
import android.view.Gravity;
import android.view.HapticFeedbackConstants;
import android.view.MotionEvent;
import android.view.VelocityTracker;
import android.view.View;
import android.view.ViewConfiguration;
import android.view.ViewGroup;
import android.view.ViewGroup.LayoutParams;
import android.view.ViewPropertyAnimator;
import android.view.ViewStub;
import android.view.WindowManager;
import android.view.animation.AccelerateInterpolator;
import android.view.animation.Animation;
import android.view.animation.AnimationUtils;
import android.view.animation.DecelerateInterpolator;
import android.widget.FrameLayout;
import android.widget.ImageView;
import android.widget.FrameLayout;
import android.widget.LinearLayout;
import android.widget.ScrollView;
import android.widget.TextView;

import com.android.internal.statusbar.StatusBarIcon;
import com.android.systemui.BatteryMeterView.BatteryMeterMode;
import com.android.systemui.DemoMode;
import com.android.systemui.DockBatteryMeterView;
import com.android.systemui.EventLogTags;
import com.android.systemui.R;
import com.android.systemui.BatteryMeterView;
import com.android.systemui.statusbar.BaseStatusBar;
import com.android.systemui.statusbar.CommandQueue;
import com.android.systemui.statusbar.GestureRecorder;
import com.android.systemui.statusbar.MSimSignalClusterView;
import com.android.systemui.statusbar.NotificationData;
import com.android.systemui.statusbar.NotificationData.Entry;
import com.android.systemui.statusbar.SignalClusterTextView;
import com.android.systemui.statusbar.SignalClusterView;
import com.android.systemui.statusbar.StatusBarIconView;
import com.android.systemui.statusbar.policy.BatteryController;
import com.android.systemui.statusbar.policy.BluetoothController;
import com.android.systemui.statusbar.policy.DateView;
import com.android.systemui.statusbar.policy.DockBatteryController;
import com.android.systemui.statusbar.policy.HeadsUpNotificationView;
import com.android.systemui.statusbar.policy.LocationController;
import com.android.systemui.statusbar.policy.MSimNetworkController;
import com.android.systemui.statusbar.policy.NetworkController;
import com.android.systemui.statusbar.policy.NotificationRowLayout;
import com.android.systemui.statusbar.policy.OnSizeChangedListener;
import com.android.systemui.statusbar.policy.RotationLockController;

import java.io.FileDescriptor;
import java.io.PrintWriter;
import java.util.ArrayList;

public class PhoneStatusBar extends BaseStatusBar implements DemoMode,
        NetworkController.UpdateUIListener {
    static final String TAG = "PhoneStatusBar";
    public static final boolean DEBUG = BaseStatusBar.DEBUG;
    public static final boolean SPEW = false;
    public static final boolean DUMPTRUCK = true; // extra dumpsys info
    public static final boolean DEBUG_GESTURES = false;

    public static final boolean DEBUG_WINDOW_STATE = false;

    public static final boolean SETTINGS_DRAG_SHORTCUT = true;

    // additional instrumentation for testing purposes; intended to be left on during development
    public static final boolean CHATTY = DEBUG;

    public static final String ACTION_STATUSBAR_START
            = "com.android.internal.policy.statusbar.START";

    public static final String MODLOCK_STATE
             = "com.android.keyguard.modlock.STATE";

    private static final int MSG_OPEN_NOTIFICATION_PANEL = 1000;
    private static final int MSG_CLOSE_PANELS = 1001;
    private static final int MSG_OPEN_SETTINGS_PANEL = 1002;
    // 1020-1030 reserved for BaseStatusBar

    private static final boolean CLOSE_PANEL_WHEN_EMPTIED = true;

    // will likely move to a resource or other tunable param at some point
    private static final int INTRUDER_ALERT_DECAY_MS = 0; // disabled, was 10000;

    private static final int NOTIFICATION_PRIORITY_MULTIPLIER = 10; // see NotificationManagerService
    private static final int HIDE_ICONS_BELOW_SCORE = Notification.PRIORITY_LOW * NOTIFICATION_PRIORITY_MULTIPLIER;

    private static final int STATUS_OR_NAV_TRANSIENT =
            View.STATUS_BAR_TRANSIENT | View.NAVIGATION_BAR_TRANSIENT;
    private static final long AUTOHIDE_TIMEOUT_MS = 3000;

    private static final float BRIGHTNESS_CONTROL_PADDING = 0.15f;
    private static final int BRIGHTNESS_CONTROL_LONG_PRESS_TIMEOUT = 750; // ms
    private static final int BRIGHTNESS_CONTROL_LINGER_THRESHOLD = 20;

    // fling gesture tuning parameters, scaled to display density
    private float mSelfExpandVelocityPx; // classic value: 2000px/s
    private float mSelfCollapseVelocityPx; // classic value: 2000px/s (will be negated to collapse "up")
    private float mFlingExpandMinVelocityPx; // classic value: 200px/s
    private float mFlingCollapseMinVelocityPx; // classic value: 200px/s
    private float mCollapseMinDisplayFraction; // classic value: 0.08 (25px/min(320px,480px) on G1)
    private float mExpandMinDisplayFraction; // classic value: 0.5 (drag open halfway to expand)
    private float mFlingGestureMaxXVelocityPx; // classic value: 150px/s

    private float mExpandAccelPx; // classic value: 2000px/s/s
    private float mCollapseAccelPx; // classic value: 2000px/s/s (will be negated to collapse "up")

    private float mFlingGestureMaxOutputVelocityPx; // how fast can it really go? (should be a little
                                                    // faster than mSelfCollapseVelocityPx)

    PhoneStatusBarPolicy mIconPolicy;

    // These are no longer handled by the policy, because we need custom strategies for them
    BluetoothController mBluetoothController;
    BatteryController mBatteryController;
    DockBatteryController mDockBatteryController;
    LocationController mLocationController;
    NetworkController mNetworkController;
    MSimNetworkController mMSimNetworkController;

    int mNaturalBarHeight = -1;
    int mIconSize = -1;
    int mIconHPadding = -1;
    Display mDisplay;
    Point mCurrentDisplaySize = new Point();
    private float mHeadsUpVerticalOffset;
    private int[] mPilePosition = new int[2];

    StatusBarWindowView mStatusBarWindow;
    PhoneStatusBarView mStatusBarView;
    private int mStatusBarWindowState = WINDOW_STATE_SHOWING;

    int mPixelFormat;
    Object mQueueLock = new Object();

    // viewgroup containing the normal contents of the statusbar
    LinearLayout mStatusBarContents;

    // right-hand icons
    LinearLayout mSystemIconArea;

    // left-hand icons
    LinearLayout mStatusIcons;
    // the icons themselves
    IconMerger mNotificationIcons;
    // [+>
    View mMoreIcon;

    // expanded notifications
    NotificationPanelView mNotificationPanel; // the sliding/resizing panel within the notification window
    ScrollView mScrollView;
    View mExpandedContents;
    int mNotificationPanelGravity;
    int mNotificationPanelMarginBottomPx, mNotificationPanelMarginPx;
    float mNotificationPanelMinHeightFrac;
    boolean mNotificationPanelIsFullScreenWidth;
    TextView mNotificationPanelDebugText;

    // settings
    QuickSettingsController mQS;
    boolean mHasSettingsPanel, mHasFlipSettings;
    SettingsPanelView mSettingsPanel;
    View mFlipSettingsView;
    QuickSettingsContainerView mSettingsContainer;
    int mSettingsPanelGravity;
    private TilesChangedObserver mTilesChangedObserver;
    private SettingsObserver mSettingsObserver;

    // Ribbon settings
    private boolean mHasQuickAccessSettings;
    private boolean mQuickAccessLayoutLinked = true;
    private QuickSettingsHorizontalScrollView mRibbonView;
    private QuickSettingsController mRibbonQS;

    // top bar
    View mNotificationPanelHeader;
    View mDateTimeView;
    View mClearButton;
    ImageView mAddTileButton;
    ImageView mSettingsButton, mNotificationButton;

    // carrier/wifi label
    private TextView mCarrierLabel;
    private TextView mSubsLabel;
    private boolean mCarrierLabelVisible = false;
    private int mCarrierLabelHeight;
    private TextView mEmergencyCallLabel;
    private int mNotificationHeaderHeight;

    private boolean mShowCarrierInPanel = false;

    private SignalClusterView mSignalClusterView;
    private MSimSignalClusterView mMSimSignalClusterView;
    private SignalClusterTextView mSignalTextView;
    private BatteryMeterView mBatteryView;
    private DockBatteryMeterView mDockBatteryView;

    // clock
    private boolean mShowClock = true;
    private boolean mClockEnabled;

    // position
    int[] mPositionTmp = new int[2];
    boolean mExpandedVisible;

    // the date view
    DateView mDateView;

    // for heads up notifications
    private HeadsUpNotificationView mHeadsUpNotificationView;
    private int mHeadsUpNotificationDecay;

    // on-screen navigation buttons
    private NavigationBarView mNavigationBarView = null;
    private int mNavigationBarWindowState = WINDOW_STATE_SHOWING;

    // the tracker view
    int mTrackingPosition; // the position of the top of the tracking view.

    // ticker
    private View mTickerView;
    private boolean mTicking;

    // Tracking finger for opening/closing.
    int mEdgeBorder; // corresponds to R.dimen.status_bar_edge_ignore
    boolean mTracking;
    VelocityTracker mVelocityTracker;

    int[] mAbsPos = new int[2];

    // last theme that was applied in order to detect theme change (as opposed
    // to some other configuration change).
    CustomTheme mCurrentTheme;
    private boolean mRecreating = false;

    private boolean mBrightnessControl;
    private boolean mAnimatingFlip = false;
    private float mScreenWidth;
    private int mMinBrightness;
    private int mPeekHeight;
    private boolean mJustPeeked;
    int mLinger;
    int mInitialTouchX;
    int mInitialTouchY;

    // for disabling the status bar
    int mDisabled = 0;

    // tracking calls to View.setSystemUiVisibility()
    int mSystemUiVisibility = View.SYSTEM_UI_FLAG_VISIBLE;

    DisplayMetrics mDisplayMetrics = new DisplayMetrics();

    boolean mTransparentNav = false;

    // XXX: gesture research
    private final GestureRecorder mGestureRec = DEBUG_GESTURES
        ? new GestureRecorder("/sdcard/statusbar_gestures.dat")
        : null;

    private int mNavigationIconHints = 0;
    private final Animator.AnimatorListener mMakeIconsInvisible = new AnimatorListenerAdapter() {
        @Override
        public void onAnimationEnd(Animator animation) {
            // double-check to avoid races
            if (mStatusBarContents.getAlpha() == 0) {
                if (DEBUG) Log.d(TAG, "makeIconsInvisible");
                mStatusBarContents.setVisibility(View.INVISIBLE);
            }
        }
    };

    private final Runnable mLongPressBrightnessChange = new Runnable() {
        @Override
        public void run() {
            mStatusBarView.performHapticFeedback(HapticFeedbackConstants.LONG_PRESS);
            adjustBrightness(mInitialTouchX);
            mLinger = BRIGHTNESS_CONTROL_LINGER_THRESHOLD + 1;
        }
    };

    private final Runnable mNotifyClearAll = new Runnable() {
        @Override
        public void run() {
            if (DEBUG) {
                Log.v(TAG, "Notifying status bar of notification clear");
            }
            try {
                mPile.setViewRemoval(true);
                mBarService.onClearAllNotifications();
            } catch (RemoteException ex) { }
        }
    };

    class SettingsObserver extends ContentObserver {
        SettingsObserver(Handler handler) {
            super(handler);
        }

        void observe() {
            ContentResolver resolver = mContext.getContentResolver();
            resolver.registerContentObserver(Settings.System.getUriFor(
                    Settings.System.STATUS_BAR_BRIGHTNESS_CONTROL), false, this);
            resolver.registerContentObserver(Settings.System.getUriFor(
                    Settings.System.SCREEN_BRIGHTNESS_MODE), false, this);
            resolver.registerContentObserver(Settings.System.getUriFor(
                    Settings.System.STATUS_BAR_BATTERY), false, this);
            resolver.registerContentObserver(Settings.System.getUriFor(
                    Settings.System.STATUS_BAR_BATTERY_SHOW_PERCENT), false, this);
            resolver.registerContentObserver(Settings.System.getUriFor(
                    Settings.System.STATUS_BAR_CLOCK), false, this);
            resolver.registerContentObserver(Settings.System.getUriFor(
                    Settings.System.STATUS_BAR_SIGNAL_TEXT), false, this);
            resolver.registerContentObserver(Settings.System.getUriFor(
                    Settings.System.NAVBAR_LEFT_IN_LANDSCAPE), false, this);
            updateSettings();
        }

        @Override
        public void onChange(boolean selfChange) {
            updateSettings();
        }
    }

<<<<<<< HEAD
=======
    class DevForceNavbarObserver extends ContentObserver {
        DevForceNavbarObserver(Handler handler) {
            super(handler);
        }

        void observe() {
            ContentResolver resolver = mContext.getContentResolver();
            resolver.registerContentObserver(Settings.System.getUriFor(
                    Settings.System.DEV_FORCE_SHOW_NAVBAR), false, this);
        }

        @Override
        public void onChange(boolean selfChange) {
            boolean visible = Settings.System.getIntForUser(mContext.getContentResolver(),
                    Settings.System.DEV_FORCE_SHOW_NAVBAR, 0, UserHandle.USER_CURRENT) == 1;
            if (visible) {
                forceAddNavigationBar();
            } else {
                removeNavigationBar();
            }
        }
    }

    private void forceAddNavigationBar() {
        // If we have no Navbar view and we should have one, create it
        if (mNavigationBarView != null) {
            return;
        }

        mNavigationBarView =
                (NavigationBarView) View.inflate(mContext, R.layout.navigation_bar, null);

        mNavigationBarView.setDisabledFlags(mDisabled);
        mNavigationBarView.setBar(this);
        addNavigationBar();
    }

>>>>>>> 0e0bc99c
    // ensure quick settings is disabled until the current user makes it through the setup wizard
    private boolean mUserSetup = false;
    private ContentObserver mUserSetupObserver = new ContentObserver(new Handler()) {
        @Override
        public void onChange(boolean selfChange) {
            final boolean userSetup = 0 != Settings.Secure.getIntForUser(
                    mContext.getContentResolver(),
                    Settings.Secure.USER_SETUP_COMPLETE,
                    0 /*default */,
                    mCurrentUserId);
            if (MULTIUSER_DEBUG) Log.d(TAG, String.format("User setup changed: " +
                    "selfChange=%s userSetup=%s mUserSetup=%s",
                    selfChange, userSetup, mUserSetup));
            if (mSettingsButton != null && mHasFlipSettings) {
                mSettingsButton.setVisibility(userSetup ? View.VISIBLE : View.INVISIBLE);
            }
            if (mHaloButton != null && mHasFlipSettings) {
                mHaloButtonVisible = userSetup;
                updateHaloButton();
            }
            if (mSettingsPanel != null) {
                mSettingsPanel.setEnabled(userSetup);
            }
            if (userSetup != mUserSetup) {
                mUserSetup = userSetup;
                if (!mUserSetup && mStatusBarView != null)
                    animateCollapseQuickSettings();
            }
        }
    };

    final private ContentObserver mHeadsUpObserver = new ContentObserver(mHandler) {
        @Override
        public void onChange(boolean selfChange) {
            boolean wasUsing = mUseHeadsUp;
            mUseHeadsUp = ENABLE_HEADS_UP && 0 != Settings.Global.getInt(
                    mContext.getContentResolver(), SETTING_HEADS_UP, 0);
            Log.d(TAG, "heads up is " + (mUseHeadsUp ? "enabled" : "disabled"));
            if (wasUsing != mUseHeadsUp) {
                if (!mUseHeadsUp) {
                    Log.d(TAG, "dismissing any existing heads up notification on disable event");
                    mHandler.sendEmptyMessage(MSG_HIDE_HEADS_UP);
                    removeHeadsUpView();
                } else {
                    addHeadsUpView();
                }
            }
        }
    };

    private int mInteractingWindows;
    private boolean mAutohideSuspended;
    private int mStatusBarMode;
    private int mNavigationBarMode;
    private Boolean mScreenOn;

    private final Runnable mAutohide = new Runnable() {
        @Override
        public void run() {
            doAutoHide();
        }};

    private final Runnable mUserAutohide = new Runnable() {
        @Override
        public void run() {
            doAutoHide();
        }};

    private void doAutoHide() {
        int requested = mSystemUiVisibility & ~STATUS_OR_NAV_TRANSIENT;
        if (mSystemUiVisibility != requested) {
            notifyUiVisibilityChanged(requested);
        }
    }

    @Override
    public void start() {
        mDisplay = ((WindowManager)mContext.getSystemService(Context.WINDOW_SERVICE))
                .getDefaultDisplay();
        updateDisplaySize();

        CustomTheme currentTheme = mContext.getResources().getConfiguration().customTheme;
        if (currentTheme != null) {
            mCurrentTheme = (CustomTheme)currentTheme.clone();
        }

        mLocationController = new LocationController(mContext);
        mBatteryController = new BatteryController(mContext);
        mDockBatteryController = new DockBatteryController(mContext);
        mBluetoothController = new BluetoothController(mContext);

        super.start(); // calls createAndAddWindows()

        addNavigationBar();

        SettingsObserver observer = new SettingsObserver(mHandler);
        observer.observe();

        // Lastly, call to the icon policy to install/update all the icons.
        mIconPolicy = new PhoneStatusBarPolicy(mContext);

        mHeadsUpObserver.onChange(true); // set up
        if (ENABLE_HEADS_UP) {
            mContext.getContentResolver().registerContentObserver(
                    Settings.Global.getUriFor(SETTING_HEADS_UP), true,
                    mHeadsUpObserver);
        }
    }

    private void cleanupRibbon() {
        if (mRibbonView == null) {
            return;
        }
        mRibbonView.setVisibility(View.GONE);
        mRibbonQS.shutdown();
        mRibbonQS = null;
    }

    private void inflateRibbon() {
        if (mRibbonView == null) {
            ViewStub ribbon_stub = (ViewStub) mStatusBarWindow.findViewById(R.id.ribbon_settings_stub);
            if (ribbon_stub != null) {
                mRibbonView = (QuickSettingsHorizontalScrollView) ((ViewStub)ribbon_stub).inflate();
                mRibbonView.setVisibility(View.VISIBLE);
            }
        }
        if (mRibbonQS == null) {
            QuickSettingsContainerView mRibbonContainer = (QuickSettingsContainerView)
                    mStatusBarWindow.findViewById(R.id.quick_settings_ribbon_container);
            if (mRibbonContainer != null) {
                String settingsKey = mQuickAccessLayoutLinked
                        ? Settings.System.QUICK_SETTINGS_TILES
                        : Settings.System.QUICK_SETTINGS_RIBBON_TILES;
                mRibbonQS = new QuickSettingsController(mContext, mRibbonContainer, this,
                        settingsKey, true);
                mRibbonQS.setService(this);
                mRibbonQS.setBar(mStatusBarView);
                mRibbonQS.setupQuickSettings();
            }
        }
    }

    // ================================================================================
    // Constructing the view
    // ================================================================================
    protected PhoneStatusBarView makeStatusBarView() {
        final Context context = mContext;

        Resources res = context.getResources();

        mScreenWidth = (float) context.getResources().getDisplayMetrics().widthPixels;
        mMinBrightness = context.getResources().getInteger(
                com.android.internal.R.integer.config_screenBrightnessDim);

        updateDisplaySize(); // populates mDisplayMetrics
        loadDimens();

        mIconSize = res.getDimensionPixelSize(com.android.internal.R.dimen.status_bar_icon_size);

        if (MSimTelephonyManager.getDefault().isMultiSimEnabled()) {
            mStatusBarWindow = (StatusBarWindowView) View.inflate(context,
                    R.layout.msim_super_status_bar, null);
        } else {
            mStatusBarWindow = (StatusBarWindowView) View.inflate(context,
                    R.layout.super_status_bar, null);
        }
        mStatusBarWindow.mService = this;
        mStatusBarWindow.setOnTouchListener(new View.OnTouchListener() {
            @Override
            public boolean onTouch(View v, MotionEvent event) {
                checkUserAutohide(v, event);
                if (event.getAction() == MotionEvent.ACTION_DOWN) {
                    if (mExpandedVisible) {
                        animateCollapsePanels();
                    }
                }
                return mStatusBarWindow.onTouchEvent(event);
            }});

        if (MSimTelephonyManager.getDefault().isMultiSimEnabled()) {
            mStatusBarView = (PhoneStatusBarView) mStatusBarWindow.findViewById(
                    R.id.msim_status_bar);
        } else {
            mStatusBarView = (PhoneStatusBarView) mStatusBarWindow.findViewById(R.id.status_bar);
        }
        mStatusBarView.setBar(this);

        PanelHolder holder;
        if (MSimTelephonyManager.getDefault().isMultiSimEnabled()) {
            holder = (PanelHolder) mStatusBarWindow.findViewById(R.id.msim_panel_holder);
        } else {
            holder = (PanelHolder) mStatusBarWindow.findViewById(R.id.panel_holder);
        }
        mStatusBarView.setPanelHolder(holder);

        mNotificationPanel = (NotificationPanelView) mStatusBarWindow.findViewById(R.id.notification_panel);
        mNotificationPanel.setStatusBar(this);
        mNotificationPanelIsFullScreenWidth =
            (mNotificationPanel.getLayoutParams().width == ViewGroup.LayoutParams.MATCH_PARENT);

        // make the header non-responsive to clicks
        mNotificationPanel.findViewById(R.id.header).setOnTouchListener(
                new View.OnTouchListener() {
                    @Override
                    public boolean onTouch(View v, MotionEvent event) {
                        return true; // e eats everything
                    }
                });

        if (!ActivityManager.isHighEndGfx()) {
            mStatusBarWindow.setBackground(null);
            mNotificationPanel.setBackground(new FastColorDrawable(context.getResources().getColor(
                    R.color.notification_panel_solid_background)));
        }
        if (ENABLE_HEADS_UP) {
            mHeadsUpNotificationView =
                    (HeadsUpNotificationView) View.inflate(context, R.layout.heads_up, null);
            mHeadsUpNotificationView.setVisibility(View.GONE);
            mHeadsUpNotificationView.setBar(this);
        }
        if (MULTIUSER_DEBUG) {
            mNotificationPanelDebugText = (TextView) mNotificationPanel.findViewById(R.id.header_debug_info);
            mNotificationPanelDebugText.setVisibility(View.VISIBLE);
        }

        updateShowSearchHoldoff();

        try {
            boolean showNav = mWindowManagerService.hasNavigationBar();
            if (DEBUG) Log.v(TAG, "hasNavigationBar=" + showNav);
            if (showNav && !mRecreating) {
                mNavigationBarView =
                    (NavigationBarView) View.inflate(context, R.layout.navigation_bar, null);

                mNavigationBarView.setDisabledFlags(mDisabled);
                mNavigationBarView.setBar(this);
                mNavigationBarView.setOnTouchListener(new View.OnTouchListener() {
                    @Override
                    public boolean onTouch(View v, MotionEvent event) {
                        checkUserAutohide(v, event);
                        return false;
                    }});
            }
        } catch (RemoteException ex) {
            // no window manager? good luck with that
        }

        // figure out which pixel-format to use for the status bar.
        mPixelFormat = PixelFormat.OPAQUE;

        mSystemIconArea = (LinearLayout) mStatusBarView.findViewById(R.id.system_icon_area);
        mStatusIcons = (LinearLayout)mStatusBarView.findViewById(R.id.statusIcons);
        mNotificationIcons = (IconMerger)mStatusBarView.findViewById(R.id.notificationIcons);
        mMoreIcon = mStatusBarView.findViewById(R.id.moreIcon);
        mNotificationIcons.setOverflowIndicator(mMoreIcon);
        mStatusBarContents = (LinearLayout)mStatusBarView.findViewById(R.id.status_bar_contents);
        mTickerView = mStatusBarView.findViewById(R.id.ticker);

        mPile = (NotificationRowLayout)mStatusBarWindow.findViewById(R.id.latestItems);
        mPile.setLayoutTransitionsEnabled(false);
        mPile.setLongPressListener(getNotificationLongClicker());
        mExpandedContents = mPile; // was: expanded.findViewById(R.id.notificationLinearLayout);

        mNotificationPanelHeader = mStatusBarWindow.findViewById(R.id.header);

        mClearButton = mStatusBarWindow.findViewById(R.id.clear_all_button);
        mClearButton.setOnClickListener(mClearButtonListener);
        mClearButton.setAlpha(0f);
        mClearButton.setVisibility(View.GONE);
        mClearButton.setEnabled(false);
        mDateView = (DateView)mStatusBarWindow.findViewById(R.id.date);

        mHasSettingsPanel = res.getBoolean(R.bool.config_hasSettingsPanel);
        mHasFlipSettings = res.getBoolean(R.bool.config_hasFlipSettingsPanel);

        mDateTimeView = mNotificationPanelHeader.findViewById(R.id.datetime);

        mSettingsButton = (ImageView) mStatusBarWindow.findViewById(R.id.settings_button);
        if (mSettingsButton != null) {
            mSettingsButton.setOnClickListener(mSettingsButtonListener);
            if (mHasSettingsPanel) {
                if (mStatusBarView.hasFullWidthNotifications()) {
                    // the settings panel is hiding behind this button
                    mSettingsButton.setImageResource(R.drawable.ic_notify_quicksettings);
                    mSettingsButton.setVisibility(View.VISIBLE);
                } else {
                    // there is a settings panel, but it's on the other side of the (large) screen
                    final View buttonHolder = mStatusBarWindow.findViewById(
                            R.id.settings_button_holder);
                    if (buttonHolder != null) {
                        buttonHolder.setVisibility(View.GONE);
                    }
                }
            } else {
                // no settings panel, go straight to settings
                mSettingsButton.setVisibility(View.VISIBLE);
                mSettingsButton.setImageResource(R.drawable.ic_notify_settings);
            }
        }

        mHaloButton = (ImageView) mStatusBarWindow.findViewById(R.id.halo_button);
        if (mHaloButton != null) {
            mHaloButton.setOnClickListener(mHaloButtonListener);
            mHaloButtonVisible = true;
            updateHaloButton();
        }

        if (mHasFlipSettings) {
            mNotificationButton = (ImageView) mStatusBarWindow.findViewById(R.id.notification_button);
            mAddTileButton = (ImageView) mStatusBarWindow.findViewById(R.id.add_tile_button);
            if (mNotificationButton != null) {
                mNotificationButton.setOnClickListener(mNotificationButtonListener);
            }
            if (mAddTileButton != null) {
                mAddTileButton.setOnClickListener(mAddTileButtonListener);
            }
        }

        mScrollView = (ScrollView)mStatusBarWindow.findViewById(R.id.scroll);
        mScrollView.setVerticalScrollBarEnabled(false); // less drawing during pulldowns
        if (!mNotificationPanelIsFullScreenWidth) {
            mScrollView.setSystemUiVisibility(
                    View.STATUS_BAR_DISABLE_NOTIFICATION_TICKER |
                    View.STATUS_BAR_DISABLE_NOTIFICATION_ICONS |
                    View.STATUS_BAR_DISABLE_CLOCK);
        }

        mTicker = new MyTicker(context, mStatusBarView);

        TickerView tickerView = (TickerView)mStatusBarView.findViewById(R.id.tickerText);
        tickerView.mTicker = mTicker;
        if (mHaloActive) mTickerView.setVisibility(View.GONE);

        mEdgeBorder = res.getDimensionPixelSize(R.dimen.status_bar_edge_ignore);

        // set the inital view visibility
        setAreThereNotifications();

        // Other icons
        mBatteryView = (BatteryMeterView) mStatusBarView.findViewById(R.id.battery);
        mDockBatteryView = (DockBatteryMeterView) mStatusBarView.findViewById(R.id.dock_battery);

        if (MSimTelephonyManager.getDefault().isMultiSimEnabled()) {
            mMSimNetworkController = new MSimNetworkController(mContext);
            mMSimSignalClusterView = (MSimSignalClusterView)
              mStatusBarView.findViewById(R.id.msim_signal_cluster);
            for (int i=0; i < MSimTelephonyManager.getDefault().getPhoneCount(); i++) {
                mMSimNetworkController.addSignalCluster(mMSimSignalClusterView, i);
            }
            mMSimSignalClusterView.setNetworkController(mMSimNetworkController);

            mEmergencyCallLabel = (TextView)mStatusBarWindow.findViewById(
                                                          R.id.emergency_calls_only);
            if (mEmergencyCallLabel != null) {
                mMSimNetworkController.addEmergencyLabelView(mEmergencyCallLabel);
                mEmergencyCallLabel.setOnClickListener(new View.OnClickListener() {
                    public void onClick(View v) { }});
                mEmergencyCallLabel.addOnLayoutChangeListener(new View.OnLayoutChangeListener() {
                    @Override
                    public void onLayoutChange(View v, int left, int top, int right, int bottom,
                            int oldLeft, int oldTop, int oldRight, int oldBottom) {
                        updateCarrierLabelVisibility(false);
                    }});
            }

            mCarrierLabel = (TextView)mStatusBarWindow.findViewById(R.id.carrier_label);
            mSubsLabel = (TextView)mStatusBarWindow.findViewById(R.id.subs_label);
            mShowCarrierInPanel = (mCarrierLabel != null);

            if (DEBUG) Log.v(TAG, "carrierlabel=" + mCarrierLabel + " show=" +
                                    mShowCarrierInPanel + "operator label=" + mSubsLabel);
            if (mShowCarrierInPanel) {
                mCarrierLabel.setVisibility(mCarrierLabelVisible ? View.VISIBLE : View.INVISIBLE);

                // for mobile devices, we always show mobile connection info here (SPN/PLMN)
                // for other devices, we show whatever network is connected
                if (mMSimNetworkController.hasMobileDataFeature()) {
                    mMSimNetworkController.addMobileLabelView(mCarrierLabel);
                } else {
                    mMSimNetworkController.addCombinedLabelView(mCarrierLabel);
                }
                mSubsLabel.setVisibility(View.VISIBLE);
                mMSimNetworkController.addSubsLabelView(mSubsLabel);
                // set up the dynamic hide/show of the label
                mPile.setOnSizeChangedListener(new OnSizeChangedListener() {
                    @Override
                    public void onSizeChanged(View view, int w, int h, int oldw, int oldh) {
                        updateCarrierLabelVisibility(false);
                    }
                });
            }
        } else {
            mNetworkController = new NetworkController(mContext);
            mSignalClusterView = (SignalClusterView) mStatusBarView.findViewById(R.id.signal_cluster);
            mSignalTextView = (SignalClusterTextView)
                    mStatusBarView.findViewById(R.id.signal_cluster_text);
            mNetworkController.addSignalCluster(mSignalClusterView);
            mNetworkController.addNetworkSignalChangedCallback(mSignalTextView);
            mNetworkController.addSignalStrengthChangedCallback(mSignalTextView);
            mSignalClusterView.setNetworkController(mNetworkController);

            final boolean isAPhone = mNetworkController.hasVoiceCallingFeature();
            if (isAPhone) {
                mEmergencyCallLabel = (TextView)mStatusBarWindow.findViewById(
                                                       R.id.emergency_calls_only);
                if (mEmergencyCallLabel != null) {
                    mNetworkController.addEmergencyLabelView(mEmergencyCallLabel);
                    mEmergencyCallLabel.setOnClickListener(new View.OnClickListener() {
                        public void onClick(View v) { }});
                    mEmergencyCallLabel.addOnLayoutChangeListener(
                                                    new View.OnLayoutChangeListener() {
                        @Override
                        public void onLayoutChange(View v, int left, int top, int right, int bottom,
                            int oldLeft, int oldTop, int oldRight, int oldBottom) {
                            updateCarrierLabelVisibility(false);
                        }});
                }
            }

            mCarrierLabel = (TextView)mStatusBarWindow.findViewById(R.id.carrier_label);
            mShowCarrierInPanel = (mCarrierLabel != null);
            if (DEBUG) Log.v(TAG, "carrierlabel=" + mCarrierLabel + " show=" +
                                                                  mShowCarrierInPanel);
            if (mShowCarrierInPanel) {
                mCarrierLabel.setVisibility(mCarrierLabelVisible ? View.VISIBLE : View.INVISIBLE);

                // for mobile devices, we always show mobile connection info here (SPN/PLMN)
                // for other devices, we show whatever network is connected
                if (mNetworkController.hasMobileDataFeature()) {
                    mNetworkController.addMobileLabelView(mCarrierLabel);
                } else {
                    mNetworkController.addCombinedLabelView(mCarrierLabel);
                }

                // set up the dynamic hide/show of the label
                mPile.setOnSizeChangedListener(new OnSizeChangedListener() {
                    @Override
                    public void onSizeChanged(View view, int w, int h, int oldw, int oldh) {
                        updateCarrierLabelVisibility(false);
                    }
                });
            }
        }

        // Quick Settings (where available, some restrictions apply)
        if (mHasSettingsPanel) {
            // first, figure out where quick settings should be inflated
            final View settings_stub;
            if (mHasFlipSettings) {
                // a version of quick settings that flips around behind the notifications
                settings_stub = mStatusBarWindow.findViewById(R.id.flip_settings_stub);
                if (settings_stub != null) {
                    mFlipSettingsView = ((ViewStub)settings_stub).inflate();
                    mFlipSettingsView.setVisibility(View.GONE);
                    mFlipSettingsView.setVerticalScrollBarEnabled(false);
                }
            } else {
                // full quick settings panel
                settings_stub = mStatusBarWindow.findViewById(R.id.quick_settings_stub);
                if (settings_stub != null) {
                    mSettingsPanel = (SettingsPanelView) ((ViewStub)settings_stub).inflate();
                } else {
                    mSettingsPanel = (SettingsPanelView) mStatusBarWindow.findViewById(R.id.settings_panel);
                }

                if (mSettingsPanel != null) {
                    if (!ActivityManager.isHighEndGfx()) {
                        mSettingsPanel.setBackground(new FastColorDrawable(context.getResources().getColor(
                                R.color.notification_panel_solid_background)));
                    }
                }
            }

            if (mQS != null) {
                mQS.shutdown();
                mQS = null;
            }

            // wherever you find it, Quick Settings needs a container to survive
            mSettingsContainer = (QuickSettingsContainerView)
                    mStatusBarWindow.findViewById(R.id.quick_settings_container);
            if (mSettingsContainer != null) {
                mQS = new QuickSettingsController(mContext, mSettingsContainer, this,
                        Settings.System.QUICK_SETTINGS_TILES, false);
                if (!mNotificationPanelIsFullScreenWidth) {
                    mSettingsContainer.setSystemUiVisibility(
                            View.STATUS_BAR_DISABLE_NOTIFICATION_TICKER
                            | View.STATUS_BAR_DISABLE_SYSTEM_INFO);
                }
                if (mSettingsPanel != null) {
                    mSettingsPanel.setQuickSettings(mQS);
                }
                mQS.setService(this);
                mQS.setBar(mStatusBarView);
                mQS.setupQuickSettings();

                // Start observing for changes
                if (mTilesChangedObserver == null) {
                    mTilesChangedObserver = new TilesChangedObserver(mHandler);
                    mTilesChangedObserver.startObserving();
                }
            } else {
                mQS = null; // fly away, be free
            }

            final ContentResolver resolver = mContext.getContentResolver();
            mHasQuickAccessSettings = Settings.System.getIntForUser(resolver,
                    Settings.System.QS_QUICK_ACCESS, 0, UserHandle.USER_CURRENT) == 1;
            mQuickAccessLayoutLinked = Settings.System.getIntForUser(resolver,
                    Settings.System.QS_QUICK_ACCESS_LINKED, 1, UserHandle.USER_CURRENT) == 1;
            if (mHasQuickAccessSettings) {
                cleanupRibbon();
                mRibbonView = null;
                inflateRibbon();
            }
        }

        PowerManager pm = (PowerManager) mContext.getSystemService(Context.POWER_SERVICE);
        mBroadcastReceiver.onReceive(mContext,
                new Intent(pm.isScreenOn() ? Intent.ACTION_SCREEN_ON : Intent.ACTION_SCREEN_OFF));

        // receive broadcasts
        IntentFilter filter = new IntentFilter();
        filter.addAction(Intent.ACTION_CLOSE_SYSTEM_DIALOGS);
        filter.addAction(Intent.ACTION_SCREEN_OFF);
        filter.addAction(Intent.ACTION_SCREEN_ON);
        filter.addAction(ACTION_DEMO);
        filter.addAction(MODLOCK_STATE);
        context.registerReceiver(mBroadcastReceiver, filter);

        // listen for USER_SETUP_COMPLETE setting (per-user)
        resetUserSetupObserver();

        if (MSimTelephonyManager.getDefault().isMultiSimEnabled()) {
            mMSimNetworkController.setListener(this);
        } else {
            mNetworkController.setListener(this);
        }

        return mStatusBarView;
    }

    @Override
    protected void onShowSearchPanel() {
        if (mNavigationBarView != null) {
            mNavigationBarView.getBarTransitions().setContentVisible(false);
        }
    }

    @Override
    protected void onHideSearchPanel() {
        if (mNavigationBarView != null) {
            mNavigationBarView.getBarTransitions().setContentVisible(true);
        }
    }

    @Override
    protected View getStatusBarView() {
        return mStatusBarView;
    }

    @Override
    protected WindowManager.LayoutParams getSearchLayoutParams(LayoutParams layoutParams) {
        boolean opaque = false;
        WindowManager.LayoutParams lp = new WindowManager.LayoutParams(
                LayoutParams.MATCH_PARENT,
                LayoutParams.MATCH_PARENT,
                WindowManager.LayoutParams.TYPE_NAVIGATION_BAR_PANEL,
                WindowManager.LayoutParams.FLAG_LAYOUT_IN_SCREEN
                | WindowManager.LayoutParams.FLAG_ALT_FOCUSABLE_IM
                | WindowManager.LayoutParams.FLAG_SPLIT_TOUCH,
                (opaque ? PixelFormat.OPAQUE : PixelFormat.TRANSLUCENT));
        if (ActivityManager.isHighEndGfx()) {
            lp.flags |= WindowManager.LayoutParams.FLAG_HARDWARE_ACCELERATED;
        }
        lp.gravity = Gravity.BOTTOM | Gravity.START;
        lp.setTitle("SearchPanel");
        // TODO: Define custom animation for Search panel
        lp.windowAnimations = com.android.internal.R.style.Animation_RecentApplications;
        lp.softInputMode = WindowManager.LayoutParams.SOFT_INPUT_STATE_UNCHANGED
        | WindowManager.LayoutParams.SOFT_INPUT_ADJUST_NOTHING;
        return lp;
    }

    @Override
    protected void updateSearchPanel() {
        super.updateSearchPanel();
        if (mNavigationBarView != null) {
            mNavigationBarView.setDelegateView(mSearchPanelView);
        }
    }

    @Override
    public void showSearchPanel() {
        super.showSearchPanel();
        mHandler.removeCallbacks(mShowSearchPanel);

        // we want to freeze the sysui state wherever it is
        mSearchPanelView.setSystemUiVisibility(mSystemUiVisibility);

        if (mNavigationBarView != null) {
            WindowManager.LayoutParams lp =
                (android.view.WindowManager.LayoutParams) mNavigationBarView.getLayoutParams();
            lp.flags &= ~WindowManager.LayoutParams.FLAG_NOT_TOUCH_MODAL;
            mWindowManager.updateViewLayout(mNavigationBarView, lp);
        }
    }

    @Override
    public void hideSearchPanel() {
        super.hideSearchPanel();
        if (mNavigationBarView != null) {
            WindowManager.LayoutParams lp =
                (android.view.WindowManager.LayoutParams) mNavigationBarView.getLayoutParams();
            lp.flags |= WindowManager.LayoutParams.FLAG_NOT_TOUCH_MODAL;
            mWindowManager.updateViewLayout(mNavigationBarView, lp);
        }
    }

    protected int getStatusBarGravity() {
        return Gravity.TOP | Gravity.FILL_HORIZONTAL;
    }

    public int getStatusBarHeight() {
        if (mNaturalBarHeight < 0) {
            final Resources res = mContext.getResources();
            mNaturalBarHeight =
                    res.getDimensionPixelSize(com.android.internal.R.dimen.status_bar_height);
        }
        return mNaturalBarHeight;
    }

    private View.OnClickListener mRecentsClickListener = new View.OnClickListener() {
        public void onClick(View v) {
            awakenDreams();
            toggleRecentApps();
        }
    };

    private int mShowSearchHoldoff = 0;
    private Runnable mShowSearchPanel = new Runnable() {
        public void run() {
            showSearchPanel();
            awakenDreams();
        }
    };

    View.OnTouchListener mHomeSearchActionListener = new View.OnTouchListener() {
        public boolean onTouch(View v, MotionEvent event) {
            switch(event.getAction()) {
            case MotionEvent.ACTION_DOWN:
                if (!shouldDisableNavbarGestures()) {
                    mHandler.removeCallbacks(mShowSearchPanel);
                    mHandler.postDelayed(mShowSearchPanel, mShowSearchHoldoff);
                }
            break;

            case MotionEvent.ACTION_UP:
            case MotionEvent.ACTION_CANCEL:
                mHandler.removeCallbacks(mShowSearchPanel);
                awakenDreams();
            break;
        }
        return false;
        }
    };

    private void awakenDreams() {
        if (mDreamManager != null) {
            try {
                mDreamManager.awaken();
            } catch (RemoteException e) {
                // fine, stay asleep then
            }
        }
    }

    private void prepareNavigationBarView() {
        mNavigationBarView.reorient();
        mNavigationBarView.setListeners(mRecentsClickListener,
                mRecentsPreloadOnTouchListener, mHomeSearchActionListener);
        updateSearchPanel();
    }

    // For small-screen devices (read: phones) that lack hardware navigation buttons
    private void addNavigationBar() {
        if (DEBUG) Log.v(TAG, "addNavigationBar: about to add " + mNavigationBarView);
        if (mNavigationBarView == null) return;

        CustomTheme newTheme = mContext.getResources().getConfiguration().customTheme;
        if (newTheme != null &&
                (mCurrentTheme == null || !mCurrentTheme.equals(newTheme))) {
            // Nevermind, this will be re-created
            return;
        }

        prepareNavigationBarView();

        mWindowManager.addView(mNavigationBarView, getNavigationBarLayoutParams());
    }

    private void repositionNavigationBar() {
        if (mNavigationBarView == null || !mNavigationBarView.isAttachedToWindow()) return;

        prepareNavigationBarView();

        mWindowManager.updateViewLayout(mNavigationBarView, getNavigationBarLayoutParams());
    }

    private void notifyNavigationBarScreenOn(boolean screenOn) {
        if (mNavigationBarView == null) return;
        mNavigationBarView.notifyScreenOn(screenOn);
    }

    private WindowManager.LayoutParams getNavigationBarLayoutParams() {
        WindowManager.LayoutParams lp = new WindowManager.LayoutParams(
                LayoutParams.MATCH_PARENT, LayoutParams.MATCH_PARENT,
                WindowManager.LayoutParams.TYPE_NAVIGATION_BAR,
                    0
                    | WindowManager.LayoutParams.FLAG_TOUCHABLE_WHEN_WAKING
                    | WindowManager.LayoutParams.FLAG_NOT_FOCUSABLE
                    | WindowManager.LayoutParams.FLAG_NOT_TOUCH_MODAL
                    | WindowManager.LayoutParams.FLAG_WATCH_OUTSIDE_TOUCH
                    | WindowManager.LayoutParams.FLAG_SPLIT_TOUCH,
                PixelFormat.TRANSLUCENT);
        // this will allow the navbar to run in an overlay on devices that support this
        if (ActivityManager.isHighEndGfx()) {
            lp.flags |= WindowManager.LayoutParams.FLAG_HARDWARE_ACCELERATED;
        }

        lp.setTitle("NavigationBar");
        lp.windowAnimations = 0;
        return lp;
    }

    private void addHeadsUpView() {
        WindowManager.LayoutParams lp = new WindowManager.LayoutParams(
                LayoutParams.MATCH_PARENT, LayoutParams.WRAP_CONTENT,
                WindowManager.LayoutParams.TYPE_STATUS_BAR_PANEL, // above the status bar!
                WindowManager.LayoutParams.FLAG_LAYOUT_IN_SCREEN
                    | WindowManager.LayoutParams.FLAG_LAYOUT_NO_LIMITS
                    | WindowManager.LayoutParams.FLAG_NOT_TOUCH_MODAL
                    | WindowManager.LayoutParams.FLAG_NOT_FOCUSABLE
                    | WindowManager.LayoutParams.FLAG_ALT_FOCUSABLE_IM
                    | WindowManager.LayoutParams.FLAG_SPLIT_TOUCH,
                PixelFormat.TRANSLUCENT);
        lp.flags |= WindowManager.LayoutParams.FLAG_HARDWARE_ACCELERATED;
        lp.gravity = Gravity.TOP;
        lp.y = getStatusBarHeight();
        lp.setTitle("Heads Up");
        lp.packageName = mContext.getPackageName();
        lp.windowAnimations = R.style.Animation_StatusBar_HeadsUp;

        mWindowManager.addView(mHeadsUpNotificationView, lp);
    }

    private void removeHeadsUpView() {
        mWindowManager.removeView(mHeadsUpNotificationView);
    }

    public void refreshAllStatusBarIcons() {
        refreshAllIconsForLayout(mStatusIcons);
        refreshAllIconsForLayout(mNotificationIcons);
    }

    private void refreshAllIconsForLayout(LinearLayout ll) {
        final int count = ll.getChildCount();
        for (int n = 0; n < count; n++) {
            View child = ll.getChildAt(n);
            if (child instanceof StatusBarIconView) {
                ((StatusBarIconView) child).updateDrawable();
            }
        }
    }

    public void addIcon(String slot, int index, int viewIndex, StatusBarIcon icon) {
        if (SPEW) Log.d(TAG, "addIcon slot=" + slot + " index=" + index + " viewIndex=" + viewIndex
                + " icon=" + icon);
        StatusBarIconView view = new StatusBarIconView(mContext, slot, null);
        view.set(icon);
        mStatusIcons.addView(view, viewIndex, new LinearLayout.LayoutParams(mIconSize, mIconSize));
    }

    public void updateIcon(String slot, int index, int viewIndex,
            StatusBarIcon old, StatusBarIcon icon) {
        if (SPEW) Log.d(TAG, "updateIcon slot=" + slot + " index=" + index + " viewIndex=" + viewIndex
                + " old=" + old + " icon=" + icon);
        StatusBarIconView view = (StatusBarIconView)mStatusIcons.getChildAt(viewIndex);
        view.set(icon);
    }

    public void removeIcon(String slot, int index, int viewIndex) {
        if (SPEW) Log.d(TAG, "removeIcon slot=" + slot + " index=" + index + " viewIndex=" + viewIndex);
        mStatusIcons.removeViewAt(viewIndex);
    }

    public void addNotification(IBinder key, StatusBarNotification notification) {
        if (DEBUG) Log.d(TAG, "addNotification score=" + notification.getScore());
        Entry shadeEntry = createNotificationViews(key, notification);
        if (shadeEntry == null) {
            return;
        }
        if (mUseHeadsUp && shouldInterrupt(notification)) {
            if (DEBUG) Log.d(TAG, "launching notification in heads up mode");
            Entry interruptionCandidate = new Entry(key, notification, null);
            if (inflateViews(interruptionCandidate, mHeadsUpNotificationView.getHolder())) {
                mInterruptingNotificationTime = System.currentTimeMillis();
                mInterruptingNotificationEntry = interruptionCandidate;
                shadeEntry.setInterruption();

                // 1. Populate mHeadsUpNotificationView
                mHeadsUpNotificationView.setNotification(mInterruptingNotificationEntry);

                // 2. Animate mHeadsUpNotificationView in
                mHandler.sendEmptyMessage(MSG_SHOW_HEADS_UP);

                // 3. Set alarm to age the notification off
                resetHeadsUpDecayTimer();
            }
        } else if (notification.getNotification().fullScreenIntent != null) {
            // Stop screensaver if the notification has a full-screen intent.
            // (like an incoming phone call)
            awakenDreams();

            // not immersive & a full-screen alert should be shown
            if (DEBUG) Log.d(TAG, "Notification has fullScreenIntent; sending fullScreenIntent");
            try {
                notification.getNotification().fullScreenIntent.send();
            } catch (PendingIntent.CanceledException e) {
            }
        } else if (!mRecreating) {
            // usual case: status bar visible & not immersive

            // show the ticker if there isn't already a heads up
            if (mInterruptingNotificationEntry == null) {
                tick(null, notification, true);
            }
        }
        addNotificationViews(shadeEntry);
        // Recalculate the position of the sliding windows and the titles.
        setAreThereNotifications();
        updateExpandedViewPos(EXPANDED_LEAVE_ALONE);
    }

    @Override
    public void resetHeadsUpDecayTimer() {
        if (mUseHeadsUp && mHeadsUpNotificationDecay > 0
                && mHeadsUpNotificationView.isClearable()) {
            mHandler.removeMessages(MSG_HIDE_HEADS_UP);
            mHandler.sendEmptyMessageDelayed(MSG_HIDE_HEADS_UP, mHeadsUpNotificationDecay);
        }
    }

    public void removeNotification(IBinder key) {
        StatusBarNotification old = removeNotificationViews(key);
        if (SPEW) Log.d(TAG, "removeNotification key=" + key + " old=" + old);

        if (old != null) {
            // Cancel the ticker if it's still running
            mTicker.removeEntry(old);

            // Recalculate the position of the sliding windows and the titles.
            updateExpandedViewPos(EXPANDED_LEAVE_ALONE);

            if (ENABLE_HEADS_UP && mInterruptingNotificationEntry != null
                    && old == mInterruptingNotificationEntry.notification) {
                mHandler.sendEmptyMessage(MSG_HIDE_HEADS_UP);
            }
        }

        setAreThereNotifications();
    }

    @Override
    protected void refreshLayout(int layoutDirection) {
        if (mNavigationBarView != null) {
            mNavigationBarView.setLayoutDirection(layoutDirection);
        }

        if (mClearButton != null && mClearButton instanceof ImageView) {
            // Force asset reloading
            ((ImageView)mClearButton).setImageDrawable(null);
            ((ImageView)mClearButton).setImageResource(R.drawable.ic_notify_clear);
        }

        if (mSettingsButton != null) {
            // Force asset reloading
            mSettingsButton.setImageDrawable(null);
            mSettingsButton.setImageResource(R.drawable.ic_notify_quicksettings);
        }

        if (mNotificationButton != null) {
            // Force asset reloading
            mNotificationButton.setImageDrawable(null);
            mNotificationButton.setImageResource(R.drawable.ic_notifications);
        }

        if (mAddTileButton != null) {
            // Force asset reloading
            mAddTileButton.setImageDrawable(null);
            mAddTileButton.setImageResource(R.drawable.ic_menu_add);
        }

        refreshAllStatusBarIcons();
    }

    private void updateShowSearchHoldoff() {
        mShowSearchHoldoff = mContext.getResources().getInteger(
            R.integer.config_show_search_delay);
    }

    private void loadNotificationShade() {
        if (mPile == null) return;

        int N = mNotificationData.size();

        ArrayList<View> toShow = new ArrayList<View>();

        final boolean provisioned = isDeviceProvisioned();
        // If the device hasn't been through Setup, we only show system notifications
        for (int i=0; i<N; i++) {
            Entry ent = mNotificationData.get(N-i-1);
            if (!(provisioned || showNotificationEvenIfUnprovisioned(ent.notification))) continue;
            if (!notificationIsForCurrentUser(ent.notification)) continue;
            toShow.add(ent.row);
        }

        ArrayList<View> toRemove = new ArrayList<View>();
        for (int i=0; i<mPile.getChildCount(); i++) {
            View child = mPile.getChildAt(i);
            if (!toShow.contains(child)) {
                toRemove.add(child);
            }
        }

        for (View remove : toRemove) {
            mPile.removeView(remove);
        }

        for (int i=0; i<toShow.size(); i++) {
            View v = toShow.get(i);
            if (v.getParent() == null) {
                mPile.addView(v, i);
            }
        }

        if (mSettingsButton != null) {
            mSettingsButton.setEnabled(isDeviceProvisioned());
        }
        if (mHaloButton != null) {
            mHaloButton.setEnabled(isDeviceProvisioned());
        }
    }

    @Override
    public void updateNotificationIcons() {
        if (mNotificationIcons == null) return;

        loadNotificationShade();

        final LinearLayout.LayoutParams params
            = new LinearLayout.LayoutParams(mIconSize + 2*mIconHPadding, mNaturalBarHeight);

        int N = mNotificationData.size();

        if (DEBUG) {
            Log.d(TAG, "refreshing icons: " + N + " notifications, mNotificationIcons=" + mNotificationIcons);
        }

        ArrayList<View> toShow = new ArrayList<View>();

        final boolean provisioned = isDeviceProvisioned();
        // If the device hasn't been through Setup, we only show system notifications
        for (int i=0; i<N; i++) {
            Entry ent = mNotificationData.get(N-i-1);
            if (!((provisioned && ent.notification.getScore() >= HIDE_ICONS_BELOW_SCORE)
                    || showNotificationEvenIfUnprovisioned(ent.notification) || mHaloTaskerActive)) continue;
            if (!notificationIsForCurrentUser(ent.notification)) continue;
            toShow.add(ent.icon);
        }

        ArrayList<View> toRemove = new ArrayList<View>();
        for (int i=0; i<mNotificationIcons.getChildCount(); i++) {
            View child = mNotificationIcons.getChildAt(i);
            if (!toShow.contains(child)) {
                toRemove.add(child);
            }
        }

        for (View remove : toRemove) {
            mNotificationIcons.removeView(remove);
        }

        for (int i=0; i<toShow.size(); i++) {
            View v = toShow.get(i);
            if (v.getParent() == null) {
                mNotificationIcons.addView(v, i, params);
            }
        }
    }

    /**
     * Listen for UI updates and refresh layout.
     */
    public void onUpdateUI() {
        updateCarrierLabelVisibility(true);
    }

    protected void updateCarrierLabelVisibility(boolean force) {
        if (!mShowCarrierInPanel) return;
        // The idea here is to only show the carrier label when there is enough room to see it,
        // i.e. when there aren't enough notifications to fill the panel.
        if (SPEW) {
            Log.d(TAG, String.format("pileh=%d scrollh=%d carrierh=%d",
                    mPile.getHeight(), mScrollView.getHeight(), mCarrierLabelHeight));
        }

        final boolean emergencyCallsShownElsewhere = mEmergencyCallLabel != null;
        final boolean isEmergencyOnly = MSimTelephonyManager.getDefault().isMultiSimEnabled() ?
             mMSimNetworkController.isEmergencyOnly() :
             mNetworkController.isEmergencyOnly();

        final boolean makeVisible =
            !(emergencyCallsShownElsewhere && isEmergencyOnly)
            && mPile.getHeight() < (mNotificationPanel.getHeight() - mCarrierLabelHeight - mNotificationHeaderHeight)
            && mScrollView.getVisibility() == View.VISIBLE
            && !mAnimatingFlip;

        if (force || mCarrierLabelVisible != makeVisible) {
            mCarrierLabelVisible = makeVisible;
            if (DEBUG) {
                Log.d(TAG, "making carrier label " + (makeVisible?"visible":"invisible"));
            }
            mCarrierLabel.animate().cancel();
            if (makeVisible) {
                mCarrierLabel.setVisibility(View.VISIBLE);
            }
            mCarrierLabel.animate()
                .alpha(makeVisible ? 1f : 0f)
                //.setStartDelay(makeVisible ? 500 : 0)
                //.setDuration(makeVisible ? 750 : 100)
                .setDuration(150)
                .setListener(makeVisible ? null : new AnimatorListenerAdapter() {
                    @Override
                    public void onAnimationEnd(Animator animation) {
                        if (!mCarrierLabelVisible) { // race
                            mCarrierLabel.setVisibility(View.INVISIBLE);
                            mCarrierLabel.setAlpha(0f);
                        }
                    }
                })
                .start();
        }
    }

    @Override
    protected void setAreThereNotifications() {
        final boolean any = mNotificationData.size() > 0;

        final boolean clearable = any && mNotificationData.hasClearableItems();

        if (SPEW) {
            Log.d(TAG, "setAreThereNotifications: N=" + mNotificationData.size()
                    + " any=" + any + " clearable=" + clearable);
        }

        if (mHasFlipSettings
                && mFlipSettingsView != null
                && mFlipSettingsView.getVisibility() == View.VISIBLE
                && mScrollView.getVisibility() != View.VISIBLE) {
            // the flip settings panel is unequivocally showing; we should not be shown
            mClearButton.setVisibility(View.GONE);
        } else if (mClearButton.isShown()) {
            if (clearable != (mClearButton.getAlpha() == 1.0f)) {
                ObjectAnimator clearAnimation = ObjectAnimator.ofFloat(
                        mClearButton, "alpha", clearable ? 1.0f : 0.0f).setDuration(250);
                clearAnimation.addListener(new AnimatorListenerAdapter() {
                    @Override
                    public void onAnimationEnd(Animator animation) {
                        if (mClearButton.getAlpha() <= 0.0f) {
                            mClearButton.setVisibility(View.GONE);
                        }
                    }

                    @Override
                    public void onAnimationStart(Animator animation) {
                        if (mClearButton.getAlpha() <= 0.0f) {
                            mClearButton.setVisibility(View.VISIBLE);
                        }
                    }
                });
                clearAnimation.start();
            }
        } else {
            mClearButton.setAlpha(clearable ? 1.0f : 0.0f);
            mClearButton.setVisibility(clearable ? View.VISIBLE : View.GONE);
        }
        mClearButton.setEnabled(clearable);

        final View nlo = mStatusBarView.findViewById(R.id.notification_lights_out);
        final boolean showDot = (any&&!areLightsOn());
        if (showDot != (nlo.getAlpha() == 1.0f)) {
            if (showDot) {
                nlo.setAlpha(0f);
                nlo.setVisibility(View.VISIBLE);
            }
            nlo.animate()
                .alpha(showDot?1:0)
                .setDuration(showDot?750:250)
                .setInterpolator(new AccelerateInterpolator(2.0f))
                .setListener(showDot ? null : new AnimatorListenerAdapter() {
                    @Override
                    public void onAnimationEnd(Animator _a) {
                        nlo.setVisibility(View.GONE);
                    }
                })
                .start();
        }

        updateCarrierLabelVisibility(false);
    }

    public void showClock(boolean show) {
        mShowClock = show;
        updateClockVisibility();
    }

    private void updateClockVisibility() {
        if (mStatusBarView == null) return;
        View clock = mStatusBarView.findViewById(R.id.clock);
        if (clock != null) {
            clock.setVisibility(mClockEnabled && mShowClock ? View.VISIBLE : View.GONE);
        }
    }

    /**
     * State is one or more of the DISABLE constants from StatusBarManager.
     */
    public void disable(int state) {
        final int old = mDisabled;
        final int diff = state ^ old;
        mDisabled = state;

        if (DEBUG) {
            Log.d(TAG, String.format("disable: 0x%08x -> 0x%08x (diff: 0x%08x)",
                old, state, diff));
        }

        StringBuilder flagdbg = new StringBuilder();
        flagdbg.append("disable: < ");
        flagdbg.append(((state & StatusBarManager.DISABLE_EXPAND) != 0) ? "EXPAND" : "expand");
        flagdbg.append(((diff  & StatusBarManager.DISABLE_EXPAND) != 0) ? "* " : " ");
        flagdbg.append(((state & StatusBarManager.DISABLE_NOTIFICATION_ICONS) != 0) ? "ICONS" : "icons");
        flagdbg.append(((diff  & StatusBarManager.DISABLE_NOTIFICATION_ICONS) != 0) ? "* " : " ");
        flagdbg.append(((state & StatusBarManager.DISABLE_NOTIFICATION_ALERTS) != 0) ? "ALERTS" : "alerts");
        flagdbg.append(((diff  & StatusBarManager.DISABLE_NOTIFICATION_ALERTS) != 0) ? "* " : " ");
        flagdbg.append(((state & StatusBarManager.DISABLE_NOTIFICATION_TICKER) != 0) ? "TICKER" : "ticker");
        flagdbg.append(((diff  & StatusBarManager.DISABLE_NOTIFICATION_TICKER) != 0) ? "* " : " ");
        flagdbg.append(((state & StatusBarManager.DISABLE_SYSTEM_INFO) != 0) ? "SYSTEM_INFO" : "system_info");
        flagdbg.append(((diff  & StatusBarManager.DISABLE_SYSTEM_INFO) != 0) ? "* " : " ");
        flagdbg.append(((state & StatusBarManager.DISABLE_BACK) != 0) ? "BACK" : "back");
        flagdbg.append(((diff  & StatusBarManager.DISABLE_BACK) != 0) ? "* " : " ");
        flagdbg.append(((state & StatusBarManager.DISABLE_HOME) != 0) ? "HOME" : "home");
        flagdbg.append(((diff  & StatusBarManager.DISABLE_HOME) != 0) ? "* " : " ");
        flagdbg.append(((state & StatusBarManager.DISABLE_RECENT) != 0) ? "RECENT" : "recent");
        flagdbg.append(((diff  & StatusBarManager.DISABLE_RECENT) != 0) ? "* " : " ");
        flagdbg.append(((state & StatusBarManager.DISABLE_CLOCK) != 0) ? "CLOCK" : "clock");
        flagdbg.append(((diff  & StatusBarManager.DISABLE_CLOCK) != 0) ? "* " : " ");
        flagdbg.append(((state & StatusBarManager.DISABLE_SEARCH) != 0) ? "SEARCH" : "search");
        flagdbg.append(((diff  & StatusBarManager.DISABLE_SEARCH) != 0) ? "* " : " ");
        flagdbg.append(">");
        Log.d(TAG, flagdbg.toString());

        if ((diff & StatusBarManager.DISABLE_SYSTEM_INFO) != 0) {
            mSystemIconArea.animate().cancel();
            if ((state & StatusBarManager.DISABLE_SYSTEM_INFO) != 0) {
                mSystemIconArea.animate()
                    .alpha(0f)
                    .translationY(mNaturalBarHeight*0.5f)
                    .setDuration(175)
                    .setInterpolator(new DecelerateInterpolator(1.5f))
                    .setListener(mMakeIconsInvisible)
                    .start();
            } else {
                mSystemIconArea.setVisibility(View.VISIBLE);
                mSystemIconArea.animate()
                    .alpha(1f)
                    .translationY(0)
                    .setStartDelay(0)
                    .setInterpolator(new DecelerateInterpolator(1.5f))
                    .setDuration(175)
                    .start();
            }
        }

        if ((diff & StatusBarManager.DISABLE_CLOCK) != 0) {
            boolean show = (state & StatusBarManager.DISABLE_CLOCK) == 0;
            showClock(show);
        }
        if ((diff & StatusBarManager.DISABLE_EXPAND) != 0) {
            if ((state & StatusBarManager.DISABLE_EXPAND) != 0) {
                animateCollapsePanels();
            }
        }

        if ((diff & (StatusBarManager.DISABLE_HOME
                        | StatusBarManager.DISABLE_RECENT
                        | StatusBarManager.DISABLE_BACK
                        | StatusBarManager.DISABLE_SEARCH)) != 0) {
            // the nav bar will take care of these
            if (mNavigationBarView != null) mNavigationBarView.setDisabledFlags(state);

            if ((state & StatusBarManager.DISABLE_RECENT) != 0) {
                // close recents if it's visible
                mHandler.removeMessages(MSG_CLOSE_RECENTS_PANEL);
                mHandler.sendEmptyMessage(MSG_CLOSE_RECENTS_PANEL);
            }
        }

        if ((diff & StatusBarManager.DISABLE_NOTIFICATION_ICONS) != 0) {
            if ((state & StatusBarManager.DISABLE_NOTIFICATION_ICONS) != 0) {
                if (mTicking) {
                    haltTicker();
                }

                mNotificationIcons.animate()
                    .alpha(0f)
                    .translationY(mNaturalBarHeight*0.5f)
                    .setDuration(175)
                    .setInterpolator(new DecelerateInterpolator(1.5f))
                    .setListener(mMakeIconsInvisible)
                    .start();
            } else {
                mNotificationIcons.setVisibility(View.VISIBLE);
                mNotificationIcons.animate()
                    .alpha(1f)
                    .translationY(0)
                    .setStartDelay(0)
                    .setInterpolator(new DecelerateInterpolator(1.5f))
                    .setDuration(175)
                    .start();
            }
        } else if ((diff & StatusBarManager.DISABLE_NOTIFICATION_TICKER) != 0) {
            if (mTicking && (state & StatusBarManager.DISABLE_NOTIFICATION_TICKER) != 0) {
                haltTicker();
            }
        }
    }

    @Override
    protected BaseStatusBar.H createHandler() {
        return new PhoneStatusBar.H();
    }

    /**
     * All changes to the status bar and notifications funnel through here and are batched.
     */
    private class H extends BaseStatusBar.H {
        public void handleMessage(Message m) {
            super.handleMessage(m);
            switch (m.what) {
                case MSG_OPEN_NOTIFICATION_PANEL:
                    animateExpandNotificationsPanel();
                    break;
                case MSG_OPEN_SETTINGS_PANEL:
                    animateExpandSettingsPanel();
                    break;
                case MSG_CLOSE_PANELS:
                    animateCollapsePanels();
                    break;
                case MSG_SHOW_HEADS_UP:
                    setHeadsUpVisibility(true);
                    break;
                case MSG_HIDE_HEADS_UP:
                    setHeadsUpVisibility(false);
                    break;
                case MSG_ESCALATE_HEADS_UP:
                    escalateHeadsUp();
                    setHeadsUpVisibility(false);
                    break;
            }
        }
    }

    /**  if the interrupting notification had a fullscreen intent, fire it now.  */
    private void escalateHeadsUp() {
        if (mInterruptingNotificationEntry != null) {
            final StatusBarNotification sbn = mInterruptingNotificationEntry.notification;
            final Notification notification = sbn.getNotification();
            if (notification.fullScreenIntent != null) {
                if (DEBUG)
                    Log.d(TAG, "converting a heads up to fullScreen");
                try {
                    notification.fullScreenIntent.send();
                } catch (PendingIntent.CanceledException e) {
                }
            }
        }
    }

    public Handler getHandler() {
        return mHandler;
    }

    View.OnFocusChangeListener mFocusChangeListener = new View.OnFocusChangeListener() {
        public void onFocusChange(View v, boolean hasFocus) {
            // Because 'v' is a ViewGroup, all its children will be (un)selected
            // too, which allows marqueeing to work.
            v.setSelected(hasFocus);
        }
    };

    boolean panelsEnabled() {
        return (mDisabled & StatusBarManager.DISABLE_EXPAND) == 0;
    }

    void makeExpandedVisible() {
        if (SPEW) Log.d(TAG, "Make expanded visible: expanded visible=" + mExpandedVisible);
        if (mExpandedVisible || !panelsEnabled()) {
            return;
        }

        mExpandedVisible = true;
        mPile.setLayoutTransitionsEnabled(true);
        if (mNavigationBarView != null)
            mNavigationBarView.setSlippery(true);

        updateCarrierLabelVisibility(true);

        updateExpandedViewPos(EXPANDED_LEAVE_ALONE);

        // Expand the window to encompass the full screen in anticipation of the drag.
        // This is only possible to do atomically because the status bar is at the top of the screen!
        WindowManager.LayoutParams lp = (WindowManager.LayoutParams) mStatusBarContainer.getLayoutParams();
        lp.flags &= ~WindowManager.LayoutParams.FLAG_NOT_FOCUSABLE;
        lp.flags |= WindowManager.LayoutParams.FLAG_ALT_FOCUSABLE_IM;
        lp.height = ViewGroup.LayoutParams.MATCH_PARENT;
        mWindowManager.updateViewLayout(mStatusBarContainer, lp);

        visibilityChanged(true);

        setInteracting(StatusBarManager.WINDOW_STATUS_BAR, true);
    }

    private void releaseFocus() {
        WindowManager.LayoutParams lp =
                (WindowManager.LayoutParams) mStatusBarContainer.getLayoutParams();
        lp.flags |= WindowManager.LayoutParams.FLAG_NOT_FOCUSABLE;
        lp.flags &= ~WindowManager.LayoutParams.FLAG_ALT_FOCUSABLE_IM;
        mWindowManager.updateViewLayout(mStatusBarContainer, lp);
    }

    public void animateCollapsePanels() {
        animateCollapsePanels(CommandQueue.FLAG_EXCLUDE_NONE);
    }

    public void animateCollapsePanels(int flags) {
        if (SPEW) {
            Log.d(TAG, "animateCollapse():"
                    + " mExpandedVisible=" + mExpandedVisible
                    + " flags=" + flags);
        }

        // release focus immediately to kick off focus change transition
        releaseFocus();

        if ((flags & CommandQueue.FLAG_EXCLUDE_RECENTS_PANEL) == 0) {
            mHandler.removeMessages(MSG_CLOSE_RECENTS_PANEL);
            mHandler.sendEmptyMessage(MSG_CLOSE_RECENTS_PANEL);
        }

        if ((flags & CommandQueue.FLAG_EXCLUDE_SEARCH_PANEL) == 0) {
            mHandler.removeMessages(MSG_CLOSE_SEARCH_PANEL);
            mHandler.sendEmptyMessage(MSG_CLOSE_SEARCH_PANEL);
        }

        mStatusBarWindow.cancelExpandHelper();
        mStatusBarView.collapseAllPanels(true);
    }

    public ViewPropertyAnimator setVisibilityWhenDone(
            final ViewPropertyAnimator a, final View v, final int vis) {
        a.setListener(new AnimatorListenerAdapter() {
            @Override
            public void onAnimationEnd(Animator animation) {
                v.setVisibility(vis);
                a.setListener(null); // oneshot
            }
        });
        return a;
    }

    public Animator setVisibilityWhenDone(
            final Animator a, final View v, final int vis) {
        a.addListener(new AnimatorListenerAdapter() {
            @Override
            public void onAnimationEnd(Animator animation) {
                v.setVisibility(vis);
            }
        });
        return a;
    }

    public Animator setVisibilityOnStart(
            final Animator a, final View v, final int vis) {
        a.addListener(new AnimatorListenerAdapter() {
            @Override
            public void onAnimationStart(Animator animation) {
                v.setVisibility(vis);
            }
        });
        return a;
    }

    public Animator interpolator(TimeInterpolator ti, Animator a) {
        a.setInterpolator(ti);
        return a;
    }

    public Animator startDelay(int d, Animator a) {
        a.setStartDelay(d);
        return a;
    }

    public Animator start(Animator a) {
        a.start();
        return a;
    }

    final TimeInterpolator mAccelerateInterpolator = new AccelerateInterpolator();
    final TimeInterpolator mDecelerateInterpolator = new DecelerateInterpolator();
    final int FLIP_DURATION_OUT = 125;
    final int FLIP_DURATION_IN = 225;
    final int FLIP_DURATION = (FLIP_DURATION_IN + FLIP_DURATION_OUT);

    Animator mScrollViewAnim, mFlipSettingsViewAnim, mNotificationButtonAnim,
        mSettingsButtonAnim, mHaloButtonAnim, mClearButtonAnim, mRibbonViewAnim, mAddTileButtonAnim;
        
    @Override
    public void animateExpandNotificationsPanel() {
        if (SPEW) Log.d(TAG, "animateExpand: mExpandedVisible=" + mExpandedVisible);
        if (!panelsEnabled()) {
            return ;
        }

        mNotificationPanel.expand();
        if (mHasFlipSettings && mScrollView.getVisibility() != View.VISIBLE) {
            flipToNotifications();
        }

        if (false) postStartTracing();
    }

    public void flipToNotifications() {
        if (mFlipSettingsViewAnim != null) mFlipSettingsViewAnim.cancel();
        if (mScrollViewAnim != null) mScrollViewAnim.cancel();
        if (mRibbonViewAnim != null) mRibbonViewAnim.cancel();
        if (mSettingsButtonAnim != null) mSettingsButtonAnim.cancel();
        if (mHaloButtonAnim != null) mHaloButtonAnim.cancel();
        if (mNotificationButtonAnim != null) mNotificationButtonAnim.cancel();
        if (mClearButtonAnim != null) mClearButtonAnim.cancel();
        if (mAddTileButtonAnim != null) mAddTileButtonAnim.cancel();

        final boolean halfWayDone = mScrollView.getVisibility() == View.VISIBLE;
        final int zeroOutDelays = halfWayDone ? 0 : 1;

        if (!halfWayDone) {
            mScrollView.setScaleX(0f);
            mFlipSettingsView.setScaleX(1f);
        }

        mAnimatingFlip = true;
        mScrollView.setVisibility(View.VISIBLE);
        mScrollViewAnim = start(
            startDelay(FLIP_DURATION_OUT * zeroOutDelays,
                interpolator(mDecelerateInterpolator,
                    ObjectAnimator.ofFloat(mScrollView, View.SCALE_X, 1f)
                        .setDuration(FLIP_DURATION_IN)
                    )));
        if (mRibbonView != null && mHasQuickAccessSettings) {
            mRibbonViewAnim = start(
                startDelay(FLIP_DURATION_OUT * zeroOutDelays,
                    setVisibilityOnStart(
                        interpolator(mDecelerateInterpolator,
                            ObjectAnimator.ofFloat(mRibbonView, View.SCALE_X, 1f)
                                .setDuration(FLIP_DURATION_IN)),
                        mRibbonView, View.VISIBLE)));
        }
        mFlipSettingsViewAnim = start(
            setVisibilityWhenDone(
                interpolator(mAccelerateInterpolator,
                        ObjectAnimator.ofFloat(mFlipSettingsView, View.SCALE_X, 0f)
                        )
                    .setDuration(FLIP_DURATION_OUT),
                mFlipSettingsView, View.INVISIBLE));
        mNotificationButtonAnim = start(
            setVisibilityWhenDone(
                ObjectAnimator.ofFloat(mNotificationButton, View.ALPHA, 0f)
                    .setDuration(FLIP_DURATION),
                mNotificationButton, View.INVISIBLE));
        mAddTileButtonAnim = start(
            setVisibilityWhenDone(
                ObjectAnimator.ofFloat(mAddTileButton, View.ALPHA, 0f)
                    .setDuration(FLIP_DURATION),
                mAddTileButton, View.INVISIBLE));
        mSettingsButton.setVisibility(View.VISIBLE);
        mSettingsButtonAnim = start(
            ObjectAnimator.ofFloat(mSettingsButton, View.ALPHA, 1f)
                .setDuration(FLIP_DURATION));
        mHaloButtonVisible = true;
        updateHaloButton();
        mHaloButtonAnim = start(
            ObjectAnimator.ofFloat(mHaloButton, View.ALPHA, 1f)
                .setDuration(FLIP_DURATION));
        mClearButton.setVisibility(View.VISIBLE);
        mClearButton.setAlpha(0f);
        setAreThereNotifications(); // this will show/hide the button as necessary
        mNotificationPanel.postDelayed(new Runnable() {
            public void run() {
                mAnimatingFlip = false;
                updateCarrierLabelVisibility(false);
            }
        }, FLIP_DURATION - 150);
    }

    @Override
    public void animateExpandSettingsPanel() {
        if (SPEW) Log.d(TAG, "animateExpand: mExpandedVisible=" + mExpandedVisible);
        if (!panelsEnabled()) {
            return;
        }

        // Settings are not available in setup
        if (!mUserSetup) return;

        if (mHasFlipSettings) {
            mNotificationPanel.expand();
            if (mFlipSettingsView.getVisibility() != View.VISIBLE) {
                flipToSettings();
            }
        } else if (mSettingsPanel != null) {
            mSettingsPanel.expand();
        }

        if (false) postStartTracing();
    }

    public void switchToSettings() {
        // Settings are not available in setup
        if (!mUserSetup) return;

        mFlipSettingsView.setScaleX(1f);
        mFlipSettingsView.setVisibility(View.VISIBLE);
        mSettingsButton.setVisibility(View.GONE);
        mHaloButtonVisible = false;
        updateHaloButton();
        mScrollView.setVisibility(View.GONE);
        mScrollView.setScaleX(0f);
        if (mRibbonView != null) {
            mRibbonView.setVisibility(View.GONE);
            mRibbonView.setScaleX(0f);
        }
        mNotificationButton.setVisibility(View.VISIBLE);
        mNotificationButton.setAlpha(1f);
        mAddTileButton.setVisibility(View.VISIBLE);
        mAddTileButton.setAlpha(1f);
        mClearButton.setVisibility(View.GONE);
    }

    public boolean isShowingSettings() {
        return mHasFlipSettings && mFlipSettingsView.getVisibility() == View.VISIBLE;
    }

    public void completePartialFlip() {
        if (mHasFlipSettings) {
            if (mFlipSettingsView.getVisibility() == View.VISIBLE) {
                flipToSettings();
            } else {
                flipToNotifications();
            }
        }
    }

    public void partialFlip(float progress) {
        if (mFlipSettingsViewAnim != null) mFlipSettingsViewAnim.cancel();
        if (mScrollViewAnim != null) mScrollViewAnim.cancel();
        if (mSettingsButtonAnim != null) mSettingsButtonAnim.cancel();
        if (mNotificationButtonAnim != null) mNotificationButtonAnim.cancel();
        if (mClearButtonAnim != null) mClearButtonAnim.cancel();
        if (mAddTileButtonAnim != null) mAddTileButtonAnim.cancel();

        progress = Math.min(Math.max(progress, -1f), 1f);
        if (progress < 0f) { // notifications side
            mFlipSettingsView.setScaleX(0f);
            mFlipSettingsView.setVisibility(View.GONE);
            mSettingsButton.setVisibility(View.VISIBLE);
            mSettingsButton.setAlpha(-progress);
            mScrollView.setVisibility(View.VISIBLE);
            mScrollView.setScaleX(-progress);
            if (mRibbonView != null && mHasQuickAccessSettings) {
                mRibbonView.setVisibility(View.VISIBLE);
                mRibbonView.setScaleX(-progress);
            }
            mNotificationButton.setVisibility(View.GONE);
            mAddTileButton.setVisibility(View.GONE);
        } else { // settings side
            mFlipSettingsView.setScaleX(progress);
            mFlipSettingsView.setVisibility(View.VISIBLE);
            mSettingsButton.setVisibility(View.GONE);
            mScrollView.setVisibility(View.GONE);
            mScrollView.setScaleX(0f);
            if (mRibbonView != null) {
                mRibbonView.setVisibility(View.GONE);
                mRibbonView.setScaleX(0f);
            }
            mNotificationButton.setVisibility(View.VISIBLE);
            mNotificationButton.setAlpha(progress);
            mAddTileButton.setVisibility(View.VISIBLE);
            mAddTileButton.setAlpha(progress);
        }
        mClearButton.setVisibility(View.GONE);

        mAnimatingFlip = true;
        updateCarrierLabelVisibility(false);
    }

    public void flipToSettings() {
        // Settings are not available in setup
        if (!mUserSetup) return;

        if (mFlipSettingsViewAnim != null) mFlipSettingsViewAnim.cancel();
        if (mScrollViewAnim != null) mScrollViewAnim.cancel();
        if (mRibbonViewAnim != null) mRibbonViewAnim.cancel();
        if (mSettingsButtonAnim != null) mSettingsButtonAnim.cancel();
        if (mHaloButtonAnim != null) mHaloButtonAnim.cancel();
        if (mNotificationButtonAnim != null) mNotificationButtonAnim.cancel();
        if (mClearButtonAnim != null) mClearButtonAnim.cancel();
        if (mAddTileButtonAnim != null) mAddTileButtonAnim.cancel();

        final boolean halfWayDone = mFlipSettingsView.getVisibility() == View.VISIBLE;
        final int zeroOutDelays = halfWayDone ? 0 : 1;

        if (!halfWayDone) {
            mFlipSettingsView.setScaleX(0f);
            mScrollView.setScaleX(1f);
            if (mRibbonView != null) {
                mRibbonView.setScaleX(1f);
            }
        }

        mFlipSettingsView.setVisibility(View.VISIBLE);
        mAnimatingFlip = true;
        mFlipSettingsViewAnim = start(
            startDelay(FLIP_DURATION_OUT * zeroOutDelays,
                interpolator(mDecelerateInterpolator,
                    ObjectAnimator.ofFloat(mFlipSettingsView, View.SCALE_X, 1f)
                        .setDuration(FLIP_DURATION_IN)
                    )));
        mScrollViewAnim = start(
            setVisibilityWhenDone(
                interpolator(mAccelerateInterpolator,
                        ObjectAnimator.ofFloat(mScrollView, View.SCALE_X, 0f)
                        )
                    .setDuration(FLIP_DURATION_OUT),
                mScrollView, View.INVISIBLE));
        if (mRibbonView != null) {
            mRibbonViewAnim = start(
                setVisibilityWhenDone(
                    interpolator(mAccelerateInterpolator,
                            ObjectAnimator.ofFloat(mRibbonView, View.SCALE_X, 0f)
                            )
                        .setDuration(FLIP_DURATION_OUT),
                    mRibbonView, View.GONE));
        }
        mSettingsButtonAnim = start(
            setVisibilityWhenDone(
                ObjectAnimator.ofFloat(mSettingsButton, View.ALPHA, 0f)
                    .setDuration(FLIP_DURATION),
                    mScrollView, View.INVISIBLE));
         mHaloButtonAnim = start(
            setVisibilityWhenDone(
                ObjectAnimator.ofFloat(mHaloButton, View.ALPHA, 0f)
                    .setDuration(FLIP_DURATION),
                    mScrollView, View.INVISIBLE));
        mNotificationButton.setVisibility(View.VISIBLE);
        mNotificationButtonAnim = start(
            ObjectAnimator.ofFloat(mNotificationButton, View.ALPHA, 1f)
                .setDuration(FLIP_DURATION));
        mAddTileButton.setVisibility(View.VISIBLE);
        mAddTileButtonAnim = start(
            ObjectAnimator.ofFloat(mAddTileButton, View.ALPHA, 1f)
                .setDuration(FLIP_DURATION));
        mClearButtonAnim = start(
            setVisibilityWhenDone(
                ObjectAnimator.ofFloat(mClearButton, View.ALPHA, 0f)
                .setDuration(FLIP_DURATION),
                mClearButton, View.INVISIBLE));
        mNotificationPanel.postDelayed(new Runnable() {
            public void run() {
                mAnimatingFlip = false;
            }
        }, FLIP_DURATION - 150);
        updateCarrierLabelVisibility(false);
    }

    public void flipPanels() {
        if (mHasFlipSettings) {
            if (mFlipSettingsView.getVisibility() != View.VISIBLE) {
                flipToSettings();
            } else {
                flipToNotifications();
            }
        }
    }

    public void animateCollapseQuickSettings() {
        mStatusBarView.collapseAllPanels(true);
    }

    void makeExpandedInvisibleSoon() {
        mHandler.postDelayed(new Runnable() { public void run() { makeExpandedInvisible(); }}, 50);
    }

    void makeExpandedInvisible() {
        if (SPEW) Log.d(TAG, "makeExpandedInvisible: mExpandedVisible=" + mExpandedVisible
                + " mExpandedVisible=" + mExpandedVisible);

        if (!mExpandedVisible) {
            return;
        }

        // Ensure the panel is fully collapsed (just in case; bug 6765842, 7260868)
        mStatusBarView.collapseAllPanels(/*animate=*/ false);

        if (mHasFlipSettings) {
            // reset things to their proper state
            if (mFlipSettingsViewAnim != null) mFlipSettingsViewAnim.cancel();
            if (mScrollViewAnim != null) mScrollViewAnim.cancel();
            if (mRibbonViewAnim != null) mRibbonViewAnim.cancel();
            if (mSettingsButtonAnim != null) mSettingsButtonAnim.cancel();
            if (mHaloButtonAnim != null) mHaloButtonAnim.cancel();
            if (mNotificationButtonAnim != null) mNotificationButtonAnim.cancel();
            if (mClearButtonAnim != null) mClearButtonAnim.cancel();
            if (mAddTileButtonAnim != null) mAddTileButtonAnim.cancel();

            mScrollView.setScaleX(1f);
            mScrollView.setVisibility(View.VISIBLE);
            if (mRibbonView != null && mHasQuickAccessSettings) {
                mRibbonView.setScaleX(1f);
                mRibbonView.setVisibility(View.VISIBLE);
            }
            mSettingsButton.setAlpha(1f);
            mSettingsButton.setVisibility(View.VISIBLE);
            mHaloButton.setAlpha(1f);
            mHaloButtonVisible = true;
            updateHaloButton();
            mNotificationPanel.setVisibility(View.GONE);
            mFlipSettingsView.setVisibility(View.GONE);
            mNotificationButton.setVisibility(View.GONE);
            mAddTileButton.setVisibility(View.GONE);
            setAreThereNotifications(); // show the clear button
        }

        mExpandedVisible = false;
        mPile.setLayoutTransitionsEnabled(false);
        if (mNavigationBarView != null)
            mNavigationBarView.setSlippery(false);
        visibilityChanged(false);

        // Shrink the window to the size of the status bar only
        WindowManager.LayoutParams lp = (WindowManager.LayoutParams) mStatusBarContainer.getLayoutParams();
        lp.height = getStatusBarHeight();
        lp.flags |= WindowManager.LayoutParams.FLAG_NOT_FOCUSABLE;
        lp.flags &= ~WindowManager.LayoutParams.FLAG_ALT_FOCUSABLE_IM;
        mWindowManager.updateViewLayout(mStatusBarContainer, lp);

        if ((mDisabled & StatusBarManager.DISABLE_NOTIFICATION_ICONS) == 0) {
            setNotificationIconVisibility(true, com.android.internal.R.anim.fade_in);
        }

        // Close any "App info" popups that might have snuck on-screen
        dismissPopups();
        setInteracting(StatusBarManager.WINDOW_STATUS_BAR, false);
    }

    /**
     * Enables or disables layers on the children of the notifications pile.
     *
     * When layers are enabled, this method attempts to enable layers for the minimal
     * number of children. Only children visible when the notification area is fully
     * expanded will receive a layer. The technique used in this method might cause
     * more children than necessary to get a layer (at most one extra child with the
     * current UI.)
     *
     * @param layerType {@link View#LAYER_TYPE_NONE} or {@link View#LAYER_TYPE_HARDWARE}
     */
    private void setPileLayers(int layerType) {
        final int count = mPile.getChildCount();

        switch (layerType) {
            case View.LAYER_TYPE_NONE:
                for (int i = 0; i < count; i++) {
                    mPile.getChildAt(i).setLayerType(layerType, null);
                }
                break;
            case View.LAYER_TYPE_HARDWARE:
                final int[] location = new int[2];
                mNotificationPanel.getLocationInWindow(location);

                final int left = location[0];
                final int top = location[1];
                final int right = left + mNotificationPanel.getWidth();
                final int bottom = top + getExpandedViewMaxHeight();

                final Rect childBounds = new Rect();

                for (int i = 0; i < count; i++) {
                    final View view = mPile.getChildAt(i);
                    view.getLocationInWindow(location);

                    childBounds.set(location[0], location[1],
                            location[0] + view.getWidth(), location[1] + view.getHeight());

                    if (childBounds.intersects(left, top, right, bottom)) {
                        view.setLayerType(layerType, null);
                    }
                }

                break;
        }
    }

    private void adjustBrightness(int x) {
        float raw = ((float) x) / mScreenWidth;

        // Add a padding to the brightness control on both sides to
        // make it easier to reach min/max brightness
        float padded = Math.min(1.0f - BRIGHTNESS_CONTROL_PADDING,
                Math.max(BRIGHTNESS_CONTROL_PADDING, raw));
        float value = (padded - BRIGHTNESS_CONTROL_PADDING) /
                (1 - (2.0f * BRIGHTNESS_CONTROL_PADDING));

        int newBrightness = mMinBrightness + (int) Math.round(value *
                (android.os.PowerManager.BRIGHTNESS_ON - mMinBrightness));
        newBrightness = Math.min(newBrightness, android.os.PowerManager.BRIGHTNESS_ON);
        newBrightness = Math.max(newBrightness, mMinBrightness);

        try {
            IPowerManager power = IPowerManager.Stub.asInterface(
                    ServiceManager.getService("power"));
            if (power != null) {
                power.setTemporaryScreenBrightnessSettingOverride(newBrightness);
                Settings.System.putInt(mContext.getContentResolver(),
                        Settings.System.SCREEN_BRIGHTNESS, newBrightness);
            }
        } catch (RemoteException e) {
            Log.w(TAG, "Setting Brightness failed: " + e);
        }
    }

    private void brightnessControl(MotionEvent event) {
        final int action = event.getAction();
        final int x = (int) event.getRawX();
        final int y = (int) event.getRawY();
        if (action == MotionEvent.ACTION_DOWN) {
            if (y < mNotificationHeaderHeight) {
                mLinger = 0;
                mInitialTouchX = x;
                mInitialTouchY = y;
                mJustPeeked = true;
                mHandler.removeCallbacks(mLongPressBrightnessChange);
                mHandler.postDelayed(mLongPressBrightnessChange,
                        BRIGHTNESS_CONTROL_LONG_PRESS_TIMEOUT);
            }
        } else if (action == MotionEvent.ACTION_MOVE) {
            if (y < mNotificationHeaderHeight && mJustPeeked) {
                if (mLinger > BRIGHTNESS_CONTROL_LINGER_THRESHOLD) {
                    adjustBrightness(x);
                } else {
                    final int xDiff = Math.abs(x - mInitialTouchX);
                    final int yDiff = Math.abs(y - mInitialTouchY);
                    final int touchSlop = ViewConfiguration.get(mContext).getScaledTouchSlop();
                    if (xDiff > yDiff) {
                        mLinger++;
                    }
                    if (xDiff > touchSlop || yDiff > touchSlop) {
                        mHandler.removeCallbacks(mLongPressBrightnessChange);
                    }
                }
            } else {
                if (y > mPeekHeight) {
                    mJustPeeked = false;
                }
                mHandler.removeCallbacks(mLongPressBrightnessChange);
            }
        } else if (action == MotionEvent.ACTION_UP
                || action == MotionEvent.ACTION_CANCEL) {
            mHandler.removeCallbacks(mLongPressBrightnessChange);
        }
    }

    public boolean interceptTouchEvent(MotionEvent event) {
        if (DEBUG_GESTURES) {
            if (event.getActionMasked() != MotionEvent.ACTION_MOVE) {
                EventLog.writeEvent(EventLogTags.SYSUI_STATUSBAR_TOUCH,
                        event.getActionMasked(), (int) event.getX(), (int) event.getY(), mDisabled);
            }

        }

        if (SPEW) {
            Log.d(TAG, "Touch: rawY=" + event.getRawY() + " event=" + event + " mDisabled="
                + mDisabled + " mTracking=" + mTracking);
        } else if (CHATTY) {
            if (event.getAction() != MotionEvent.ACTION_MOVE) {
                Log.d(TAG, String.format(
                            "panel: %s at (%f, %f) mDisabled=0x%08x",
                            MotionEvent.actionToString(event.getAction()),
                            event.getRawX(), event.getRawY(), mDisabled));
            }
        }

        if (DEBUG_GESTURES) {
            mGestureRec.add(event);
        }

        if (mBrightnessControl) {
            brightnessControl(event);
            if ((mDisabled & StatusBarManager.DISABLE_EXPAND) != 0) {
                return true;
            }
        }

        if (mStatusBarWindowState == WINDOW_STATE_SHOWING) {
            final boolean upOrCancel =
                    event.getAction() == MotionEvent.ACTION_UP ||
                    event.getAction() == MotionEvent.ACTION_CANCEL;
            if (upOrCancel && !mExpandedVisible) {
                setInteracting(StatusBarManager.WINDOW_STATUS_BAR, false);
            } else {
                setInteracting(StatusBarManager.WINDOW_STATUS_BAR, true);
            }
        }
        return false;
    }

    public GestureRecorder getGestureRecorder() {
        return mGestureRec;
    }

    private void setNavigationIconHints(int hints) {
        if (hints == mNavigationIconHints) return;

        mNavigationIconHints = hints;

        if (mNavigationBarView != null) {
            mNavigationBarView.setNavigationIconHints(hints);
        }
        checkBarModes();
    }

    @Override // CommandQueue
    public void setWindowState(int window, int state) {
        boolean showing = state == WINDOW_STATE_SHOWING;
        if (mStatusBarWindow != null
                && window == StatusBarManager.WINDOW_STATUS_BAR
                && mStatusBarWindowState != state) {
            mStatusBarWindowState = state;
            if (DEBUG_WINDOW_STATE) Log.d(TAG, "Status bar " + windowStateToString(state));
            if (!showing) {
                mStatusBarView.collapseAllPanels(false);
            }
        }
        if (mNavigationBarView != null
                && window == StatusBarManager.WINDOW_NAVIGATION_BAR
                && mNavigationBarWindowState != state) {
            mNavigationBarWindowState = state;
            if (DEBUG_WINDOW_STATE) Log.d(TAG, "Navigation bar " + windowStateToString(state));
        }
    }

    @Override // CommandQueue
    public void setSystemUiVisibility(int vis, int mask) {
        final int oldVal = mSystemUiVisibility;
        final int newVal = (oldVal&~mask) | (vis&mask);
        final int diff = newVal ^ oldVal;
        if (DEBUG) Log.d(TAG, String.format(
                "setSystemUiVisibility vis=%s mask=%s oldVal=%s newVal=%s diff=%s",
                Integer.toHexString(vis), Integer.toHexString(mask),
                Integer.toHexString(oldVal), Integer.toHexString(newVal),
                Integer.toHexString(diff)));
        if (diff != 0) {
            mSystemUiVisibility = newVal;

            // update low profile
            if ((diff & View.SYSTEM_UI_FLAG_LOW_PROFILE) != 0) {
                final boolean lightsOut = (vis & View.SYSTEM_UI_FLAG_LOW_PROFILE) != 0;
                if (lightsOut) {
                    animateCollapsePanels();
                    if (mTicking) {
                        haltTicker();
                    }
                }

                setAreThereNotifications();
            }

            // update status bar mode
            final int sbMode = computeBarMode(oldVal, newVal, mStatusBarView.getBarTransitions(),
                    View.STATUS_BAR_TRANSIENT, View.STATUS_BAR_TRANSLUCENT);

            // update navigation bar mode
            final int nbMode = mNavigationBarView == null ? -1 : computeBarMode(
                    oldVal, newVal, mNavigationBarView.getBarTransitions(),
                    View.NAVIGATION_BAR_TRANSIENT, View.NAVIGATION_BAR_TRANSLUCENT);
            boolean sbModeChanged = sbMode != -1;
            boolean nbModeChanged = nbMode != -1;
            boolean checkBarModes = false;
            if (sbModeChanged && sbMode != mStatusBarMode) {
                mStatusBarMode = sbMode;
                checkBarModes = true;
            }
            if (nbModeChanged && nbMode != mNavigationBarMode) {
                mNavigationBarMode = nbMode;
                checkBarModes = true;
            }
            if (checkBarModes) {
                checkBarModes();
            }

            final boolean sbVisible = (newVal & View.SYSTEM_UI_FLAG_FULLSCREEN) == 0
                    || (newVal & View.STATUS_BAR_TRANSIENT) != 0;
            final boolean nbVisible = (newVal & View.SYSTEM_UI_FLAG_HIDE_NAVIGATION) == 0
                    || (newVal & View.NAVIGATION_BAR_TRANSIENT) != 0;

            sbModeChanged = sbModeChanged && sbVisible;
            nbModeChanged = nbModeChanged && nbVisible;


            if (sbModeChanged || nbModeChanged) {
                // update transient bar autohide
                if (sbMode == MODE_SEMI_TRANSPARENT || nbMode == MODE_SEMI_TRANSPARENT) {
                    scheduleAutohide();
                } else {
                    cancelAutohide();
                }
            } else if (!sbVisible && !nbVisible) {
                cancelAutohide();
            }

            // ready to unhide
            if ((vis & View.STATUS_BAR_UNHIDE) != 0) {
                mSystemUiVisibility &= ~View.STATUS_BAR_UNHIDE;
            }
            if ((vis & View.NAVIGATION_BAR_UNHIDE) != 0) {
                mSystemUiVisibility &= ~View.NAVIGATION_BAR_UNHIDE;
            }

            // send updated sysui visibility to window manager
            notifyUiVisibilityChanged(mSystemUiVisibility);
        }
    }

    @Override  // CommandQueue
    public void setAutoRotate(boolean enabled) {
        Settings.System.putInt(mContext.getContentResolver(),
                Settings.System.ACCELEROMETER_ROTATION,
                enabled ? 1 : 0);
    }

    private int computeBarMode(int oldVis, int newVis, BarTransitions transitions,
            int transientFlag, int translucentFlag) {
        final int oldMode = barMode(oldVis, transientFlag, translucentFlag);
        final int newMode = barMode(newVis, transientFlag, translucentFlag);
        if (oldMode == newMode) {
            return -1; // no mode change
        }
        return newMode;
    }

    private int barMode(int vis, int transientFlag, int translucentFlag) {
        return (vis & transientFlag) != 0 ? MODE_SEMI_TRANSPARENT
                : (vis & translucentFlag) != 0 ? MODE_TRANSLUCENT
                : (vis & View.SYSTEM_UI_FLAG_LOW_PROFILE) != 0 ? MODE_LIGHTS_OUT
                : MODE_OPAQUE;
    }

    private void checkBarModes() {
        if (mDemoMode) return;
        int sbMode = mStatusBarMode;
        if (panelsEnabled() && !mHasFlipSettings &&
        (mInteractingWindows & StatusBarManager.WINDOW_STATUS_BAR) != 0) {
            // if dual panels are expandable, force the status bar opaque on any interaction
            sbMode = MODE_OPAQUE;
        }
        checkBarMode(sbMode, mStatusBarWindowState, mStatusBarView.getBarTransitions());
        if (mNavigationBarView != null) {
            checkBarMode(mNavigationBarMode,
                    mNavigationBarWindowState, mNavigationBarView.getBarTransitions());
        }
    }

    private void checkBarMode(int mode, int windowState, BarTransitions transitions) {
        final boolean anim = (mScreenOn == null || mScreenOn) && windowState != WINDOW_STATE_HIDDEN;
        transitions.transitionTo(mode, anim);
    }

    private void finishBarAnimations() {
        mStatusBarView.getBarTransitions().finishAnimations();
        if (mNavigationBarView != null) {
            mNavigationBarView.getBarTransitions().finishAnimations();
        }
    }

    private final Runnable mCheckBarModes = new Runnable() {
        @Override
        public void run() {
            checkBarModes();
        }};

    @Override
    public void setInteracting(int barWindow, boolean interacting) {
        mInteractingWindows = interacting
                ? (mInteractingWindows | barWindow)
                : (mInteractingWindows & ~barWindow);
        if (mInteractingWindows != 0) {
            suspendAutohide();
        } else {
            resumeSuspendedAutohide();
        }
        checkBarModes();
    }

    private void resumeSuspendedAutohide() {
        if (mAutohideSuspended) {
            scheduleAutohide();
            mHandler.postDelayed(mCheckBarModes, 500); // longer than home -> launcher
        }
    }

    private void suspendAutohide() {
        mHandler.removeCallbacks(mAutohide);
        mHandler.removeCallbacks(mUserAutohide);
        mHandler.removeCallbacks(mCheckBarModes);
        mAutohideSuspended = (mSystemUiVisibility & STATUS_OR_NAV_TRANSIENT) != 0;
    }

    private void cancelAutohide() {
        mAutohideSuspended = false;
        mHandler.removeCallbacks(mAutohide);
    }

    private void scheduleAutohide() {
        cancelAutohide();
        mHandler.postDelayed(mAutohide, AUTOHIDE_TIMEOUT_MS);
    }

    private void checkUserAutohide(View v, MotionEvent event) {
        if ((mSystemUiVisibility & STATUS_OR_NAV_TRANSIENT) != 0  // a transient bar is revealed
                && event.getAction() == MotionEvent.ACTION_OUTSIDE // touch outside the source bar
                && event.getX() == 0 && event.getY() == 0  // a touch outside both bars
                ) {
            userAutohide();
        }
    }

    private void userAutohide() {
        cancelAutohide();
        mHandler.postDelayed(mUserAutohide, 350); // longer than app gesture -> flag clear
    }

    private boolean areLightsOn() {
        return 0 == (mSystemUiVisibility & View.SYSTEM_UI_FLAG_LOW_PROFILE);
    }

    public void setLightsOn(boolean on) {
        Log.v(TAG, "setLightsOn(" + on + ")");
        if (on) {
            setSystemUiVisibility(0, View.SYSTEM_UI_FLAG_LOW_PROFILE);
        } else {
            setSystemUiVisibility(View.SYSTEM_UI_FLAG_LOW_PROFILE, View.SYSTEM_UI_FLAG_LOW_PROFILE);
        }
    }

    private void notifyUiVisibilityChanged(int vis) {
        try {
            mWindowManagerService.statusBarVisibilityChanged(vis);
        } catch (RemoteException ex) {
        }
    }

    public void topAppWindowChanged(boolean showMenu) {
        if (DEBUG) {
            Log.d(TAG, (showMenu?"showing":"hiding") + " the MENU button");
        }
        if (mNavigationBarView != null) {
            mNavigationBarView.setMenuVisibility(showMenu);
        }

        // See above re: lights-out policy for legacy apps.
        if (showMenu) setLightsOn(true);
    }

    @Override
    public void setImeWindowStatus(IBinder token, int vis, int backDisposition) {
        boolean altBack = (backDisposition == InputMethodService.BACK_DISPOSITION_WILL_DISMISS)
            || ((vis & InputMethodService.IME_VISIBLE) != 0);

        setNavigationIconHints(
                altBack ? (mNavigationIconHints | NAVIGATION_HINT_BACK_ALT)
                        : (mNavigationIconHints & ~NAVIGATION_HINT_BACK_ALT));
        if (mQS != null) mQS.setImeWindowStatus(vis > 0);
    }

    @Override
    public void setHardKeyboardStatus(boolean available, boolean enabled) {}

    @Override
    protected void tick(IBinder key, StatusBarNotification n, boolean firstTime) {
        // no ticking in lights-out mode, except if halo is active
        if (!areLightsOn() && !mHaloActive) return;

        // no ticking in Setup
        if (!isDeviceProvisioned()) return;

        // not for you
        if (!notificationIsForCurrentUser(n)) return;

        // Show the ticker if one is requested. Also don't do this
        // until status bar window is attached to the window manager,
        // because...  well, what's the point otherwise?  And trying to
        // run a ticker without being attached will crash!
        if (n.getNotification().tickerText != null && mStatusBarContainer.getWindowToken() != null) {
            if (0 == (mDisabled & (StatusBarManager.DISABLE_NOTIFICATION_ICONS
                            | StatusBarManager.DISABLE_NOTIFICATION_TICKER))) {
                mTicker.addEntry(n);
            }
        }
    }

    private class MyTicker extends Ticker {
        MyTicker(Context context, View sb) {
            super(context, sb);
        }

        @Override
        public void tickerStarting() {
	    if (!mHaloActive) {
                mTicking = true;
                mStatusBarContents.setVisibility(View.GONE);
                mTickerView.setVisibility(View.VISIBLE);
                mTickerView.startAnimation(loadAnim(com.android.internal.R.anim.push_up_in, null));
                mStatusBarContents.startAnimation(loadAnim(com.android.internal.R.anim.push_up_out, null));
            }
        }

        @Override
        public void tickerDone() {
	    if (!mHaloActive) {
                mStatusBarContents.setVisibility(View.VISIBLE);
                mTickerView.setVisibility(View.GONE);
                mStatusBarContents.startAnimation(loadAnim(com.android.internal.R.anim.push_down_in, null));
                mTickerView.startAnimation(loadAnim(com.android.internal.R.anim.push_down_out,
                            mTickingDoneListener));
	    }
        }

        public void tickerHalting() {
	    if (!mHaloActive) {
                if (mStatusBarContents.getVisibility() != View.VISIBLE) {
                    mStatusBarContents.setVisibility(View.VISIBLE);
                    mStatusBarContents
                            .startAnimation(loadAnim(com.android.internal.R.anim.fade_in, null));
                }
                mTickerView.setVisibility(View.GONE);
                // we do not animate the ticker away at this point, just get rid of it (b/6992707)
	    }
        }
    }

    Animation.AnimationListener mTickingDoneListener = new Animation.AnimationListener() {;
        public void onAnimationEnd(Animation animation) {
            mTicking = false;
        }
        public void onAnimationRepeat(Animation animation) {
        }
        public void onAnimationStart(Animation animation) {
        }
    };

    private Animation loadAnim(int id, Animation.AnimationListener listener) {
        Animation anim = AnimationUtils.loadAnimation(mContext, id);
        if (listener != null) {
            anim.setAnimationListener(listener);
        }
        return anim;
    }

    public static String viewInfo(View v) {
        return "[(" + v.getLeft() + "," + v.getTop() + ")(" + v.getRight() + "," + v.getBottom()
                + ") " + v.getWidth() + "x" + v.getHeight() + "]";
    }

    public void dump(FileDescriptor fd, PrintWriter pw, String[] args) {
        synchronized (mQueueLock) {
            pw.println("Current Status Bar state:");
            pw.println("  mExpandedVisible=" + mExpandedVisible
                    + ", mTrackingPosition=" + mTrackingPosition);
            pw.println("  mTicking=" + mTicking);
            pw.println("  mTracking=" + mTracking);
            pw.println("  mDisplayMetrics=" + mDisplayMetrics);
            pw.println("  mPile: " + viewInfo(mPile));
            pw.println("  mTickerView: " + viewInfo(mTickerView));
            pw.println("  mScrollView: " + viewInfo(mScrollView)
                    + " scroll " + mScrollView.getScrollX() + "," + mScrollView.getScrollY());
        }

        pw.print("  mInteractingWindows="); pw.println(mInteractingWindows);
        pw.print("  mStatusBarWindowState=");
        pw.println(windowStateToString(mStatusBarWindowState));
        pw.print("  mStatusBarMode=");
        pw.println(BarTransitions.modeToString(mStatusBarMode));
        dumpBarTransitions(pw, "mStatusBarView", mStatusBarView.getBarTransitions());
        if (mNavigationBarView != null) {
            pw.print("  mNavigationBarWindowState=");
            pw.println(windowStateToString(mNavigationBarWindowState));
            pw.print("  mNavigationBarMode=");
            pw.println(BarTransitions.modeToString(mNavigationBarMode));
            dumpBarTransitions(pw, "mNavigationBarView", mNavigationBarView.getBarTransitions());
        }

        pw.print("  mNavigationBarView=");
        if (mNavigationBarView == null) {
            pw.println("null");
        } else {
            mNavigationBarView.dump(fd, pw, args);
        }

        pw.println("  Panels: ");
        if (mNotificationPanel != null) {
            pw.println("    mNotificationPanel=" +
                mNotificationPanel + " params=" + mNotificationPanel.getLayoutParams().debug(""));
            pw.print  ("      ");
            mNotificationPanel.dump(fd, pw, args);
        }
        if (mSettingsPanel != null) {
            pw.println("    mSettingsPanel=" +
                mSettingsPanel + " params=" + mSettingsPanel.getLayoutParams().debug(""));
            pw.print  ("      ");
            mSettingsPanel.dump(fd, pw, args);
        }

        if (DUMPTRUCK) {
            synchronized (mNotificationData) {
                int N = mNotificationData.size();
                pw.println("  notification icons: " + N);
                for (int i=0; i<N; i++) {
                    NotificationData.Entry e = mNotificationData.get(i);
                    pw.println("    [" + i + "] key=" + e.key + " icon=" + e.icon);
                    StatusBarNotification n = e.notification;
                    pw.println("         pkg=" + n.getPackageName() + " id=" + n.getId() + " score=" + n.getScore());
                    pw.println("         notification=" + n.getNotification());
                    pw.println("         tickerText=\"" + n.getNotification().tickerText + "\"");
                }
            }

            int N = mStatusIcons.getChildCount();
            pw.println("  system icons: " + N);
            for (int i=0; i<N; i++) {
                StatusBarIconView ic = (StatusBarIconView) mStatusIcons.getChildAt(i);
                pw.println("    [" + i + "] icon=" + ic);
            }

            if (false) {
                pw.println("see the logcat for a dump of the views we have created.");
                // must happen on ui thread
                mHandler.post(new Runnable() {
                        public void run() {
                            mStatusBarView.getLocationOnScreen(mAbsPos);
                            Log.d(TAG, "mStatusBarView: ----- (" + mAbsPos[0] + "," + mAbsPos[1]
                                    + ") " + mStatusBarView.getWidth() + "x"
                                    + getStatusBarHeight());
                            mStatusBarView.debug();
                        }
                    });
            }
        }

        if (DEBUG_GESTURES) {
            pw.print("  status bar gestures: ");
            mGestureRec.dump(fd, pw, args);
        }

        if (MSimTelephonyManager.getDefault().isMultiSimEnabled()) {
            for(int i=0; i < MSimTelephonyManager.getDefault().getPhoneCount(); i++) {
                mMSimNetworkController.dump(fd, pw, args, i);
            }
        } else {
            mNetworkController.dump(fd, pw, args);
        }
    }

    private static void dumpBarTransitions(PrintWriter pw, String var, BarTransitions transitions) {
        pw.print("  "); pw.print(var); pw.print(".BarTransitions.mMode=");
        pw.println(BarTransitions.modeToString(transitions.getMode()));
    }

    @Override
    public void createAndAddWindows() {
        addStatusBarWindow();
    }

    private void addStatusBarWindow() {
        // Put up the view
        final int height = getStatusBarHeight();

        // Now that the status bar window encompasses the sliding panel and its
        // translucent backdrop, the entire thing is made TRANSLUCENT and is
        // hardware-accelerated.
        final WindowManager.LayoutParams lp = new WindowManager.LayoutParams(
                ViewGroup.LayoutParams.MATCH_PARENT,
                height,
                WindowManager.LayoutParams.TYPE_STATUS_BAR,
                WindowManager.LayoutParams.FLAG_NOT_FOCUSABLE
                    | WindowManager.LayoutParams.FLAG_TOUCHABLE_WHEN_WAKING
                    | WindowManager.LayoutParams.FLAG_SPLIT_TOUCH
                    | WindowManager.LayoutParams.FLAG_WATCH_OUTSIDE_TOUCH,
                PixelFormat.TRANSLUCENT);

        lp.flags |= WindowManager.LayoutParams.FLAG_HARDWARE_ACCELERATED;

        lp.gravity = getStatusBarGravity();
        lp.setTitle("StatusBar");
        lp.packageName = mContext.getPackageName();

        makeStatusBarView();
        mStatusBarContainer.addView(mStatusBarWindow);
        mWindowManager.addView(mStatusBarContainer, lp);
    }

    void setNotificationIconVisibility(boolean visible, int anim) {
        int old = mNotificationIcons.getVisibility();
        int v = visible ? View.VISIBLE : View.INVISIBLE;
        if (old != v) {
            mNotificationIcons.setVisibility(v);
            mNotificationIcons.startAnimation(loadAnim(anim, null));
        }
    }

    void updateExpandedInvisiblePosition() {
        mTrackingPosition = -mDisplayMetrics.heightPixels;
    }

    static final float saturate(float a) {
        return a < 0f ? 0f : (a > 1f ? 1f : a);
    }

    @Override
    protected int getExpandedViewMaxHeight() {
        return mDisplayMetrics.heightPixels - mNotificationPanelMarginBottomPx;
    }

    @Override
    protected boolean isNotificationPanelFullyVisible() {
        return mExpandedVisible &&
                (!mHasFlipSettings || mScrollView.getVisibility() == View.VISIBLE);
    }

    @Override
    protected boolean isTrackingNotificationPanel() {
        return mNotificationPanel.isTracking();
    }

    @Override
    public void updateExpandedViewPos(int thingy) {
        if (SPEW) Log.v(TAG, "updateExpandedViewPos");

        // on larger devices, the notification panel is propped open a bit
        mNotificationPanel.setMinimumHeight(
                (int)(mNotificationPanelMinHeightFrac * mCurrentDisplaySize.y));

        FrameLayout.LayoutParams lp = (FrameLayout.LayoutParams) mNotificationPanel.getLayoutParams();
        lp.gravity = mNotificationPanelGravity;
        lp.setMarginStart(mNotificationPanelMarginPx);
        mNotificationPanel.setLayoutParams(lp);

        if (mSettingsPanel != null) {
            lp = (FrameLayout.LayoutParams) mSettingsPanel.getLayoutParams();
            lp.gravity = mSettingsPanelGravity;
            lp.setMarginEnd(mNotificationPanelMarginPx);
            mSettingsPanel.setLayoutParams(lp);
        }

        if (ENABLE_HEADS_UP && mHeadsUpNotificationView != null) {
            mHeadsUpNotificationView.setMargin(mNotificationPanelMarginPx);
            mPile.getLocationOnScreen(mPilePosition);
            mHeadsUpVerticalOffset = mPilePosition[1] - mNaturalBarHeight;
        }

        updateCarrierLabelVisibility(false);
    }

    // called by makeStatusbar and also by PhoneStatusBarView
    void updateDisplaySize() {
        mDisplay.getMetrics(mDisplayMetrics);
        mDisplay.getSize(mCurrentDisplaySize);
        if (DEBUG_GESTURES) {
            mGestureRec.tag("display",
                    String.format("%dx%d", mDisplayMetrics.widthPixels, mDisplayMetrics.heightPixels));
        }
    }

    private View.OnClickListener mClearButtonListener = new View.OnClickListener() {
        public void onClick(View v) {
            synchronized (mNotificationData) {
                // animate-swipe all dismissable notifications
                int numChildren = mPile.getChildCount();

                int scrollTop = mScrollView.getScrollY();
                int scrollBottom = scrollTop + mScrollView.getHeight();
                final ArrayList<View> snapshot = new ArrayList<View>(numChildren);
                for (int i=0; i<numChildren; i++) {
                    final View child = mPile.getChildAt(i);
                    if (mPile.canChildBeDismissed(child) && child.getBottom() > scrollTop &&
                            child.getTop() < scrollBottom) {
                        snapshot.add(child);
                    }
                }

                if (snapshot.isEmpty()) {
                    maybeCollapseAfterNotificationRemoval(true);
                    return;
                }

                // Decrease the delay for every row we animate to give the sense of
                // accelerating the swipes
                final int ROW_DELAY_DECREMENT = 10;
                int currentDelay = 140;
                int totalDelay = 0;

                // Set the shade-animating state to avoid doing other work, in
                // particular layout and redrawing, during all of these animations.
                mPile.setViewRemoval(false);

                View sampleView = snapshot.get(0);
                int width = sampleView.getWidth();
                final int dir = sampleView.isLayoutRtl() ? -1 : +1;
                final int velocity = dir * width * 8; // 1000/8 = 125 ms duration
                for (final View _v : snapshot) {
                    mHandler.postDelayed(new Runnable() {
                        @Override
                        public void run() {
                            mPile.dismissRowAnimated(_v, velocity);
                        }
                    }, totalDelay);
                    currentDelay = Math.max(50, currentDelay - ROW_DELAY_DECREMENT);
                    totalDelay += currentDelay;
                }

                // After ending all animations, tell the service to remove the
                // notifications, which will trigger collapsing the shade
                final View lastEntry = snapshot.get(snapshot.size() - 1);
                mPile.runOnDismiss(lastEntry, mNotifyClearAll);
            }
        }
    };

    public void startActivityDismissingKeyguard(Intent intent, boolean onlyProvisioned) {
        if (onlyProvisioned && !isDeviceProvisioned()) return;
        try {
            // Dismiss the lock screen when Settings starts.
            ActivityManagerNative.getDefault().dismissKeyguardOnNextActivity();
        } catch (RemoteException e) {
        }
        intent.setFlags(Intent.FLAG_ACTIVITY_NEW_TASK | Intent.FLAG_ACTIVITY_CLEAR_TOP);
        mContext.startActivityAsUser(intent, new UserHandle(UserHandle.USER_CURRENT));
        animateCollapsePanels();
    }

    private View.OnClickListener mSettingsButtonListener = new View.OnClickListener() {
        public void onClick(View v) {
            if (mHasSettingsPanel) {
                animateExpandSettingsPanel();
            } else {
                startActivityDismissingKeyguard(
                        new Intent(android.provider.Settings.ACTION_SETTINGS), true);
            }
        }
    };

    private View.OnClickListener mAddTileButtonListener = new View.OnClickListener() {

        public void onClick(View v) {
            Intent intent = new Intent();
            intent.setClassName("com.android.settings",
                    "com.android.settings.Settings$QuickSettingsConfigActivity");
            startActivityDismissingKeyguard(intent, true);
        }
    };
    
        private View.OnClickListener mHaloButtonListener = new View.OnClickListener() {
        public void onClick(View v) {
            // Activate HALO
            Settings.System.putInt(mContext.getContentResolver(),
                    Settings.System.HALO_ACTIVE, 1);
            // Switch off regular ticker
            mTickerView.setVisibility(View.GONE);
            // Collapse
            animateCollapsePanels();
        }
    };

    private View.OnClickListener mNotificationButtonListener = new View.OnClickListener() {
        public void onClick(View v) {
            animateExpandNotificationsPanel();
        }
    };

    private BroadcastReceiver mBroadcastReceiver = new BroadcastReceiver() {
        public void onReceive(Context context, Intent intent) {
            if (DEBUG) Log.v(TAG, "onReceive: " + intent);
            String action = intent.getAction();
            if (Intent.ACTION_CLOSE_SYSTEM_DIALOGS.equals(action)) {
                int flags = CommandQueue.FLAG_EXCLUDE_NONE;
                if (Intent.ACTION_CLOSE_SYSTEM_DIALOGS.equals(action)) {
                    String reason = intent.getStringExtra("reason");
                    if (reason != null && reason.equals(SYSTEM_DIALOG_REASON_RECENT_APPS)) {
                        flags |= CommandQueue.FLAG_EXCLUDE_RECENTS_PANEL;
                    }
                }
                animateCollapsePanels(flags);
            }
            else if (Intent.ACTION_SCREEN_OFF.equals(action)) {
                mScreenOn = false;
                // no waiting!
                makeExpandedInvisible();
                notifyNavigationBarScreenOn(false);
                notifyHeadsUpScreenOn(false);
                finishBarAnimations();
            }
            else if (Intent.ACTION_SCREEN_ON.equals(action)) {
                mScreenOn = true;
                // work around problem where mDisplay.getRotation() is not stable while screen is off (bug 7086018)
                repositionNavigationBar();
                notifyNavigationBarScreenOn(true);
            }
            else if (ACTION_DEMO.equals(action)) {
                Bundle bundle = intent.getExtras();
                if (bundle != null) {
                    String command = bundle.getString("command", "").trim().toLowerCase();
                    if (command.length() > 0) {
                        try {
                            dispatchDemoCommand(command, bundle);
                        } catch (Throwable t) {
                            Log.w(TAG, "Error running demo command, intent=" + intent, t);
                        }
                    }
                }
            }
            else if (MODLOCK_STATE.equals(action)) {
                boolean showing = intent.getBooleanExtra("showing", false);
                if (null != mNavigationBarView) {
                    mNavigationBarView.getBarTransitions().applyTransparent(showing);
                }
            }
        }
    };

    // SystemUIService notifies SystemBars of configuration changes, which then calls down here
    @Override
    protected void onConfigurationChanged(Configuration newConfig) {
        super.onConfigurationChanged(newConfig); // calls refreshLayout

        if (DEBUG) {
            Log.v(TAG, "configuration changed: " + mContext.getResources().getConfiguration());
        }
        updateDisplaySize(); // populates mDisplayMetrics

        updateResources();
        repositionNavigationBar();
        updateExpandedViewPos(EXPANDED_LEAVE_ALONE);
        updateShowSearchHoldoff();
    }

    @Override
    public void userSwitched(int newUserId) {
        if (MULTIUSER_DEBUG) mNotificationPanelDebugText.setText("USER " + newUserId);
        animateCollapsePanels();
        updateNotificationIcons();
        resetUserSetupObserver();
        updateSettings();
        if (mNavigationBarView != null) {
            mNavigationBarView.updateSettings();
        }
        super.userSwitched(newUserId);
    }

    private void updateSettings() {
        ContentResolver resolver = mContext.getContentResolver();
        int autoBrightnessSetting = Settings.System.getIntForUser(
                resolver, Settings.System.SCREEN_BRIGHTNESS_MODE, 0, mCurrentUserId);

        if (autoBrightnessSetting == Settings.System.SCREEN_BRIGHTNESS_MODE_AUTOMATIC) {
            mBrightnessControl = false;
        } else {
            mBrightnessControl = Settings.System.getIntForUser(resolver,
                    Settings.System.STATUS_BAR_BRIGHTNESS_CONTROL, 0, mCurrentUserId) == 1;
        }

        int batteryStyle = Settings.System.getIntForUser(resolver,
                Settings.System.STATUS_BAR_BATTERY, 0, mCurrentUserId);
        BatteryMeterMode mode = BatteryMeterMode.BATTERY_METER_ICON_PORTRAIT;
        switch (batteryStyle) {
            case 2:
                mode = BatteryMeterMode.BATTERY_METER_CIRCLE;
                break;

            case 4:
                mode = BatteryMeterMode.BATTERY_METER_GONE;
                break;

            case 5:
                mode = BatteryMeterMode.BATTERY_METER_ICON_LANDSCAPE;
                break;

            case 6:
                mode = BatteryMeterMode.BATTERY_METER_TEXT;
                break;

            default:
                break;
        }

        boolean showPercent = Settings.System.getIntForUser(resolver,
                Settings.System.STATUS_BAR_BATTERY_SHOW_PERCENT, 0, mCurrentUserId) == 1;

        mBatteryView.setMode(mode);
        mBatteryController.onBatteryMeterModeChanged(mode);
        mBatteryView.setShowPercent(showPercent);
        mBatteryController.onBatteryMeterShowPercent(showPercent);

        mDockBatteryView.setMode(mode);
        mDockBatteryController.onBatteryMeterModeChanged(mode);
        mDockBatteryView.setShowPercent(showPercent);
        mDockBatteryController.onBatteryMeterShowPercent(showPercent);

        if (mNavigationBarView != null) {
            boolean navLeftInLandscape = Settings.System.getInt(resolver,
                    Settings.System.NAVBAR_LEFT_IN_LANDSCAPE, 0) == 1;
            mNavigationBarView.setLeftInLandscape(navLeftInLandscape);
        }

        mClockEnabled = Settings.System.getIntForUser(resolver,
                Settings.System.STATUS_BAR_CLOCK, 1, mCurrentUserId) != 0;
        updateClockVisibility();

        int signalStyle = Settings.System.getIntForUser(resolver,
                Settings.System.STATUS_BAR_SIGNAL_TEXT,
                SignalClusterView.STYLE_NORMAL, mCurrentUserId);
        if (MSimTelephonyManager.getDefault().isMultiSimEnabled()) {
            mMSimSignalClusterView.setStyle(signalStyle);
        } else {
            mSignalClusterView.setStyle(signalStyle);
            mSignalTextView.setStyle(signalStyle);
        }
    }

    private void resetUserSetupObserver() {
        mContext.getContentResolver().unregisterContentObserver(mUserSetupObserver);
        mUserSetupObserver.onChange(false);
        mContext.getContentResolver().registerContentObserver(
                Settings.Secure.getUriFor(Settings.Secure.USER_SETUP_COMPLETE), true,
                mUserSetupObserver,
                mCurrentUserId);
    }

    private void setHeadsUpVisibility(boolean vis) {
        if (!ENABLE_HEADS_UP) return;
        if (DEBUG) Log.v(TAG, (vis ? "showing" : "hiding") + " heads up window");
        mHeadsUpNotificationView.setVisibility(vis ? View.VISIBLE : View.GONE);
        if (!vis) {
            if (DEBUG) Log.d(TAG, "setting heads up entry to null");
            mInterruptingNotificationEntry = null;
        }
    }

    public void animateHeadsUp(boolean animateInto, float frac) {
        if (!ENABLE_HEADS_UP || mHeadsUpNotificationView == null) return;
        frac = frac / 0.4f;
        frac = frac < 1.0f ? frac : 1.0f;
        float alpha = 1.0f - frac;
        float offset = mHeadsUpVerticalOffset * frac;
        offset = animateInto ? offset : 0f;
        mHeadsUpNotificationView.setAlpha(alpha);
        mHeadsUpNotificationView.setY(offset);
    }

    public void onHeadsUpDismissed() {
        if (mInterruptingNotificationEntry == null) return;
        mHandler.sendEmptyMessage(MSG_HIDE_HEADS_UP);
        if (mHeadsUpNotificationView.isClearable()) {
            try {
                mBarService.onNotificationClear(
                        mInterruptingNotificationEntry.notification.getPackageName(),
                        mInterruptingNotificationEntry.notification.getTag(),
                        mInterruptingNotificationEntry.notification.getId());
            } catch (android.os.RemoteException ex) {
                // oh well
            }
        }
    }

    private static void copyNotifications(ArrayList<Pair<IBinder, StatusBarNotification>> dest,
            NotificationData source) {
        int N = source.size();
        for (int i = 0; i < N; i++) {
            NotificationData.Entry entry = source.get(i);
            dest.add(Pair.create(entry.key, entry.notification));
        }
    }

    private void recreateStatusBar() {
        mRecreating = true;
        mStatusBarContainer.removeAllViews();

        // extract icons from the soon-to-be recreated viewgroup.
        int nIcons = mStatusIcons.getChildCount();
        ArrayList<StatusBarIcon> icons = new ArrayList<StatusBarIcon>(nIcons);
        ArrayList<String> iconSlots = new ArrayList<String>(nIcons);
        for (int i = 0; i < nIcons; i++) {
            StatusBarIconView iconView = (StatusBarIconView)mStatusIcons.getChildAt(i);
            icons.add(iconView.getStatusBarIcon());
            iconSlots.add(iconView.getStatusBarSlot());
        }

        // extract notifications.
        int nNotifs = mNotificationData.size();
        ArrayList<Pair<IBinder, StatusBarNotification>> notifications =
                new ArrayList<Pair<IBinder, StatusBarNotification>>(nNotifs);
        copyNotifications(notifications, mNotificationData);
        mNotificationData.clear();

        makeStatusBarView();
        repositionNavigationBar();
        if (mNavigationBarView != null) {
            mNavigationBarView.updateResources();
        }

        // recreate StatusBarIconViews.
        for (int i = 0; i < nIcons; i++) {
            StatusBarIcon icon = icons.get(i);
            String slot = iconSlots.get(i);
            addIcon(slot, i, i, icon);
        }

        // recreate notifications.
        for (int i = 0; i < nNotifs; i++) {
            Pair<IBinder, StatusBarNotification> notifData = notifications.get(i);
            addNotificationViews(createNotificationViews(notifData.first, notifData.second));
        }

        updateSettings();
        setAreThereNotifications();

        mStatusBarContainer.addView(mStatusBarWindow);

        updateExpandedViewPos(EXPANDED_LEAVE_ALONE);
        mRecreating = false;
    }

    /**
     * Reload some of our resources when the configuration changes.
     *
     * We don't reload everything when the configuration changes -- we probably
     * should, but getting that smooth is tough.  Someday we'll fix that.  In the
     * meantime, just update the things that we know change.
     */
    void updateResources() {
        final Context context = mContext;
        final Resources res = context.getResources();

        // detect theme change.
        CustomTheme newTheme = res.getConfiguration().customTheme;
        if (newTheme != null &&
                (mCurrentTheme == null || !mCurrentTheme.equals(newTheme))) {
            mCurrentTheme = (CustomTheme)newTheme.clone();
            recreateStatusBar();
        } else {

            if (mClearButton instanceof TextView) {
                ((TextView)mClearButton).setText(context.getText(R.string.status_bar_clear_all_button));
            }
            loadDimens();
        }

        // Update the QuickSettings container
        if (mQS != null) mQS.updateResources();
        if (mNavigationBarView != null)  {
            mNavigationBarView.updateResources();
            updateSearchPanel();
        }
    }

    protected void loadDimens() {
        final Resources res = mContext.getResources();

        mNaturalBarHeight = res.getDimensionPixelSize(
                com.android.internal.R.dimen.status_bar_height);

        int newIconSize = res.getDimensionPixelSize(
            com.android.internal.R.dimen.status_bar_icon_size);
        int newIconHPadding = res.getDimensionPixelSize(
            R.dimen.status_bar_icon_padding);

        if (newIconHPadding != mIconHPadding || newIconSize != mIconSize) {
//            Log.d(TAG, "size=" + newIconSize + " padding=" + newIconHPadding);
            mIconHPadding = newIconHPadding;
            mIconSize = newIconSize;
            //reloadAllNotificationIcons(); // reload the tray
        }

        mEdgeBorder = res.getDimensionPixelSize(R.dimen.status_bar_edge_ignore);

        mSelfExpandVelocityPx = res.getDimension(R.dimen.self_expand_velocity);
        mSelfCollapseVelocityPx = res.getDimension(R.dimen.self_collapse_velocity);
        mFlingExpandMinVelocityPx = res.getDimension(R.dimen.fling_expand_min_velocity);
        mFlingCollapseMinVelocityPx = res.getDimension(R.dimen.fling_collapse_min_velocity);

        mCollapseMinDisplayFraction = res.getFraction(R.dimen.collapse_min_display_fraction, 1, 1);
        mExpandMinDisplayFraction = res.getFraction(R.dimen.expand_min_display_fraction, 1, 1);

        mExpandAccelPx = res.getDimension(R.dimen.expand_accel);
        mCollapseAccelPx = res.getDimension(R.dimen.collapse_accel);

        mFlingGestureMaxXVelocityPx = res.getDimension(R.dimen.fling_gesture_max_x_velocity);

        mFlingGestureMaxOutputVelocityPx = res.getDimension(R.dimen.fling_gesture_max_output_velocity);

        mNotificationPanelMarginBottomPx
            = (int) res.getDimension(R.dimen.notification_panel_margin_bottom);
        mNotificationPanelMarginPx
            = (int) res.getDimension(R.dimen.notification_panel_margin_left);
        mNotificationPanelGravity = res.getInteger(R.integer.notification_panel_layout_gravity);
        if (mNotificationPanelGravity <= 0) {
            mNotificationPanelGravity = Gravity.START | Gravity.TOP;
        }
        mSettingsPanelGravity = res.getInteger(R.integer.settings_panel_layout_gravity);
        Log.d(TAG, "mSettingsPanelGravity = " + mSettingsPanelGravity);
        if (mSettingsPanelGravity <= 0) {
            mSettingsPanelGravity = Gravity.END | Gravity.TOP;
        }

        mCarrierLabelHeight = res.getDimensionPixelSize(R.dimen.carrier_label_height);
        mNotificationHeaderHeight = res.getDimensionPixelSize(R.dimen.notification_panel_header_height);
        mPeekHeight = res.getDimensionPixelSize(R.dimen.peek_height);
        mNotificationPanelMinHeightFrac = res.getFraction(R.dimen.notification_panel_min_height_frac, 1, 1);
        if (mNotificationPanelMinHeightFrac < 0f || mNotificationPanelMinHeightFrac > 1f) {
            mNotificationPanelMinHeightFrac = 0f;
        }

        mHeadsUpNotificationDecay = res.getInteger(R.integer.heads_up_notification_decay);
        mRowHeight =  res.getDimensionPixelSize(R.dimen.notification_row_min_height);

        if (false) Log.v(TAG, "updateResources");
    }

    //
    // tracing
    //

    void postStartTracing() {
        mHandler.postDelayed(mStartTracing, 3000);
    }

    void vibrate() {
        android.os.Vibrator vib = (android.os.Vibrator)mContext.getSystemService(
                Context.VIBRATOR_SERVICE);
        vib.vibrate(250);
    }

    Runnable mStartTracing = new Runnable() {
        public void run() {
            vibrate();
            SystemClock.sleep(250);
            Log.d(TAG, "startTracing");
            android.os.Debug.startMethodTracing("/data/statusbar-traces/trace");
            mHandler.postDelayed(mStopTracing, 10000);
        }
    };

    Runnable mStopTracing = new Runnable() {
        public void run() {
            android.os.Debug.stopMethodTracing();
            Log.d(TAG, "stopTracing");
            vibrate();
        }
    };

    @Override
    protected void haltTicker() {
        mTicker.halt();
    }

    @Override
    protected boolean shouldDisableNavbarGestures() {
        return !isDeviceProvisioned()
                || mExpandedVisible
                || (mNavigationBarView != null && mNavigationBarView.isInEditMode())
                || (mDisabled & StatusBarManager.DISABLE_SEARCH) != 0;
    }

    private static class FastColorDrawable extends Drawable {
        private final int mColor;

        public FastColorDrawable(int color) {
            mColor = 0xff000000 | color;
        }

        @Override
        public void draw(Canvas canvas) {
            canvas.drawColor(mColor, PorterDuff.Mode.SRC);
        }

        @Override
        public void setAlpha(int alpha) {
        }

        @Override
        public void setColorFilter(ColorFilter cf) {
        }

        @Override
        public int getOpacity() {
            return PixelFormat.OPAQUE;
        }

        @Override
        public void setBounds(int left, int top, int right, int bottom) {
        }

        @Override
        public void setBounds(Rect bounds) {
        }
    }

    @Override
    public void destroy() {
        super.destroy();
        if (mStatusBarWindow != null) {
            mWindowManager.removeViewImmediate(mStatusBarWindow);
        }
        if (mNavigationBarView != null) {
            mWindowManager.removeViewImmediate(mNavigationBarView);
        }
        mContext.unregisterReceiver(mBroadcastReceiver);
    }

    private boolean mDemoModeAllowed;
    private boolean mDemoMode;
    private DemoStatusIcons mDemoStatusIcons;

    @Override
    public void dispatchDemoCommand(String command, Bundle args) {
        if (!mDemoModeAllowed) {
            mDemoModeAllowed = Settings.Global.getInt(mContext.getContentResolver(),
                    "sysui_demo_allowed", 0) != 0;
        }
        if (!mDemoModeAllowed) return;
        if (command.equals(COMMAND_ENTER)) {
            mDemoMode = true;
        } else if (command.equals(COMMAND_EXIT)) {
            mDemoMode = false;
            checkBarModes();
        } else if (!mDemoMode) {
            // automatically enter demo mode on first demo command
            dispatchDemoCommand(COMMAND_ENTER, new Bundle());
        }
        boolean modeChange = command.equals(COMMAND_ENTER) || command.equals(COMMAND_EXIT);
        if (modeChange || command.equals(COMMAND_CLOCK)) {
            dispatchDemoCommandToView(command, args, R.id.clock);
        }
        if (modeChange || command.equals(COMMAND_BATTERY)) {
            dispatchDemoCommandToView(command, args, R.id.battery);
            dispatchDemoCommandToView(command, args, R.id.dock_battery);
        }
        if (modeChange || command.equals(COMMAND_STATUS)) {
            if (mDemoStatusIcons == null) {
                mDemoStatusIcons = new DemoStatusIcons(mStatusIcons, mIconSize);
            }
            mDemoStatusIcons.dispatchDemoCommand(command, args);
        }
        if (mNetworkController != null && (modeChange || command.equals(COMMAND_NETWORK))) {
            mNetworkController.dispatchDemoCommand(command, args);
        }
        if (command.equals(COMMAND_BARS)) {
            String mode = args.getString("mode");
            int barMode = "opaque".equals(mode) ? MODE_OPAQUE :
                    "translucent".equals(mode) ? MODE_TRANSLUCENT :
                    "semi-transparent".equals(mode) ? MODE_SEMI_TRANSPARENT :
                    -1;
            if (barMode != -1) {
                boolean animate = true;
                if (mStatusBarView != null) {
                    mStatusBarView.getBarTransitions().transitionTo(barMode, animate);
                }
                if (mNavigationBarView != null) {
                    mNavigationBarView.getBarTransitions().transitionTo(barMode, animate);
                }
            }
        }
    }

    private void dispatchDemoCommandToView(String command, Bundle args, int id) {
        if (mStatusBarView == null) return;
        View v = mStatusBarView.findViewById(id);
        if (v instanceof DemoMode) {
            ((DemoMode)v).dispatchDemoCommand(command, args);
        }
    }

    /**
     *  ContentObserver to watch for Quick Settings tiles changes
     * @author dvtonder
     *
     */
    private class TilesChangedObserver extends ContentObserver {
        public TilesChangedObserver(Handler handler) {
            super(handler);
        }

        @Override
        public void onChange(boolean selfChange) {
            onChange(selfChange, null);
        }

        @Override
        public void onChange(boolean selfChange, Uri uri) {
            if (uri != null && uri.equals(Settings.System.getUriFor(
                    Settings.System.QS_QUICK_ACCESS))) {
                final ContentResolver resolver = mContext.getContentResolver();
                mHasQuickAccessSettings = Settings.System.getIntForUser(resolver,
                        Settings.System.QS_QUICK_ACCESS, 0, UserHandle.USER_CURRENT) == 1;
                if (mHasQuickAccessSettings) {
                    inflateRibbon();
                    mRibbonView.setVisibility(View.VISIBLE);
                } else {
                    cleanupRibbon();
                }
            } else if (uri != null && uri.equals(Settings.System.getUriFor(
                    Settings.System.QS_QUICK_ACCESS_LINKED))) {
                final ContentResolver resolver = mContext.getContentResolver();
                boolean layoutLinked = Settings.System.getIntForUser(resolver,
                        Settings.System.QS_QUICK_ACCESS_LINKED, 1, UserHandle.USER_CURRENT) == 1;
                if (mQuickAccessLayoutLinked != layoutLinked) {
                    // Reload the ribbon
                    mQuickAccessLayoutLinked = layoutLinked;
                    cleanupRibbon();
                    inflateRibbon();
                    mRibbonView.setVisibility(View.VISIBLE);
                }
            }  else if (uri != null && uri.equals(Settings.System.getUriFor(
                    Settings.System.QUICK_SETTINGS_RIBBON_TILES))) {
                    cleanupRibbon();
                    inflateRibbon();
                    mRibbonView.setVisibility(View.VISIBLE);
            } else if (uri != null && uri.equals(Settings.System.getUriFor(
                    Settings.System.QUICK_SETTINGS_SMALL_ICONS))) {
                if (mSettingsContainer != null) {
                    mQS.setupQuickSettings();
                    mSettingsContainer.updateResources();
                }
            } else if (mSettingsContainer != null) {
                mQS.setupQuickSettings();
                if (mQuickAccessLayoutLinked && mRibbonQS != null) {
                    mRibbonQS.setupQuickSettings();
                }
            }
        }

        public void startObserving() {
            final ContentResolver cr = mContext.getContentResolver();
            cr.registerContentObserver(
                    Settings.System.getUriFor(Settings.System.QUICK_SETTINGS_TILES),
                    false, this, UserHandle.USER_ALL);

            cr.registerContentObserver(
                    Settings.System.getUriFor(Settings.System.QS_DYNAMIC_ALARM),
                    false, this, UserHandle.USER_ALL);

            cr.registerContentObserver(
                    Settings.System.getUriFor(Settings.System.QS_DYNAMIC_BUGREPORT),
                    false, this, UserHandle.USER_ALL);

            cr.registerContentObserver(
                    Settings.System.getUriFor(Settings.System.QS_DYNAMIC_DOCK_BATTERY),
                    false, this, UserHandle.USER_ALL);

            cr.registerContentObserver(
                    Settings.System.getUriFor(Settings.System.QS_DYNAMIC_IME),
                    false, this, UserHandle.USER_ALL);

            cr.registerContentObserver(
                    Settings.System.getUriFor(Settings.System.QS_DYNAMIC_USBTETHER),
                    false, this, UserHandle.USER_ALL);

            cr.registerContentObserver(
                    Settings.System.getUriFor(Settings.System.QS_DYNAMIC_WIFI),
                    false, this, UserHandle.USER_ALL);

            cr.registerContentObserver(
                    Settings.System.getUriFor(Settings.System.QS_QUICK_ACCESS),
                    false, this, UserHandle.USER_ALL);

            cr.registerContentObserver(
                    Settings.System.getUriFor(Settings.System.QS_QUICK_ACCESS_LINKED),
                    false, this, UserHandle.USER_ALL);

            cr.registerContentObserver(
                    Settings.System.getUriFor(Settings.System.QUICK_SETTINGS_RIBBON_TILES),
                    false, this, UserHandle.USER_ALL);

            cr.registerContentObserver(
                    Settings.System.getUriFor(Settings.System.QUICK_SETTINGS_SMALL_ICONS),
                    false, this, UserHandle.USER_ALL);

        }
    }
}<|MERGE_RESOLUTION|>--- conflicted
+++ resolved
@@ -398,47 +398,6 @@
             updateSettings();
         }
     }
-
-<<<<<<< HEAD
-=======
-    class DevForceNavbarObserver extends ContentObserver {
-        DevForceNavbarObserver(Handler handler) {
-            super(handler);
-        }
-
-        void observe() {
-            ContentResolver resolver = mContext.getContentResolver();
-            resolver.registerContentObserver(Settings.System.getUriFor(
-                    Settings.System.DEV_FORCE_SHOW_NAVBAR), false, this);
-        }
-
-        @Override
-        public void onChange(boolean selfChange) {
-            boolean visible = Settings.System.getIntForUser(mContext.getContentResolver(),
-                    Settings.System.DEV_FORCE_SHOW_NAVBAR, 0, UserHandle.USER_CURRENT) == 1;
-            if (visible) {
-                forceAddNavigationBar();
-            } else {
-                removeNavigationBar();
-            }
-        }
-    }
-
-    private void forceAddNavigationBar() {
-        // If we have no Navbar view and we should have one, create it
-        if (mNavigationBarView != null) {
-            return;
-        }
-
-        mNavigationBarView =
-                (NavigationBarView) View.inflate(mContext, R.layout.navigation_bar, null);
-
-        mNavigationBarView.setDisabledFlags(mDisabled);
-        mNavigationBarView.setBar(this);
-        addNavigationBar();
-    }
-
->>>>>>> 0e0bc99c
     // ensure quick settings is disabled until the current user makes it through the setup wizard
     private boolean mUserSetup = false;
     private ContentObserver mUserSetupObserver = new ContentObserver(new Handler()) {
