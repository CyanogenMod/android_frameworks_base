--- conflicted
+++ resolved
@@ -521,7 +521,6 @@
     <string name="status_bar_help_text">Access them anytime by swiping down.\nSwipe down again for system controls.</string>
     <string name="powerwidget_screen_timeout_toast">Screen timeout set to: %1$d %2$s</string>
 
-<<<<<<< HEAD
     <string name="quicksettings_screen_sleep">Go to sleep</string>
     <string name="quicksettings_ringer_on">Sound on</string>
     <string name="quicksettings_ringer_off">Sound off</string>
@@ -530,10 +529,9 @@
     <string name="quicksettings_label_enabled">On</string>
     <string name="quicksettings_label_disabled">Off</string>
     <string name="quicksettings_ringer_normal">Sound</string>
-=======
+
     <!-- Text to display next to the minimal graphical battery meter.  [CHAR LIMIT=3] -->
     <string name="status_bar_settings_battery_meter_min_format" translatable="false">
         <xliff:g id="number">%d</xliff:g>
     </string>
->>>>>>> b085023a
 </resources>