<?xml version="1.0" encoding="utf-8"?>
<!--
/**
 * Copyright (c) 2014, The Android Open Source Project
 *
 * Licensed under the Apache License, Version 2.0 (the "License");
 * you may not use this file except in compliance with the License.
 * You may obtain a copy of the License at
 *
 *     http://www.apache.org/licenses/LICENSE-2.0
 *
 * Unless required by applicable law or agreed to in writing, software
 * distributed under the License is distributed on an "AS IS" BASIS,
 * WITHOUT WARRANTIES OR CONDITIONS OF ANY KIND, either express or implied.
 * See the License for the specific language governing permissions and
 * limitations under the License.
 */
-->
<LinearLayout xmlns:android="http://schemas.android.com/apk/res/android"
    android:layout_width="@dimen/screen_pinning_request_width"
    android:layout_height="wrap_content"
    android:gravity="bottom|center_horizontal"
    android:layoutDirection="ltr"
    android:orientation="vertical"
    android:theme="@android:style/Theme.DeviceDefault.Light">

    <include
        android:layout_width="@dimen/screen_pinning_request_width"
        android:layout_height="wrap_content"
        layout="@layout/screen_pinning_request_text_area" />

<<<<<<< HEAD
=======
    <View
        android:id="@+id/spacer"
        android:layout_width="@dimen/screen_pinning_request_width"
        android:layout_height="18dp"
        android:background="?android:attr/colorAccent" />

>>>>>>> 0a857ee2
    <include
        android:layout_width="@dimen/screen_pinning_request_width"
        android:layout_height="wrap_content"
        layout="@layout/screen_pinning_request_buttons" />

</LinearLayout><|MERGE_RESOLUTION|>--- conflicted
+++ resolved
@@ -29,15 +29,12 @@
         android:layout_height="wrap_content"
         layout="@layout/screen_pinning_request_text_area" />
 
-<<<<<<< HEAD
-=======
     <View
         android:id="@+id/spacer"
         android:layout_width="@dimen/screen_pinning_request_width"
         android:layout_height="18dp"
         android:background="?android:attr/colorAccent" />
 
->>>>>>> 0a857ee2
     <include
         android:layout_width="@dimen/screen_pinning_request_width"
         android:layout_height="wrap_content"
