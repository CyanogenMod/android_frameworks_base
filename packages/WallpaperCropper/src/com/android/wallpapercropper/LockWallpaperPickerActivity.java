/*
 * Copyright (C) 2014 The CyanogenMod Project
 *
 * Licensed under the Apache License, Version 2.0 (the "License");
 * you may not use this file except in compliance with the License.
 * You may obtain a copy of the License at
 *
 *      http://www.apache.org/licenses/LICENSE-2.0
 *
 * Unless required by applicable law or agreed to in writing, software
 * distributed under the License is distributed on an "AS IS" BASIS,
 * WITHOUT WARRANTIES OR CONDITIONS OF ANY KIND, either express or implied.
 * See the License for the specific language governing permissions and
 * limitations under the License.
 */

package com.android.wallpapercropper;

import android.animation.Animator;
import android.animation.LayoutTransition;
import android.app.ActionBar;
import android.app.Activity;
import android.app.WallpaperManager;
import android.content.ContentResolver;
import android.content.Context;
import android.content.Intent;
import android.content.pm.ApplicationInfo;
import android.content.pm.PackageInfo;
import android.content.pm.PackageManager;
import android.content.pm.PackageManager.NameNotFoundException;
import android.content.res.AssetManager;
import android.content.res.Resources;
import android.database.Cursor;
import android.graphics.Bitmap;
import android.graphics.Bitmap.CompressFormat;
import android.graphics.BitmapFactory;
import android.graphics.BitmapRegionDecoder;
import android.graphics.Canvas;
import android.graphics.Matrix;
import android.graphics.Paint;
import android.graphics.Point;
import android.graphics.PorterDuff;
import android.graphics.Rect;
import android.graphics.RectF;
import android.graphics.drawable.BitmapDrawable;
import android.graphics.drawable.Drawable;
import android.graphics.drawable.LevelListDrawable;
import android.net.Uri;
import android.os.AsyncTask;
import android.os.Bundle;
import android.provider.MediaStore;
import android.provider.ThemesContract.ThemesColumns;
import android.util.Log;
import android.util.Pair;
import android.view.ActionMode;
import android.view.Display;
import android.view.LayoutInflater;
import android.view.Menu;
import android.view.MenuInflater;
import android.view.MenuItem;
import android.view.View;
import android.view.View.OnClickListener;
import android.view.ViewGroup;
import android.view.ViewTreeObserver;
import android.view.ViewTreeObserver.OnGlobalLayoutListener;
import android.view.animation.AccelerateInterpolator;
import android.view.animation.DecelerateInterpolator;
import android.widget.BaseAdapter;
import android.widget.FrameLayout;
import android.widget.HorizontalScrollView;
import android.widget.ImageView;
import android.widget.LinearLayout;
import android.widget.ListAdapter;
import com.android.gallery3d.common.Utils;
import com.android.photos.BitmapRegionTileSource;

import java.io.BufferedInputStream;
import java.io.ByteArrayInputStream;
import java.io.ByteArrayOutputStream;
import java.io.File;
import java.io.FileNotFoundException;
import java.io.IOException;
import java.io.InputStream;
import java.util.ArrayList;

public class LockWallpaperPickerActivity extends WallpaperCropActivity {
    static final String TAG = LockWallpaperPickerActivity.class.getSimpleName();

    public static final int IMAGE_PICK = 5;
    public static final int PICK_WALLPAPER_THIRD_PARTY_ACTIVITY = 6;
    public static final int PICK_LIVE_WALLPAPER = 7;
    private static final String TEMP_WALLPAPER_TILES = "TEMP_KEYGUARD_WALLPAPER_TILES";

    private View mSelectedThumb;
    private boolean mIgnoreNextTap;
    private OnClickListener mThumbnailOnClickListener;

    private LinearLayout mWallpapersView;
    private View mWallpaperStrip;

    private ActionMode.Callback mActionModeCallback;
    private ActionMode mActionMode;

    private View.OnLongClickListener mLongClickListener;

    ArrayList<Uri> mTempWallpaperTiles = new ArrayList<Uri>();
    private SavedWallpaperImages mSavedImages;

    public static class PickImageInfo extends WallpaperTileInfo {
        @Override
        public void onClick(WallpaperCropActivity a) {
            Intent intent = new Intent(Intent.ACTION_GET_CONTENT);
            intent.setType("image/*");
            Utilities.startActivityForResultSafely(((LockWallpaperPickerActivity)a), intent, IMAGE_PICK);
        }
    }

    public static class UserDesktopWallpaperInfo extends WallpaperTileInfo {
        @Override
        public void onClick(WallpaperCropActivity a) {
            WallpaperManager am = WallpaperManager.getInstance(a);
            am.clearKeyguardWallpaper();
            a.setResult(RESULT_OK);
            a.finish();
        }
    }

    public static class UriWallpaperInfo extends WallpaperTileInfo {
        private Uri mUri;
        public UriWallpaperInfo(Uri uri) {
            mUri = uri;
        }
        @Override
        public void onClick(WallpaperCropActivity a) {
            CropView v = a.getCropView();
            int rotation = WallpaperCropActivity.getRotationFromExif(a, mUri);
            v.setTileSource(new BitmapRegionTileSource(a, mUri, 1024, rotation), null);
            v.setTouchEnabled(true);
        }
        @Override
        public void onSave(final WallpaperCropActivity a) {
            boolean finishActivityWhenDone = true;
            OnBitmapCroppedHandler h = new OnBitmapCroppedHandler() {
                public void onBitmapCropped(byte[] imageBytes) {
                    Point thumbSize = Utilities.getDefaultThumbnailSize(a.getResources());
                    Bitmap thumb = createThumbnail(
                            thumbSize, null, null, imageBytes, null, 0, 0, true);
                    a.getSavedImages().writeImage(thumb, imageBytes);
                }
            };
            ((LockWallpaperPickerActivity)a).cropImageAndSetWallpaper(mUri, h, finishActivityWhenDone);
        }
        @Override
        public boolean isSelectable() {
            return true;
        }
        @Override
        public boolean isNamelessWallpaper() {
            return true;
        }
    }

    /**
     * For themes that have LOCKSCREEN wallpapers
     */
    public static class ThemeLockWallpaperInfo extends WallpaperTileInfo {
        String mPackageName;
        Drawable mThumb;
        Context mContext;

        public ThemeLockWallpaperInfo(Context context, String packageName, Drawable thumb) {
            this.mContext = context;
            this.mPackageName = packageName;
            this.mThumb = thumb;
        }

        @Override
        public void onClick(WallpaperCropActivity a) {
            CropView v = a.getCropView();
            try {
                BitmapRegionTileSource source = null;
                Resources res = a.getPackageManager().getResourcesForApplication(mPackageName);
                if (res == null) {
                    return;
                }

                int rotation = 0;
                source = new BitmapRegionTileSource(
                        res, a, "lockscreen", 1024, rotation, true);
                v.setTileSource(source, null);
                v.setTouchEnabled(true);
            } catch (NameNotFoundException e) {
            }
        }

        @Override
        public void onSave(WallpaperCropActivity a) {
            ((LockWallpaperPickerActivity)a).cropImageAndSetWallpaper(
                    "lockscreen",
                    mPackageName,
                    false,
                    true);
        }

        @Override
        public boolean isNamelessWallpaper() {
            return true;
        }

        @Override
        public boolean isSelectable() {
            return true;
        }
    }

    public static class ResourceWallpaperInfo extends WallpaperTileInfo {
        private Resources mResources;
        private int mResId;
        private Drawable mThumb;

        public ResourceWallpaperInfo(Resources res, int resId, Drawable thumb) {
            mResources = res;
            mResId = resId;
            mThumb = thumb;
        }
        @Override
        public void onClick(WallpaperCropActivity a) {
            int rotation = WallpaperCropActivity.getRotationFromExif(mResources, mResId);
            BitmapRegionTileSource source = new BitmapRegionTileSource(
                    mResources, a, mResId, 1024, rotation);
            CropView v = a.getCropView();
            v.setTileSource(source, null);
            Point wallpaperSize = WallpaperCropActivity.getDefaultWallpaperSize(
                    a.getResources(), a.getWindowManager());
            RectF crop = WallpaperCropActivity.getMaxCropRect(
                    source.getImageWidth(), source.getImageHeight(),
                    wallpaperSize.x, wallpaperSize.y, false);
            v.setScale(wallpaperSize.x / crop.width());
            v.setTouchEnabled(false);
        }
        @Override
        public void onSave(WallpaperCropActivity a) {
            boolean finishActivityWhenDone = true;
            ((LockWallpaperPickerActivity)a).cropImageAndSetWallpaper(mResources, mResId, finishActivityWhenDone);
        }
        @Override
        public boolean isSelectable() {
            return true;
        }
        @Override
        public boolean isNamelessWallpaper() {
            return true;
        }
    }

    protected void cropImageAndSetWallpaper(String path, String packageName, final boolean legacy,
            final boolean finishActivityWhenDone) {

        Point outSize = new Point();
        getWindowManager().getDefaultDisplay().getSize(outSize);

        final int outWidth = outSize.x;
        final int outHeight = outSize.y;
        Runnable onEndCrop = new Runnable() {
            public void run() {
                if (finishActivityWhenDone) {
                    setResult(Activity.RESULT_OK);
                    finish();
                }
            }
        };

        RectF cropRect = new RectF(mCropView.getCrop());
        BitmapCropTask cropTask = null;
        try {
            if (legacy) {
                final PackageManager pm = getPackageManager();
                PackageInfo pi = pm.getPackageInfo(packageName, 0);
                Resources res = getPackageManager().getResourcesForApplication(packageName);
                int resId = pi.legacyThemeInfos[0].wallpaperResourceId;
                cropTask = new BitmapCropTask(this, res, resId,
                        cropRect, 0, outWidth, outHeight, true, false, onEndCrop);
            } else {
                Resources res = getPackageManager().getResourcesForApplication(packageName);
                if (res == null) {
                    return;
                }
                cropTask = new BitmapCropTask(this, res, path, cropRect,
                        0, outWidth, outHeight, true, false, onEndCrop);
            }
        } catch (NameNotFoundException e) {
            return;
        }

        if (cropTask != null) {
            cropTask.execute();
        }
    }

    @Override
    protected void cropImageAndSetWallpaper(Uri uri,
            OnBitmapCroppedHandler onBitmapCroppedHandler, final boolean finishActivityWhenDone) {
        // Get the crop
        boolean ltr = mCropView.getLayoutDirection() == View.LAYOUT_DIRECTION_LTR;

        Point minDims = new Point();
        Point maxDims = new Point();
        Display d = getWindowManager().getDefaultDisplay();
        d.getCurrentSizeRange(minDims, maxDims);

        Point displaySize = new Point();
        d.getSize(displaySize);

        int maxDim = Math.max(maxDims.x, maxDims.y);
        final int minDim = Math.min(minDims.x, minDims.y);
        int defaultWallpaperWidth;
        if (isScreenLarge(getResources())) {
            defaultWallpaperWidth = (int) (maxDim *
                    wallpaperTravelToScreenWidthRatio(maxDim, minDim));
        } else {
            defaultWallpaperWidth = Math.max((int)
                    (minDim * WALLPAPER_SCREENS_SPAN), maxDim);
        }

        boolean isPortrait = displaySize.x < displaySize.y;
        int portraitHeight;
        if (isPortrait) {
            portraitHeight = mCropView.getHeight();
        } else {
            // TODO: how to actually get the proper portrait height?
            // This is not quite right:
            portraitHeight = Math.max(maxDims.x, maxDims.y);
        }
        if (android.os.Build.VERSION.SDK_INT >=
                android.os.Build.VERSION_CODES.JELLY_BEAN_MR1) {
            Point realSize = new Point();
            d.getRealSize(realSize);
            portraitHeight = Math.max(realSize.x, realSize.y);
        }
        // Get the crop
        RectF cropRect = mCropView.getCrop();
        int cropRotation = mCropView.getImageRotation();
        float cropScale = mCropView.getWidth() / (float) cropRect.width();

        Point inSize = mCropView.getSourceDimensions();
        Matrix rotateMatrix = new Matrix();
        rotateMatrix.setRotate(cropRotation);
        float[] rotatedInSize = new float[] { inSize.x, inSize.y };
        rotateMatrix.mapPoints(rotatedInSize);
        rotatedInSize[0] = Math.abs(rotatedInSize[0]);
        rotatedInSize[1] = Math.abs(rotatedInSize[1]);

        // ADJUST CROP WIDTH
        // Extend the crop all the way to the right, for parallax
        // (or all the way to the left, in RTL)
        float extraSpace = ltr ? rotatedInSize[0] - cropRect.right : cropRect.left;
        // Cap the amount of extra width
        float maxExtraSpace = defaultWallpaperWidth / cropScale - cropRect.width();
        extraSpace = Math.min(extraSpace, maxExtraSpace);

        if (ltr) {
            cropRect.right += extraSpace;
        } else {
            cropRect.left -= extraSpace;
        }

        // ADJUST CROP HEIGHT
        if (isPortrait) {
            cropRect.bottom = cropRect.top + portraitHeight / cropScale;
        } else { // LANDSCAPE
            float extraPortraitHeight =
                    portraitHeight / cropScale - cropRect.height();
            float expandHeight =
                    Math.min(Math.min(rotatedInSize[1] - cropRect.bottom, cropRect.top),
                            extraPortraitHeight / 2);
            cropRect.top -= expandHeight;
            cropRect.bottom += expandHeight;
        }
        final int outWidth = (int) Math.round(cropRect.width() * cropScale);
        final int outHeight = (int) Math.round(cropRect.height() * cropScale);

        Runnable onEndCrop = new Runnable() {
            public void run() {
                updateWallpaperDimensions(outWidth, outHeight);
                if (finishActivityWhenDone) {
                    setResult(Activity.RESULT_OK);
                    finish();
                }
            }
        };
        BitmapCropTask cropTask = new BitmapCropTask(this, uri,
                cropRect, cropRotation, outWidth, outHeight, true, false, onEndCrop);
        if (onBitmapCroppedHandler != null) {
            cropTask.setOnBitmapCropped(onBitmapCroppedHandler);
        }
        cropTask.execute();
    }

    @Override
    protected void setWallpaper(String filePath, final boolean finishActivityWhenDone) {
        int rotation = getRotationFromExif(filePath);
        BitmapCropTask cropTask = new BitmapCropTask(
                this, filePath, null, rotation, 0, 0, true, false, null);
        final Point bounds = cropTask.getImageBounds();
        Runnable onEndCrop = new Runnable() {
            public void run() {
                updateWallpaperDimensions(bounds.x, bounds.y);
                if (finishActivityWhenDone) {
                    setResult(Activity.RESULT_OK);
                    finish();
                }
            }
        };
        cropTask.setOnEndRunnable(onEndCrop);
        cropTask.setNoCrop(true);
        cropTask.execute();
    }

    protected static class BitmapCropTask extends AsyncTask<Void, Void, Boolean> {
        Uri mInUri = null;
        Context mContext;
        String mInFilePath;
        byte[] mInImageBytes;
        int mInResId = 0;
        InputStream mInStream;
        RectF mCropBounds = null;
        int mOutWidth, mOutHeight;
        int mRotation;
        String mOutputFormat = "jpg"; // for now
        boolean mSetWallpaper;
        boolean mSaveCroppedBitmap;
        Bitmap mCroppedBitmap;
        Runnable mOnEndRunnable;
        Resources mResources;
        OnBitmapCroppedHandler mOnBitmapCroppedHandler;
        boolean mNoCrop;
        boolean mImageFromAsset;

        public BitmapCropTask(Context c, Resources res , String assetPath,
                RectF cropBounds, int rotation, int outWidth, int outHeight,
                boolean setWallpaper, boolean saveCroppedBitmap, Runnable onEndRunnable) {
            mContext = c;
            mResources = res;
            mInFilePath = assetPath;
            mImageFromAsset = true;
            init(cropBounds, rotation,
                    outWidth, outHeight, setWallpaper, saveCroppedBitmap, onEndRunnable);
        }

        public BitmapCropTask(Context c, String filePath,
                RectF cropBounds, int rotation, int outWidth, int outHeight,
                boolean setWallpaper, boolean saveCroppedBitmap, Runnable onEndRunnable) {
            mContext = c;
            mInFilePath = filePath;
            init(cropBounds, rotation,
                    outWidth, outHeight, setWallpaper, saveCroppedBitmap, onEndRunnable);
        }

        public BitmapCropTask(byte[] imageBytes,
                RectF cropBounds, int rotation, int outWidth, int outHeight,
                boolean setWallpaper, boolean saveCroppedBitmap, Runnable onEndRunnable) {
            mInImageBytes = imageBytes;
            init(cropBounds, rotation,
                    outWidth, outHeight, setWallpaper, saveCroppedBitmap, onEndRunnable);
        }

        public BitmapCropTask(Context c, Uri inUri,
                RectF cropBounds, int rotation, int outWidth, int outHeight,
                boolean setWallpaper, boolean saveCroppedBitmap, Runnable onEndRunnable) {
            mContext = c;
            mInUri = inUri;
            init(cropBounds, rotation,
                    outWidth, outHeight, setWallpaper, saveCroppedBitmap, onEndRunnable);
        }

        public BitmapCropTask(Context c, Resources res, int inResId,
                RectF cropBounds, int rotation, int outWidth, int outHeight,
                boolean setWallpaper, boolean saveCroppedBitmap, Runnable onEndRunnable) {
            mContext = c;
            mInResId = inResId;
            mResources = res;
            init(cropBounds, rotation,
                    outWidth, outHeight, setWallpaper, saveCroppedBitmap, onEndRunnable);
        }

        private void init(RectF cropBounds, int rotation, int outWidth, int outHeight,
                boolean setWallpaper, boolean saveCroppedBitmap, Runnable onEndRunnable) {
            mCropBounds = cropBounds;
            mRotation = rotation;
            mOutWidth = outWidth;
            mOutHeight = outHeight;
            mSetWallpaper = setWallpaper;
            mSaveCroppedBitmap = saveCroppedBitmap;
            mOnEndRunnable = onEndRunnable;
        }

        public void setOnBitmapCropped(OnBitmapCroppedHandler handler) {
            mOnBitmapCroppedHandler = handler;
        }

        public void setNoCrop(boolean value) {
            mNoCrop = value;
        }

        public void setOnEndRunnable(Runnable onEndRunnable) {
            mOnEndRunnable = onEndRunnable;
        }

        // Helper to setup input stream
        private void regenerateInputStream() {
            if (mInUri == null && mInResId == 0 && mInFilePath == null && mInImageBytes == null && !mImageFromAsset) {
                Log.w(TAG, "cannot read original file, no input URI, resource ID, or " +
                        "image byte array given");
            } else {
                Utils.closeSilently(mInStream);
                try {
                    if (mImageFromAsset) {
                        AssetManager am = mResources.getAssets();
                        String[] pathImages = am.list(mInFilePath);
                        if (pathImages == null || pathImages.length == 0) {
                            throw new IOException("did not find any images in path: " + mInFilePath);
                        }
                        InputStream is = am.open(mInFilePath + File.separator + pathImages[0]);
                        mInStream = new BufferedInputStream(is);
                    } else if (mInUri != null) {
                        mInStream = new BufferedInputStream(
                                mContext.getContentResolver().openInputStream(mInUri));
                    } else if (mInFilePath != null) {
                        mInStream = mContext.openFileInput(mInFilePath);
                    } else if (mInImageBytes != null) {
                        mInStream = new BufferedInputStream(
                                new ByteArrayInputStream(mInImageBytes));
                    } else {
                        mInStream = new BufferedInputStream(
                                mResources.openRawResource(mInResId));
                    }
                } catch (FileNotFoundException e) {
                    Log.w(TAG, "cannot read file: " + mInUri.toString(), e);
                } catch (IOException e) {
                    Log.w(TAG, "cannot read file: " + mInUri.toString(), e);
                }
            }
        }

        public Point getImageBounds() {
            regenerateInputStream();
            if (mInStream != null) {
                BitmapFactory.Options options = new BitmapFactory.Options();
                options.inJustDecodeBounds = true;
                BitmapFactory.decodeStream(mInStream, null, options);
                if (options.outWidth != 0 && options.outHeight != 0) {
                    return new Point(options.outWidth, options.outHeight);
                }
            }
            return null;
        }

        public void setCropBounds(RectF cropBounds) {
            mCropBounds = cropBounds;
        }

        public Bitmap getCroppedBitmap() {
            return mCroppedBitmap;
        }
        public boolean cropBitmap() {
            boolean failure = false;

            regenerateInputStream();

            WallpaperManager wallpaperManager = null;
            if (mSetWallpaper) {
                wallpaperManager = WallpaperManager.getInstance(mContext.getApplicationContext());
            }
            if (mSetWallpaper && mNoCrop && mInStream != null) {
                try {
                    wallpaperManager.setKeyguardStream(mInStream);
                } catch (IOException e) {
                    Log.w(TAG, "cannot write stream to wallpaper", e);
                    failure = true;
                }
                return !failure;
            }
            if (mInStream != null) {
                // Find crop bounds (scaled to original image size)
                Rect roundedTrueCrop = new Rect();
                Matrix rotateMatrix = new Matrix();
                Matrix inverseRotateMatrix = new Matrix();
                if (mRotation > 0) {
                    rotateMatrix.setRotate(mRotation);
                    inverseRotateMatrix.setRotate(-mRotation);

                    mCropBounds.roundOut(roundedTrueCrop);
                    mCropBounds = new RectF(roundedTrueCrop);

                    Point bounds = getImageBounds();

                    float[] rotatedBounds = new float[] { bounds.x, bounds.y };
                    rotateMatrix.mapPoints(rotatedBounds);
                    rotatedBounds[0] = Math.abs(rotatedBounds[0]);
                    rotatedBounds[1] = Math.abs(rotatedBounds[1]);

                    mCropBounds.offset(-rotatedBounds[0]/2, -rotatedBounds[1]/2);
                    inverseRotateMatrix.mapRect(mCropBounds);
                    mCropBounds.offset(bounds.x/2, bounds.y/2);

                    regenerateInputStream();
                }

                mCropBounds.roundOut(roundedTrueCrop);

                if (roundedTrueCrop.width() <= 0 || roundedTrueCrop.height() <= 0) {
                    Log.w(TAG, "crop has bad values for full size image");
                    failure = true;
                    return false;
                }

                // See how much we're reducing the size of the image
                int scaleDownSampleSize = Math.min(roundedTrueCrop.width() / mOutWidth,
                        roundedTrueCrop.height() / mOutHeight);

                // Attempt to open a region decoder
                BitmapRegionDecoder decoder = null;
                try {
                    decoder = BitmapRegionDecoder.newInstance(mInStream, true);
                } catch (IOException e) {
                    Log.w(TAG, "cannot open region decoder for file: " + mInUri.toString(), e);
                }

                Bitmap crop = null;
                if (decoder != null) {
                    // Do region decoding to get crop bitmap
                    BitmapFactory.Options options = new BitmapFactory.Options();
                    if (scaleDownSampleSize > 1) {
                        options.inSampleSize = scaleDownSampleSize;
                    }
                    crop = decoder.decodeRegion(roundedTrueCrop, options);
                    decoder.recycle();
                }

                if (crop == null) {
                    // BitmapRegionDecoder has failed, try to crop in-memory
                    regenerateInputStream();
                    Bitmap fullSize = null;
                    if (mInStream != null) {
                        BitmapFactory.Options options = new BitmapFactory.Options();
                        if (scaleDownSampleSize > 1) {
                            options.inSampleSize = scaleDownSampleSize;
                        }
                        fullSize = BitmapFactory.decodeStream(mInStream, null, options);
                    }
                    if (fullSize != null) {
                        mCropBounds.left /= scaleDownSampleSize;
                        mCropBounds.top /= scaleDownSampleSize;
                        mCropBounds.bottom /= scaleDownSampleSize;
                        mCropBounds.right /= scaleDownSampleSize;
                        mCropBounds.roundOut(roundedTrueCrop);

                        crop = Bitmap.createBitmap(fullSize, roundedTrueCrop.left,
                                roundedTrueCrop.top, roundedTrueCrop.width(),
                                roundedTrueCrop.height());
                    }
                }

                if (crop == null) {
                    Log.w(TAG, "cannot decode file: " + mInUri.toString());
                    failure = true;
                    return false;
                }
                if (mOutWidth > 0 && mOutHeight > 0 || mRotation > 0) {
                    float[] dimsAfter = new float[] { crop.getWidth(), crop.getHeight() };
                    rotateMatrix.mapPoints(dimsAfter);
                    dimsAfter[0] = Math.abs(dimsAfter[0]);
                    dimsAfter[1] = Math.abs(dimsAfter[1]);

                    if (!(mOutWidth > 0 && mOutHeight > 0)) {
                        mOutWidth = Math.round(dimsAfter[0]);
                        mOutHeight = Math.round(dimsAfter[1]);
                    }

                    RectF cropRect = new RectF(0, 0, dimsAfter[0], dimsAfter[1]);
                    RectF returnRect = new RectF(0, 0, mOutWidth, mOutHeight);

                    Matrix m = new Matrix();
                    if (mRotation == 0) {
                        m.setRectToRect(cropRect, returnRect, Matrix.ScaleToFit.FILL);
                    } else {
                        Matrix m1 = new Matrix();
                        m1.setTranslate(-crop.getWidth() / 2f, -crop.getHeight() / 2f);
                        Matrix m2 = new Matrix();
                        m2.setRotate(mRotation);
                        Matrix m3 = new Matrix();
                        m3.setTranslate(dimsAfter[0] / 2f, dimsAfter[1] / 2f);
                        Matrix m4 = new Matrix();
                        m4.setRectToRect(cropRect, returnRect, Matrix.ScaleToFit.FILL);

                        Matrix c1 = new Matrix();
                        c1.setConcat(m2, m1);
                        Matrix c2 = new Matrix();
                        c2.setConcat(m4, m3);
                        m.setConcat(c2, c1);
                    }

                    Bitmap tmp = Bitmap.createBitmap((int) returnRect.width(),
                            (int) returnRect.height(), Bitmap.Config.ARGB_8888);
                    if (tmp != null) {
                        Canvas c = new Canvas(tmp);
                        Paint p = new Paint();
                        p.setFilterBitmap(true);
                        c.drawBitmap(crop, m, p);
                        crop = tmp;
                    }
                }

                if (mSaveCroppedBitmap) {
                    mCroppedBitmap = crop;
                }

                // Get output compression format
                CompressFormat cf =
                        convertExtensionToCompressFormat(getFileExtension(mOutputFormat));

                // Compress to byte array
                ByteArrayOutputStream tmpOut = new ByteArrayOutputStream(2048);
                if (crop.compress(cf, DEFAULT_COMPRESS_QUALITY, tmpOut)) {
                    // If we need to set to the wallpaper, set it
                    if (mSetWallpaper && wallpaperManager != null) {
                        try {
                            byte[] outByteArray = tmpOut.toByteArray();
                            wallpaperManager.setKeyguardStream(new ByteArrayInputStream(outByteArray));
                            if (mOnBitmapCroppedHandler != null) {
                                mOnBitmapCroppedHandler.onBitmapCropped(outByteArray);
                            }
                        } catch (IOException e) {
                            Log.w(TAG, "cannot write stream to wallpaper", e);
                            failure = true;
                        }
                    }
                } else {
                    Log.w(TAG, "cannot compress bitmap");
                    failure = true;
                }
            } else {
                Log.w(TAG, "could not complete crop task because input stream is null");
            }
            return !failure; // True if any of the operations failed
        }

        @Override
        protected Boolean doInBackground(Void... params) {
            return cropBitmap();
        }

        @Override
        protected void onPostExecute(Boolean result) {
            if (mOnEndRunnable != null) {
                mOnEndRunnable.run();
            }
        }
    }

    @Override
    protected void setWallpaperStripYOffset(int offset) {
        mWallpaperStrip.setPadding(0, 0, 0, offset);
    }

    // called by onCreate; this is subclassed to overwrite WallpaperCropActivity
    protected void init() {
        setContentView(R.layout.wallpaper_picker);

        mCropView = (CropView) findViewById(R.id.cropView);
        mWallpaperStrip = findViewById(R.id.wallpaper_strip);
        mCropView.setTouchCallback(new CropView.TouchCallback() {
            PickerViewPropertyAnimator mAnim;
            @Override
            public void onTouchDown() {
                if (mAnim != null) {
                    mAnim.cancel();
                }
                if (mWallpaperStrip.getAlpha() == 1f) {
                    mIgnoreNextTap = true;
                }
                mAnim = new PickerViewPropertyAnimator(mWallpaperStrip);
                mAnim.alpha(0f)
                     .setDuration(150)
                     .addListener(new Animator.AnimatorListener() {
                         public void onAnimationStart(Animator animator) { }
                         public void onAnimationEnd(Animator animator) {
                             mWallpaperStrip.setVisibility(View.INVISIBLE);
                         }
                         public void onAnimationCancel(Animator animator) { }
                         public void onAnimationRepeat(Animator animator) { }
                     });
                mAnim.setInterpolator(new AccelerateInterpolator(0.75f));
                mAnim.start();
            }
            @Override
            public void onTouchUp() {
                mIgnoreNextTap = false;
            }
            @Override
            public void onTap() {
                boolean ignoreTap = mIgnoreNextTap;
                mIgnoreNextTap = false;
                if (!ignoreTap) {
                    if (mAnim != null) {
                        mAnim.cancel();
                    }
                    mWallpaperStrip.setVisibility(View.VISIBLE);
                    mAnim = new PickerViewPropertyAnimator(mWallpaperStrip);
                    mAnim.alpha(1f)
                         .setDuration(150)
                         .setInterpolator(new DecelerateInterpolator(0.75f));
                    mAnim.start();
                }
            }
        });

        mThumbnailOnClickListener = new OnClickListener() {
            public void onClick(View v) {
                if (mActionMode != null) {
                    // When CAB is up, clicking toggles the item instead
                    if (v.isLongClickable()) {
                        mLongClickListener.onLongClick(v);
                    }
                    return;
                }
                WallpaperTileInfo info = (WallpaperTileInfo) v.getTag();
                if (info.isSelectable()) {
                    if (mSelectedThumb != null) {
                        mSelectedThumb.setSelected(false);
                        mSelectedThumb = null;
                    }
                    mSelectedThumb = v;
                    v.setSelected(true);
                    // TODO: Remove this once the accessibility framework and
                    // services have better support for selection state.
                    v.announceForAccessibility(
                            getString(R.string.announce_selection, v.getContentDescription()));
                }
                info.onClick(LockWallpaperPickerActivity.this);
            }
        };
        mLongClickListener = new View.OnLongClickListener() {
            // Called when the user long-clicks on someView
            public boolean onLongClick(View view) {
                CheckableFrameLayout c = (CheckableFrameLayout) view;
                c.toggle();

                if (mActionMode != null) {
                    mActionMode.invalidate();
                } else {
                    // Start the CAB using the ActionMode.Callback defined below
                    mActionMode = startActionMode(mActionModeCallback);
                    int childCount = mWallpapersView.getChildCount();
                    for (int i = 0; i < childCount; i++) {
                        mWallpapersView.getChildAt(i).setSelected(false);
                    }
                }
                return true;
            }
        };

        mWallpapersView = (LinearLayout) findViewById(R.id.wallpaper_list);

        // Add a tile for the Gallery
        LinearLayout masterWallpaperList = (LinearLayout) findViewById(R.id.master_wallpaper_list);
        FrameLayout pickImageTile = (FrameLayout) getLayoutInflater().
                inflate(R.layout.wallpaper_picker_image_picker_item, masterWallpaperList, false);
        setWallpaperItemPaddingToZero(pickImageTile);
        masterWallpaperList.addView(pickImageTile, 0);

        // Add tile for clear image
        FrameLayout clearImageTile = (FrameLayout) getLayoutInflater().
                inflate(R.layout.wallpaper_picker_clear, masterWallpaperList, false);
        setWallpaperItemPaddingToZero(clearImageTile);
        masterWallpaperList.addView(clearImageTile, 0);

        // theme LOCKSCREEN wallpapers
        ArrayList<ThemeLockWallpaperInfo> themeLockWallpapers = findThemeLockWallpapers();
        ThemeLockWallpapersAdapter tla = new ThemeLockWallpapersAdapter(this, themeLockWallpapers);
        populateWallpapersFromAdapter(mWallpapersView, tla, false, true);

        // theme wallpapers
        ArrayList<ThemeWallpaperInfo> themeWallpapers = findThemeWallpapers();
        ThemeWallpapersAdapter ta = new ThemeWallpapersAdapter(this, themeWallpapers);
        populateWallpapersFromAdapter(mWallpapersView, ta, false, true);

        // Populate the saved wallpapers
        mSavedImages = new SavedWallpaperImages(this);
        mSavedImages.loadThumbnailsAndImageIdList();
        populateWallpapersFromAdapter(mWallpapersView, mSavedImages, true, true);

        // Make its background the last photo taken on external storage
        Bitmap lastPhoto = getThumbnailOfLastPhoto();
        if (lastPhoto != null) {
            ImageView galleryThumbnailBg =
                    (ImageView) pickImageTile.findViewById(R.id.wallpaper_image);
            galleryThumbnailBg.setImageBitmap(getThumbnailOfLastPhoto());
            int colorOverlay = getResources().getColor(R.color.wallpaper_picker_translucent_gray);
            galleryThumbnailBg.setColorFilter(colorOverlay, PorterDuff.Mode.SRC_ATOP);
        }

        PickImageInfo pickImageInfo = new PickImageInfo();
        pickImageTile.setTag(pickImageInfo);
        pickImageInfo.setView(pickImageTile);
        pickImageTile.setOnClickListener(mThumbnailOnClickListener);
        pickImageInfo.setView(pickImageTile);

        UserDesktopWallpaperInfo clearImageInfo = new UserDesktopWallpaperInfo();
        clearImageTile.setTag(clearImageInfo);
        clearImageInfo.setView(clearImageTile);
        clearImageTile.setOnClickListener(mThumbnailOnClickListener);
        clearImageInfo.setView(clearImageTile);

        updateTileIndices();

        // Update the scroll for RTL
        initializeScrollForRtl();

        // Create smooth layout transitions for when items are deleted
        final LayoutTransition transitioner = new LayoutTransition();
        transitioner.setDuration(200);
        transitioner.setStartDelay(LayoutTransition.CHANGE_DISAPPEARING, 0);
        transitioner.setAnimator(LayoutTransition.DISAPPEARING, null);
        mWallpapersView.setLayoutTransition(transitioner);

        // Action bar
        // Show the custom action bar view
        final ActionBar actionBar = getActionBar();
        actionBar.setCustomView(R.layout.actionbar_set_wallpaper);
        actionBar.getCustomView().setOnClickListener(
                new OnClickListener() {
                    @Override
                    public void onClick(View v) {
                        if (mSelectedThumb != null) {
                            WallpaperTileInfo info = (WallpaperTileInfo) mSelectedThumb.getTag();
                            info.onSave(LockWallpaperPickerActivity.this);
                        }
                    }
                });

        // CAB for deleting items
        mActionModeCallback = new ActionMode.Callback() {
            // Called when the action mode is created; startActionMode() was called
            @Override
            public boolean onCreateActionMode(ActionMode mode, Menu menu) {
                // Inflate a menu resource providing context menu items
                MenuInflater inflater = mode.getMenuInflater();
                inflater.inflate(R.menu.cab_delete_wallpapers, menu);
                return true;
            }

            private int numCheckedItems() {
                int childCount = mWallpapersView.getChildCount();
                int numCheckedItems = 0;
                for (int i = 0; i < childCount; i++) {
                    CheckableFrameLayout c = (CheckableFrameLayout) mWallpapersView.getChildAt(i);
                    if (c.isChecked()) {
                        numCheckedItems++;
                    }
                }
                return numCheckedItems;
            }

            // Called each time the action mode is shown. Always called after onCreateActionMode,
            // but may be called multiple times if the mode is invalidated.
            @Override
            public boolean onPrepareActionMode(ActionMode mode, Menu menu) {
                int numCheckedItems = numCheckedItems();
                if (numCheckedItems == 0) {
                    mode.finish();
                    return true;
                } else {
                    mode.setTitle(getResources().getQuantityString(
                            R.plurals.number_of_items_selected, numCheckedItems, numCheckedItems));
                    return true;
                }
            }

            // Called when the user selects a contextual menu item
            @Override
            public boolean onActionItemClicked(ActionMode mode, MenuItem item) {
                int itemId = item.getItemId();
                if (itemId == R.id.menu_delete) {
                    int childCount = mWallpapersView.getChildCount();
                    ArrayList<View> viewsToRemove = new ArrayList<View>();
                    for (int i = 0; i < childCount; i++) {
                        CheckableFrameLayout c =
                                (CheckableFrameLayout) mWallpapersView.getChildAt(i);
                        if (c.isChecked()) {
                            WallpaperTileInfo info = (WallpaperTileInfo) c.getTag();
                            info.onDelete(LockWallpaperPickerActivity.this);
                            viewsToRemove.add(c);
                        }
                    }
                    for (View v : viewsToRemove) {
                        mWallpapersView.removeView(v);
                    }
                    updateTileIndices();
                    mode.finish(); // Action picked, so close the CAB
                    return true;
                } else {
                    return false;
                }
            }

            // Called when the user exits the action mode
            @Override
            public void onDestroyActionMode(ActionMode mode) {
                int childCount = mWallpapersView.getChildCount();
                for (int i = 0; i < childCount; i++) {
                    CheckableFrameLayout c = (CheckableFrameLayout) mWallpapersView.getChildAt(i);
                    c.setChecked(false);
                }
                mSelectedThumb.setSelected(true);
                mActionMode = null;
            }
        };
    }

    private void initializeScrollForRtl() {
        final HorizontalScrollView scroll =
                (HorizontalScrollView) findViewById(R.id.wallpaper_scroll_container);

        if (scroll.getLayoutDirection() == View.LAYOUT_DIRECTION_RTL) {
            final ViewTreeObserver observer = scroll.getViewTreeObserver();
            observer.addOnGlobalLayoutListener(new OnGlobalLayoutListener() {
                public void onGlobalLayout() {
                    LinearLayout masterWallpaperList =
                            (LinearLayout) findViewById(R.id.master_wallpaper_list);
                    scroll.scrollTo(masterWallpaperList.getWidth(), 0);
                    scroll.getViewTreeObserver().removeOnGlobalLayoutListener(this);
                }
            });
        }
    }

    protected Bitmap getThumbnailOfLastPhoto() {
        Cursor cursor = MediaStore.Images.Media.query(getContentResolver(),
                MediaStore.Images.Media.EXTERNAL_CONTENT_URI,
                new String[] { MediaStore.Images.ImageColumns._ID,
                    MediaStore.Images.ImageColumns.DATE_TAKEN},
                null, null, MediaStore.Images.ImageColumns.DATE_TAKEN + " DESC LIMIT 1");
        Bitmap thumb = null;
        if (cursor != null) {
            if (cursor.moveToFirst()) {
                int id = cursor.getInt(0);
                thumb = MediaStore.Images.Thumbnails.getThumbnail(getContentResolver(),
                        id, MediaStore.Images.Thumbnails.MINI_KIND, null);
            }
            cursor.close();
        }
        return thumb;
    }

    @Override
    public boolean onCreateOptionsMenu(Menu menu) {
        return super.onCreateOptionsMenu(menu);
    }

    @Override
    public boolean onPrepareOptionsMenu(Menu menu) {
        return super.onPrepareOptionsMenu(menu);
    }

    @Override
    public boolean onOptionsItemSelected(MenuItem item) {
        // Handle presses on the action bar items
        switch (item.getItemId()) {
            default:
                return super.onOptionsItemSelected(item);
        }
    }

    protected void onStop() {
        super.onStop();
        mWallpaperStrip = findViewById(R.id.wallpaper_strip);
        if (mWallpaperStrip.getAlpha() < 1f) {
            mWallpaperStrip.setAlpha(1f);
            mWallpaperStrip.setVisibility(View.VISIBLE);
        }
        mCropView.destroy();
    }

    @Override
    protected void onDestroy() {
        mWallpapersView.removeAllViews();
        super.onDestroy();
    }

    protected void onSaveInstanceState(Bundle outState) {
        outState.putParcelableArrayList(TEMP_WALLPAPER_TILES, mTempWallpaperTiles);
    }

    protected void onRestoreInstanceState(Bundle savedInstanceState) {
        ArrayList<Uri> uris = savedInstanceState.getParcelableArrayList(TEMP_WALLPAPER_TILES);
        for (Uri uri : uris) {
            addTemporaryWallpaperTile(uri);
        }
    }

    private void populateWallpapersFromAdapter(ViewGroup parent, BaseAdapter adapter,
            boolean addLongPressHandler, boolean selectFirstTile) {
        for (int i = 0; i < adapter.getCount(); i++) {
            FrameLayout thumbnail = (FrameLayout) adapter.getView(i, null, parent);
            parent.addView(thumbnail, i);
            WallpaperTileInfo info = (WallpaperTileInfo) adapter.getItem(i);
            thumbnail.setTag(info);
            info.setView(thumbnail);
            if (addLongPressHandler) {
                addLongPressHandler(thumbnail);
            }
            thumbnail.setOnClickListener(mThumbnailOnClickListener);
            if (i == 0 && selectFirstTile) {
                mThumbnailOnClickListener.onClick(thumbnail);
            }
        }
    }

    private void updateTileIndices() {
        LinearLayout masterWallpaperList = (LinearLayout) findViewById(R.id.master_wallpaper_list);
        final int childCount = masterWallpaperList.getChildCount();
        final Resources res = getResources();

        // Do two passes; the first pass gets the total number of tiles
        int numTiles = 0;
        for (int passNum = 0; passNum < 2; passNum++) {
            int tileIndex = 0;
            for (int i = 0; i < childCount; i++) {
                View child = masterWallpaperList.getChildAt(i);
                LinearLayout subList;

                int subListStart;
                int subListEnd;
                if (child.getTag() instanceof WallpaperTileInfo) {
                    subList = masterWallpaperList;
                    subListStart = i;
                    subListEnd = i + 1;
                } else { // if (child instanceof LinearLayout) {
                    subList = (LinearLayout) child;
                    subListStart = 0;
                    subListEnd = subList.getChildCount();
                }

                for (int j = subListStart; j < subListEnd; j++) {
                    WallpaperTileInfo info = (WallpaperTileInfo) subList.getChildAt(j).getTag();
                    if (info.isNamelessWallpaper()) {
                        if (passNum == 0) {
                            numTiles++;
                        } else {
                            CharSequence label = res.getString(
                                    R.string.wallpaper_accessibility_name, ++tileIndex, numTiles);
                            info.onIndexUpdated(label);
                        }
                    }
                }
            }
        }
    }

    private static Bitmap createThumbnail(Point size, Context context, Uri uri, byte[] imageBytes,
            Resources res, int resId, int rotation, boolean leftAligned) {
        int width = size.x;
        int height = size.y;

        BitmapCropTask cropTask;
        if (uri != null) {
            cropTask = new BitmapCropTask(
                    context, uri, null, rotation, width, height, false, true, null);
        } else if (imageBytes != null) {
            cropTask = new BitmapCropTask(
                    imageBytes, null, rotation, width, height, false, true, null);
        }  else {
            cropTask = new BitmapCropTask(
                    context, res, resId, null, rotation, width, height, false, true, null);
        }
        Point bounds = cropTask.getImageBounds();
        if (bounds == null || bounds.x == 0 || bounds.y == 0) {
            return null;
        }

        Matrix rotateMatrix = new Matrix();
        rotateMatrix.setRotate(rotation);
        float[] rotatedBounds = new float[] { bounds.x, bounds.y };
        rotateMatrix.mapPoints(rotatedBounds);
        rotatedBounds[0] = Math.abs(rotatedBounds[0]);
        rotatedBounds[1] = Math.abs(rotatedBounds[1]);

        RectF cropRect = WallpaperCropActivity.getMaxCropRect(
                (int) rotatedBounds[0], (int) rotatedBounds[1], width, height, leftAligned);
        cropTask.setCropBounds(cropRect);

        if (cropTask.cropBitmap()) {
            return cropTask.getCroppedBitmap();
        } else {
            return null;
        }
    }

    private void addTemporaryWallpaperTile(Uri uri) {
        mTempWallpaperTiles.add(uri);
        // Add a tile for the image picked from Gallery
        FrameLayout pickedImageThumbnail = (FrameLayout) getLayoutInflater().
                inflate(R.layout.wallpaper_picker_item, mWallpapersView, false);
        setWallpaperItemPaddingToZero(pickedImageThumbnail);

        // Load the thumbnail
        ImageView image = (ImageView) pickedImageThumbnail.findViewById(R.id.wallpaper_image);
        Point defaultSize = Utilities.getDefaultThumbnailSize(this.getResources());
        int rotation = WallpaperCropActivity.getRotationFromExif(this, uri);
        Bitmap thumb = createThumbnail(defaultSize, this, uri, null, null, 0, rotation, false);
        if (thumb != null) {
            image.setImageBitmap(thumb);
            Drawable thumbDrawable = image.getDrawable();
            thumbDrawable.setDither(true);
        } else {
            Log.e(TAG, "Error loading thumbnail for uri=" + uri);
        }
        mWallpapersView.addView(pickedImageThumbnail, 0);

        UriWallpaperInfo info = new UriWallpaperInfo(uri);
        pickedImageThumbnail.setTag(info);
        info.setView(pickedImageThumbnail);
        addLongPressHandler(pickedImageThumbnail);
        updateTileIndices();
        pickedImageThumbnail.setOnClickListener(mThumbnailOnClickListener);
        mThumbnailOnClickListener.onClick(pickedImageThumbnail);
    }

    protected void onActivityResult(int requestCode, int resultCode, Intent data) {
        if (requestCode == IMAGE_PICK && resultCode == RESULT_OK) {
            if (data != null && data.getData() != null) {
                Uri uri = data.getData();
                addTemporaryWallpaperTile(uri);
            }
        } else if (requestCode == PICK_WALLPAPER_THIRD_PARTY_ACTIVITY) {
            setResult(RESULT_OK);
            finish();
        }
    }

    static void setWallpaperItemPaddingToZero(FrameLayout frameLayout) {
        frameLayout.setPadding(0, 0, 0, 0);
        frameLayout.setForeground(new ZeroPaddingDrawable(frameLayout.getForeground()));
    }

    private void addLongPressHandler(View v) {
        v.setOnLongClickListener(mLongClickListener);
    }

    private ArrayList<ThemeWallpaperInfo> findThemeWallpapers() {
        ArrayList<ThemeWallpaperInfo> themeWallpapers =
                new ArrayList<ThemeWallpaperInfo>();
        ContentResolver cr = getContentResolver();
        String[] projection = {ThemesColumns.PKG_NAME, ThemesColumns.IS_LEGACY_THEME};
        String selection = ThemesColumns.MODIFIES_LAUNCHER + "=? AND " +
                ThemesColumns.PKG_NAME + "!=?";
        String[] selectoinArgs = {"1", "default"};
        String sortOrder = null;
        Cursor c = cr.query(ThemesColumns.CONTENT_URI, projection, selection,
                selectoinArgs, sortOrder);
        if (c != null) {
            Bitmap bmp;
            while (c.moveToNext()) {
                String pkgName = c.getString(c.getColumnIndexOrThrow(ThemesColumns.PKG_NAME));
                boolean isLegacy = c.getInt(c.getColumnIndexOrThrow(
                        ThemesColumns.IS_LEGACY_THEME)) == 1;
<<<<<<< HEAD
                bmp = getThemeWallpaper(this, "wallpapers", pkgName, isLegacy, true /* thumb*/);
=======
                bmp = Utilities.getThemeWallpaper(this, "wallpapers", pkgName, isLegacy,
                        true /* thumb*/);
>>>>>>> d852faf4
                if (bmp != null) {
                    themeWallpapers.add(
                            new ThemeWallpaperInfo(this, pkgName, isLegacy,
                                    new BitmapDrawable(getResources(), bmp)));

                    Log.d("", String.format("Loaded bitmap of size %dx%d for %s",
                            bmp.getWidth(), bmp.getHeight(), pkgName));
                }
            }
            c.close();
        }
        return themeWallpapers;
    }

    private ArrayList<ThemeLockWallpaperInfo> findThemeLockWallpapers() {
        ArrayList<ThemeLockWallpaperInfo> themeWallpapers =
                new ArrayList<ThemeLockWallpaperInfo>();
        ContentResolver cr = getContentResolver();
        String[] projection = {ThemesColumns.PKG_NAME};
        String selection = ThemesColumns.MODIFIES_LOCKSCREEN + "=? AND " +
                ThemesColumns.PKG_NAME + "!=?";
        String[] selectoinArgs = {"1", "default"};
        String sortOrder = null;
        Cursor c = cr.query(ThemesColumns.CONTENT_URI, projection, selection,
                selectoinArgs, sortOrder);
        if (c != null) {
            Bitmap bmp;
            while (c.moveToNext()) {
                String pkgName = c.getString(c.getColumnIndexOrThrow(ThemesColumns.PKG_NAME));
<<<<<<< HEAD
                bmp = getThemeWallpaper(this, "lockscreen", pkgName, false, true /* thumb*/);
=======
                bmp = Utilities.getThemeWallpaper(this, "lockscreen", pkgName, false,
                        true /* thumb*/);
>>>>>>> d852faf4
                if (bmp != null) {
                    themeWallpapers.add(
                            new ThemeLockWallpaperInfo(this, pkgName,
                                    new BitmapDrawable(getResources(), bmp)));

                    Log.d("", String.format("Loaded bitmap of size %dx%d for %s",
                            bmp.getWidth(), bmp.getHeight(), pkgName));
                }
            }
            c.close();
        }
        return themeWallpapers;
    }

    public Pair<ApplicationInfo, Integer> getWallpaperArrayResourceId() {
        // Context.getPackageName() may return the "original" package name,
        // com.android.wallpapercropper; Resources needs the real package name,
        // com.android.wallpapercropper. So we ask Resources for what it thinks the
        // package name should be.
        final String packageName = getResources().getResourcePackageName(R.array.wallpapers);
        try {
            ApplicationInfo info = getPackageManager().getApplicationInfo(packageName, 0);
            return new Pair<ApplicationInfo, Integer>(info, R.array.wallpapers);
        } catch (NameNotFoundException e) {
            return null;
        }
    }

    public CropView getCropView() {
        return mCropView;
    }

    public SavedWallpaperImages getSavedImages() {
        return mSavedImages;
    }

    static class ZeroPaddingDrawable extends LevelListDrawable {
        public ZeroPaddingDrawable(Drawable d) {
            super();
            addLevel(0, 0, d);
            setLevel(0);
        }

        @Override
        public boolean getPadding(Rect padding) {
            padding.set(0, 0, 0, 0);
            return true;
        }
    }

    private static class ThemeLockWallpapersAdapter extends BaseAdapter implements ListAdapter {
        private LayoutInflater mLayoutInflater;
        private ArrayList<ThemeLockWallpaperInfo> mWallpapers;

        ThemeLockWallpapersAdapter(Activity activity, ArrayList<ThemeLockWallpaperInfo>
                wallpapers) {
            mLayoutInflater = activity.getLayoutInflater();
            mWallpapers = wallpapers;
        }

        public int getCount() {
            return mWallpapers.size();
        }

        public ThemeLockWallpaperInfo getItem(int position) {
            return mWallpapers.get(position);
        }

        public long getItemId(int position) {
            return position;
        }

        public View getView(int position, View convertView, ViewGroup parent) {
            Drawable thumb = mWallpapers.get(position).mThumb;
            if (thumb == null) {
                Log.e(TAG, "Error decoding thumbnail for wallpaper #" + position);
            }
            return createImageTileView(mLayoutInflater, position, convertView, parent, thumb);
        }
    }

    private static class ThemeWallpapersAdapter extends BaseAdapter implements ListAdapter {
        private LayoutInflater mLayoutInflater;
        private ArrayList<ThemeWallpaperInfo> mWallpapers;

        ThemeWallpapersAdapter(Activity activity, ArrayList<ThemeWallpaperInfo> wallpapers) {
            mLayoutInflater = activity.getLayoutInflater();
            mWallpapers = wallpapers;
        }

        public int getCount() {
            return mWallpapers.size();
        }

        public ThemeWallpaperInfo getItem(int position) {
            return mWallpapers.get(position);
        }

        public long getItemId(int position) {
            return position;
        }

        public View getView(int position, View convertView, ViewGroup parent) {
            Drawable thumb = mWallpapers.get(position).mThumb;
            if (thumb == null) {
                Log.e(TAG, "Error decoding thumbnail for wallpaper #" + position);
            }
            return createImageTileView(mLayoutInflater, position, convertView, parent, thumb);
        }
    }

    public static View createImageTileView(LayoutInflater layoutInflater, int position,
            View convertView, ViewGroup parent, Drawable thumb) {
        View view;

        if (convertView == null) {
            view = layoutInflater.inflate(R.layout.wallpaper_picker_item, parent, false);
        } else {
            view = convertView;
        }

        setWallpaperItemPaddingToZero((FrameLayout) view);

        ImageView image = (ImageView) view.findViewById(R.id.wallpaper_image);

        if (thumb != null) {
            image.setImageDrawable(thumb);
            thumb.setDither(true);
        }

        return view;
    }

}<|MERGE_RESOLUTION|>--- conflicted
+++ resolved
@@ -1265,12 +1265,8 @@
                 String pkgName = c.getString(c.getColumnIndexOrThrow(ThemesColumns.PKG_NAME));
                 boolean isLegacy = c.getInt(c.getColumnIndexOrThrow(
                         ThemesColumns.IS_LEGACY_THEME)) == 1;
-<<<<<<< HEAD
-                bmp = getThemeWallpaper(this, "wallpapers", pkgName, isLegacy, true /* thumb*/);
-=======
                 bmp = Utilities.getThemeWallpaper(this, "wallpapers", pkgName, isLegacy,
                         true /* thumb*/);
->>>>>>> d852faf4
                 if (bmp != null) {
                     themeWallpapers.add(
                             new ThemeWallpaperInfo(this, pkgName, isLegacy,
@@ -1300,12 +1296,8 @@
             Bitmap bmp;
             while (c.moveToNext()) {
                 String pkgName = c.getString(c.getColumnIndexOrThrow(ThemesColumns.PKG_NAME));
-<<<<<<< HEAD
-                bmp = getThemeWallpaper(this, "lockscreen", pkgName, false, true /* thumb*/);
-=======
                 bmp = Utilities.getThemeWallpaper(this, "lockscreen", pkgName, false,
                         true /* thumb*/);
->>>>>>> d852faf4
                 if (bmp != null) {
                     themeWallpapers.add(
                             new ThemeLockWallpaperInfo(this, pkgName,
