/* Copyright 2008 The Android Open Source Project
 */

#include <stdio.h>
#include <stdlib.h>
#include <errno.h>
#include <fcntl.h>

#include <private/android_filesystem_config.h>

#include "binder.h"

#if 0
#define LOGI(x...) fprintf(stderr, "svcmgr: " x)
#define LOGE(x...) fprintf(stderr, "svcmgr: " x)
#else
#define LOG_TAG "ServiceManager"
#include <cutils/log.h>
#endif

/* TODO:
 * These should come from a config file or perhaps be
 * based on some namespace rules of some sort (media
 * uid can register media.*, etc)
 */
static struct {
    unsigned uid;
    const char *name;
} allowed[] = {
#ifdef LVMX
    { AID_MEDIA, "com.lifevibes.mx.ipc" },
#endif
    { AID_MEDIA, "media.audio_flinger" },
    { AID_MEDIA, "media.player" },
    { AID_MEDIA, "media.camera" },
    { AID_MEDIA, "media.audio_policy" },
<<<<<<< HEAD
    { AID_DRMIO, "drm.drmIOService" },
    { AID_DRM,   "drm.drmManager" },
=======
    { AID_NFC,   "nfc" },
>>>>>>> a851d8d0
    { AID_RADIO, "radio.phone" },
    { AID_RADIO, "radio.sms" },
    { AID_RADIO, "radio.phonesubinfo" },
    { AID_RADIO, "radio.simphonebook" },
/* TODO: remove after phone services are updated: */
    { AID_RADIO, "phone" },
    { AID_RADIO, "sip" },
    { AID_RADIO, "isms" },
    { AID_RADIO, "iphonesubinfo" },
    { AID_RADIO, "simphonebook" },
};

void *svcmgr_handle;

const char *str8(uint16_t *x)
{
    static char buf[128];
    unsigned max = 127;
    char *p = buf;

    if (x) {
        while (*x && max--) {
            *p++ = *x++;
        }
    }
    *p++ = 0;
    return buf;
}

int str16eq(uint16_t *a, const char *b)
{
    while (*a && *b)
        if (*a++ != *b++) return 0;
    if (*a || *b)
        return 0;
    return 1;
}

int svc_can_register(unsigned uid, uint16_t *name)
{
    unsigned n;
    
    if ((uid == 0) || (uid == AID_SYSTEM))
        return 1;

    for (n = 0; n < sizeof(allowed) / sizeof(allowed[0]); n++)
        if ((uid == allowed[n].uid) && str16eq(name, allowed[n].name))
            return 1;

    return 0;
}

struct svcinfo 
{
    struct svcinfo *next;
    void *ptr;
    struct binder_death death;
    unsigned len;
    uint16_t name[0];
};

struct svcinfo *svclist = 0;

struct svcinfo *find_svc(uint16_t *s16, unsigned len)
{
    struct svcinfo *si;

    for (si = svclist; si; si = si->next) {
        if ((len == si->len) &&
            !memcmp(s16, si->name, len * sizeof(uint16_t))) {
            return si;
        }
    }
    return 0;
}

void svcinfo_death(struct binder_state *bs, void *ptr)
{
    struct svcinfo *si = ptr;
    LOGI("service '%s' died\n", str8(si->name));
    if (si->ptr) {
        binder_release(bs, si->ptr);
        si->ptr = 0;
    }   
}

uint16_t svcmgr_id[] = { 
    'a','n','d','r','o','i','d','.','o','s','.',
    'I','S','e','r','v','i','c','e','M','a','n','a','g','e','r' 
};
  

void *do_find_service(struct binder_state *bs, uint16_t *s, unsigned len)
{
    struct svcinfo *si;
    si = find_svc(s, len);

//    LOGI("check_service('%s') ptr = %p\n", str8(s), si ? si->ptr : 0);
    if (si && si->ptr) {
        return si->ptr;
    } else {
        return 0;
    }
}

int do_add_service(struct binder_state *bs,
                   uint16_t *s, unsigned len,
                   void *ptr, unsigned uid)
{
    struct svcinfo *si;
//    LOGI("add_service('%s',%p) uid=%d\n", str8(s), ptr, uid);

    if (!ptr || (len == 0) || (len > 127))
        return -1;

    if (!svc_can_register(uid, s)) {
        LOGE("add_service('%s',%p) uid=%d - PERMISSION DENIED\n",
             str8(s), ptr, uid);
        return -1;
    }

    si = find_svc(s, len);
    if (si) {
        if (si->ptr) {
            LOGE("add_service('%s',%p) uid=%d - ALREADY REGISTERED\n",
                 str8(s), ptr, uid);
            return -1;
        }
        si->ptr = ptr;
    } else {
        si = malloc(sizeof(*si) + (len + 1) * sizeof(uint16_t));
        if (!si) {
            LOGE("add_service('%s',%p) uid=%d - OUT OF MEMORY\n",
                 str8(s), ptr, uid);
            return -1;
        }
        si->ptr = ptr;
        si->len = len;
        memcpy(si->name, s, (len + 1) * sizeof(uint16_t));
        si->name[len] = '\0';
        si->death.func = svcinfo_death;
        si->death.ptr = si;
        si->next = svclist;
        svclist = si;
    }

    binder_acquire(bs, ptr);
    binder_link_to_death(bs, ptr, &si->death);
    return 0;
}

int svcmgr_handler(struct binder_state *bs,
                   struct binder_txn *txn,
                   struct binder_io *msg,
                   struct binder_io *reply)
{
    struct svcinfo *si;
    uint16_t *s;
    unsigned len;
    void *ptr;
    uint32_t strict_policy;

//    LOGI("target=%p code=%d pid=%d uid=%d\n",
//         txn->target, txn->code, txn->sender_pid, txn->sender_euid);

    if (txn->target != svcmgr_handle)
        return -1;

    // Equivalent to Parcel::enforceInterface(), reading the RPC
    // header with the strict mode policy mask and the interface name.
    // Note that we ignore the strict_policy and don't propagate it
    // further (since we do no outbound RPCs anyway).
    strict_policy = bio_get_uint32(msg);
    s = bio_get_string16(msg, &len);
    if ((len != (sizeof(svcmgr_id) / 2)) ||
        memcmp(svcmgr_id, s, sizeof(svcmgr_id))) {
        fprintf(stderr,"invalid id %s\n", str8(s));
        return -1;
    }

    switch(txn->code) {
    case SVC_MGR_GET_SERVICE:
    case SVC_MGR_CHECK_SERVICE:
        s = bio_get_string16(msg, &len);
        ptr = do_find_service(bs, s, len);
        if (!ptr)
            break;
        bio_put_ref(reply, ptr);
        return 0;

    case SVC_MGR_ADD_SERVICE:
        s = bio_get_string16(msg, &len);
        ptr = bio_get_ref(msg);
        if (do_add_service(bs, s, len, ptr, txn->sender_euid))
            return -1;
        break;

    case SVC_MGR_LIST_SERVICES: {
        unsigned n = bio_get_uint32(msg);

        si = svclist;
        while ((n-- > 0) && si)
            si = si->next;
        if (si) {
            bio_put_string16(reply, si->name);
            return 0;
        }
        return -1;
    }
    default:
        LOGE("unknown code %d\n", txn->code);
        return -1;
    }

    bio_put_uint32(reply, 0);
    return 0;
}

int main(int argc, char **argv)
{
    struct binder_state *bs;
    void *svcmgr = BINDER_SERVICE_MANAGER;

    bs = binder_open(128*1024);

    if (binder_become_context_manager(bs)) {
        LOGE("cannot become context manager (%s)\n", strerror(errno));
        return -1;
    }

    svcmgr_handle = svcmgr;
    binder_loop(bs, svcmgr_handler);
    return 0;
}<|MERGE_RESOLUTION|>--- conflicted
+++ resolved
@@ -34,12 +34,9 @@
     { AID_MEDIA, "media.player" },
     { AID_MEDIA, "media.camera" },
     { AID_MEDIA, "media.audio_policy" },
-<<<<<<< HEAD
     { AID_DRMIO, "drm.drmIOService" },
     { AID_DRM,   "drm.drmManager" },
-=======
     { AID_NFC,   "nfc" },
->>>>>>> a851d8d0
     { AID_RADIO, "radio.phone" },
     { AID_RADIO, "radio.sms" },
     { AID_RADIO, "radio.phonesubinfo" },
