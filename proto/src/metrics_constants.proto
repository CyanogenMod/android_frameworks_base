--- conflicted
+++ resolved
@@ -2206,7 +2206,12 @@
     // Settings launched from expanded quick settings.
     ACTION_QS_EXPANDED_SETTINGS_LAUNCH = 406;
 
-<<<<<<< HEAD
+    // Notification expansion state toggled by the expand affordance.
+    ACTION_NOTIFICATION_EXPANDER = 407;
+
+    // Notification group expansion state toggled by the expand affordance.
+    ACTION_NOTIFICATION_GROUP_EXPANDER = 408;
+
     // ---- End N Constants, all N constants go above this line ----
 
     // ------- Begin N App Disambig Shade -----
@@ -2243,13 +2248,6 @@
     // OPEN: Settings -> Gestures
     // CATEGORY: SETTINGS
     SETTINGS_GESTURES = 459;
-=======
-    // Notification expansion state toggled by the expand affordance.
-    ACTION_NOTIFICATION_EXPANDER = 407;
-
-    // Notification group expansion state toggled by the expand affordance.
-    ACTION_NOTIFICATION_GROUP_EXPANDER = 408;
->>>>>>> 0f97b8fc
 
     // Add new aosp constants above this line.
     // END OF AOSP CONSTANTS
