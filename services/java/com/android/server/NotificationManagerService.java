/*
 * Copyright (C) 2007 The Android Open Source Project
 *
 * Licensed under the Apache License, Version 2.0 (the "License");
 * you may not use this file except in compliance with the License.
 * You may obtain a copy of the License at
 *
 *      http://www.apache.org/licenses/LICENSE-2.0
 *
 * Unless required by applicable law or agreed to in writing, software
 * distributed under the License is distributed on an "AS IS" BASIS,
 * WITHOUT WARRANTIES OR CONDITIONS OF ANY KIND, either express or implied.
 * See the License for the specific language governing permissions and
 * limitations under the License.
 */

package com.android.server;

import com.android.internal.statusbar.StatusBarNotification;

import android.app.ActivityManagerNative;
import android.app.IActivityManager;
import android.app.INotificationManager;
import android.app.ITransientNotification;
import android.app.Notification;
import android.app.NotificationManager;
import android.app.PendingIntent;
import android.app.StatusBarManager;
import android.content.BroadcastReceiver;
import android.content.ContentResolver;
import android.content.Context;
import android.content.Intent;
import android.content.IntentFilter;
import android.content.pm.ApplicationInfo;
import android.content.pm.PackageManager;
import android.content.pm.PackageManager.NameNotFoundException;
import android.content.res.Resources;
import android.database.ContentObserver;
import android.media.AudioManager;
import android.net.Uri;
import android.os.Binder;
import android.os.Bundle;
import android.os.Handler;
import android.os.IBinder;
import android.os.Message;
import android.os.Process;
import android.os.RemoteException;
import android.os.Vibrator;
import android.provider.Settings;
import android.telephony.TelephonyManager;
import android.text.TextUtils;
import android.util.EventLog;
import android.util.Log;
import android.util.Slog;
import android.view.accessibility.AccessibilityEvent;
import android.view.accessibility.AccessibilityManager;
import android.widget.Toast;

import java.io.FileDescriptor;
import java.io.PrintWriter;
import java.util.ArrayList;
import java.util.Arrays;
<<<<<<< HEAD
import java.util.HashMap;
=======
import java.util.Calendar;
>>>>>>> f33a7c52

/** {@hide} */
public class NotificationManagerService extends INotificationManager.Stub
{
    private static final String TAG = "NotificationService";
    private static final boolean DBG = false;

    private static final int MAX_PACKAGE_NOTIFICATIONS = 50;

    // message codes
    private static final int MESSAGE_TIMEOUT = 2;

    private static final int LONG_DELAY = 3500; // 3.5 seconds
    private static final int SHORT_DELAY = 2000; // 2 seconds

    private static final long[] DEFAULT_VIBRATE_PATTERN = {0, 250, 250, 250};

    private static final int DEFAULT_STREAM_TYPE = AudioManager.STREAM_NOTIFICATION;

    final Context mContext;
    final IActivityManager mAm;
    final IBinder mForegroundToken = new Binder();

    private WorkerHandler mHandler;
    private StatusBarManagerService mStatusBar;
    private LightsService.Light mNotificationLight;
    private LightsService.Light mAttentionLight;

    private int mDefaultNotificationColor;
    private int mDefaultNotificationLedOn;
    private int mDefaultNotificationLedOff;

    private NotificationRecord mSoundNotification;
    private NotificationPlayer mSound;
    private boolean mSystemReady;
    private int mDisabledNotifications;

    private NotificationRecord mVibrateNotification;
    private Vibrator mVibrator = new Vibrator();

    // for enabling and disabling notification pulse behavior
    private boolean mScreenOn = true;
    private boolean mWasScreenOn = false;
    private boolean mInCall = false;
    private boolean mNotificationPulseEnabled;
    private HashMap<String, NotificationLedValues> mNotificationPulseCustomLedValues;

    private final ArrayList<NotificationRecord> mNotificationList =
            new ArrayList<NotificationRecord>();

    private ArrayList<ToastRecord> mToastQueue;

    private ArrayList<NotificationRecord> mLights = new ArrayList<NotificationRecord>();
    private NotificationRecord mLedNotification;

    private boolean mQuietHoursEnabled = false;
    // Minutes from midnight when quiet hours begin.
    private int mQuietHoursStart = 0;
    // Minutes from midnight when quiet hours end.
    private int mQuietHoursEnd = 0;
    // Don't play sounds.
    private boolean mQuietHoursMute = true;
    // Don't vibrate.
    private boolean mQuietHoursStill = true;
    // Dim LED if hardware supports it.
    private boolean mQuietHoursDim = true;

    private static String idDebugString(Context baseContext, String packageName, int id) {
        Context c = null;

        if (packageName != null) {
            try {
                c = baseContext.createPackageContext(packageName, 0);
            } catch (NameNotFoundException e) {
                c = baseContext;
            }
        } else {
            c = baseContext;
        }

        String pkg;
        String type;
        String name;

        Resources r = c.getResources();
        try {
            return r.getResourceName(id);
        } catch (Resources.NotFoundException e) {
            return "<name unknown>";
        }
    }

    private static final class NotificationRecord
    {
        final String pkg;
        final String tag;
        final int id;
        final int uid;
        final int initialPid;
        final int priority;
        final Notification notification;
        IBinder statusBarKey;

        NotificationRecord(String pkg, String tag, int id, int uid, int initialPid, int priority,
                Notification notification)
        {
            this.pkg = pkg;
            this.tag = tag;
            this.id = id;
            this.uid = uid;
            this.initialPid = initialPid;
            this.priority = priority;
            this.notification = notification;
        }

        void dump(PrintWriter pw, String prefix, Context baseContext) {
            pw.println(prefix + this);
            pw.println(prefix + "  icon=0x" + Integer.toHexString(notification.icon)
                    + " / " + idDebugString(baseContext, this.pkg, notification.icon));
            pw.println(prefix + "  contentIntent=" + notification.contentIntent);
            pw.println(prefix + "  deleteIntent=" + notification.deleteIntent);
            pw.println(prefix + "  tickerText=" + notification.tickerText);
            pw.println(prefix + "  contentView=" + notification.contentView);
            pw.println(prefix + "  defaults=0x" + Integer.toHexString(notification.defaults));
            pw.println(prefix + "  flags=0x" + Integer.toHexString(notification.flags));
            pw.println(prefix + "  sound=" + notification.sound);
            pw.println(prefix + "  vibrate=" + Arrays.toString(notification.vibrate));
            pw.println(prefix + "  ledARGB=0x" + Integer.toHexString(notification.ledARGB)
                    + " ledOnMS=" + notification.ledOnMS
                    + " ledOffMS=" + notification.ledOffMS);
        }

        @Override
        public final String toString()
        {
            return "NotificationRecord{"
                + Integer.toHexString(System.identityHashCode(this))
                + " pkg=" + pkg
                + " id=" + Integer.toHexString(id)
                + " tag=" + tag 
                + " pri=" + priority 
                + "}";
        }
    }

    private static final class ToastRecord
    {
        final int pid;
        final String pkg;
        final ITransientNotification callback;
        int duration;

        ToastRecord(int pid, String pkg, ITransientNotification callback, int duration)
        {
            this.pid = pid;
            this.pkg = pkg;
            this.callback = callback;
            this.duration = duration;
        }

        void update(int duration) {
            this.duration = duration;
        }

        void dump(PrintWriter pw, String prefix) {
            pw.println(prefix + this);
        }

        @Override
        public final String toString()
        {
            return "ToastRecord{"
                + Integer.toHexString(System.identityHashCode(this))
                + " pkg=" + pkg
                + " callback=" + callback
                + " duration=" + duration;
        }
    }

    class NotificationLedValues {
        public int color;
        public int onMS;
        public int offMS;
    }

    private StatusBarManagerService.NotificationCallbacks mNotificationCallbacks
            = new StatusBarManagerService.NotificationCallbacks() {

        public void onSetDisabled(int status) {
            synchronized (mNotificationList) {
                mDisabledNotifications = status;
                if ((mDisabledNotifications & StatusBarManager.DISABLE_NOTIFICATION_ALERTS) != 0) {
                    // cancel whatever's going on
                    long identity = Binder.clearCallingIdentity();
                    try {
                        mSound.stop();
                    }
                    finally {
                        Binder.restoreCallingIdentity(identity);
                    }

                    identity = Binder.clearCallingIdentity();
                    try {
                        mVibrator.cancel();
                    }
                    finally {
                        Binder.restoreCallingIdentity(identity);
                    }
                }
            }
        }

        public void onClearAll() {
            cancelAll();
        }

        public void onNotificationClick(String pkg, String tag, int id) {
            cancelNotification(pkg, tag, id, Notification.FLAG_AUTO_CANCEL,
                    Notification.FLAG_FOREGROUND_SERVICE, false);
        }

        public void onNotificationClear(String pkg, String tag, int id) {
            cancelNotification(pkg, tag, id, 0,
                Notification.FLAG_ONGOING_EVENT | Notification.FLAG_FOREGROUND_SERVICE,
                true);
        }

        public void onPanelRevealed() {
            synchronized (mNotificationList) {
                // sound
                mSoundNotification = null;
                long identity = Binder.clearCallingIdentity();
                try {
                    mSound.stop();
                }
                finally {
                    Binder.restoreCallingIdentity(identity);
                }

                // vibrate
                mVibrateNotification = null;
                identity = Binder.clearCallingIdentity();
                try {
                    mVibrator.cancel();
                }
                finally {
                    Binder.restoreCallingIdentity(identity);
                }

                // light
                mLights.clear();
                mLedNotification = null;
                updateLightsLocked();
            }
        }

        public void onNotificationError(String pkg, String tag, int id,
                int uid, int initialPid, String message) {
            Slog.d(TAG, "onNotification error pkg=" + pkg + " tag=" + tag + " id=" + id
                    + "; will crashApplication(uid=" + uid + ", pid=" + initialPid + ")");
            cancelNotification(pkg, tag, id, 0, 0, false);
            long ident = Binder.clearCallingIdentity();
            try {
                ActivityManagerNative.getDefault().crashApplication(uid, initialPid, pkg,
                        "Bad notification posted from package " + pkg
                        + ": " + message);
            } catch (RemoteException e) {
            }
            Binder.restoreCallingIdentity(ident);
        }
    };

    private BroadcastReceiver mIntentReceiver = new BroadcastReceiver() {
        @Override
        public void onReceive(Context context, Intent intent) {
            String action = intent.getAction();

            boolean queryRestart = false;
            
            if (action.equals(Intent.ACTION_PACKAGE_REMOVED)
                    || action.equals(Intent.ACTION_PACKAGE_RESTARTED)
                    || action.equals(Intent.ACTION_PACKAGE_CHANGED)
                    || (queryRestart=action.equals(Intent.ACTION_QUERY_PACKAGE_RESTART))
                    || action.equals(Intent.ACTION_EXTERNAL_APPLICATIONS_UNAVAILABLE)) {
                String pkgList[] = null;
                if (action.equals(Intent.ACTION_EXTERNAL_APPLICATIONS_UNAVAILABLE)) {
                    pkgList = intent.getStringArrayExtra(Intent.EXTRA_CHANGED_PACKAGE_LIST);
                } else if (queryRestart) {
                    pkgList = intent.getStringArrayExtra(Intent.EXTRA_PACKAGES);
                } else {
                    Uri uri = intent.getData();
                    if (uri == null) {
                        return;
                    }
                    String pkgName = uri.getSchemeSpecificPart();
                    if (pkgName == null) {
                        return;
                    }
                    pkgList = new String[]{pkgName};
                }
                if (pkgList != null && (pkgList.length > 0)) {
                    for (String pkgName : pkgList) {
                        cancelAllNotificationsInt(pkgName, 0, 0, !queryRestart);
                    }
                }
            } else if (action.equals(Intent.ACTION_SCREEN_ON)) {
                // Keep track of screen on/off state, but do not turn off the notification light
                // until user passes through the lock screen or views the notification.
                mScreenOn = true;
            } else if (action.equals(Intent.ACTION_SCREEN_OFF)) {
                mScreenOn = false;
                mWasScreenOn = true;
                updateLightsLocked();
            } else if (action.equals(TelephonyManager.ACTION_PHONE_STATE_CHANGED)) {
                mInCall = (intent.getStringExtra(TelephonyManager.EXTRA_STATE).equals(
                        TelephonyManager.EXTRA_STATE_OFFHOOK));
                updateNotificationPulse();
            } else if (action.equals(Intent.ACTION_USER_PRESENT)) {
                // turn off LED when user passes through lock screen
                mNotificationLight.turnOff();
            }
        }
    };

    class SettingsObserver extends ContentObserver {
        SettingsObserver(Handler handler) {
            super(handler);
        }

        void observe() {
            ContentResolver resolver = mContext.getContentResolver();
            resolver.registerContentObserver(Settings.System.getUriFor(
                    Settings.System.NOTIFICATION_LIGHT_PULSE), false, this);
            resolver.registerContentObserver(Settings.System.getUriFor(
<<<<<<< HEAD
                    Settings.System.NOTIFICATION_LIGHT_PULSE_DEFAULT_COLOR), false, this);
            resolver.registerContentObserver(Settings.System.getUriFor(
                    Settings.System.NOTIFICATION_LIGHT_PULSE_DEFAULT_LED_ON), false, this);
            resolver.registerContentObserver(Settings.System.getUriFor(
                    Settings.System.NOTIFICATION_LIGHT_PULSE_DEFAULT_LED_OFF), false, this);
            resolver.registerContentObserver(Settings.System.getUriFor(
                    Settings.System.NOTIFICATION_LIGHT_PULSE_CUSTOM_ENABLE), false, this);
            resolver.registerContentObserver(Settings.System.getUriFor(
                    Settings.System.NOTIFICATION_LIGHT_PULSE_CUSTOM_VALUES), false, this);
=======
                    Settings.System.QUIET_HOURS_ENABLED), false, this);
            resolver.registerContentObserver(Settings.System.getUriFor(
                    Settings.System.QUIET_HOURS_START), false, this);
            resolver.registerContentObserver(Settings.System.getUriFor(
                    Settings.System.QUIET_HOURS_END), false, this);
            resolver.registerContentObserver(Settings.System.getUriFor(
                    Settings.System.QUIET_HOURS_MUTE), false, this);
            resolver.registerContentObserver(Settings.System.getUriFor(
                    Settings.System.QUIET_HOURS_STILL), false, this);
            resolver.registerContentObserver(Settings.System.getUriFor(
                    Settings.System.QUIET_HOURS_DIM), false, this);
>>>>>>> f33a7c52
            update();
        }

        @Override public void onChange(boolean selfChange) {
            update();
            updateNotificationPulse();
        }

        public void update() {
            ContentResolver resolver = mContext.getContentResolver();
            // LED enabled
            mNotificationPulseEnabled = Settings.System.getInt(resolver,
                    Settings.System.NOTIFICATION_LIGHT_PULSE, 0) != 0;

            // LED default color
            mDefaultNotificationColor = Settings.System.getInt(resolver,
                    Settings.System.NOTIFICATION_LIGHT_PULSE_DEFAULT_COLOR, mDefaultNotificationColor);

            // LED default on MS
            mDefaultNotificationLedOn = Settings.System.getInt(resolver,
                    Settings.System.NOTIFICATION_LIGHT_PULSE_DEFAULT_LED_ON, mDefaultNotificationLedOn);

            // LED default off MS
            mDefaultNotificationLedOff = Settings.System.getInt(resolver,
                    Settings.System.NOTIFICATION_LIGHT_PULSE_DEFAULT_LED_OFF, mDefaultNotificationLedOff);

            // LED custom notification colors
            mNotificationPulseCustomLedValues.clear();
            if (Settings.System.getInt(resolver,
                    Settings.System.NOTIFICATION_LIGHT_PULSE_CUSTOM_ENABLE, 0) != 0) {
                parseNotificationPulseCustomValuesString(Settings.System.getString(resolver,
                        Settings.System.NOTIFICATION_LIGHT_PULSE_CUSTOM_VALUES));
            }

            mQuietHoursEnabled = Settings.System.getInt(resolver,
                    Settings.System.QUIET_HOURS_ENABLED, 0) != 0;
            mQuietHoursStart = Settings.System.getInt(resolver,
                    Settings.System.QUIET_HOURS_START, 0);
            mQuietHoursEnd = Settings.System.getInt(resolver,
                    Settings.System.QUIET_HOURS_END, 0);
            mQuietHoursMute = Settings.System.getInt(resolver,
                    Settings.System.QUIET_HOURS_MUTE, 0) != 0;
            mQuietHoursStill = Settings.System.getInt(resolver,
                    Settings.System.QUIET_HOURS_STILL, 0) != 0;
            mQuietHoursDim = Settings.System.getInt(resolver,
                    Settings.System.QUIET_HOURS_DIM, 0) != 0;

        }
    }

    NotificationManagerService(Context context, StatusBarManagerService statusBar,
            LightsService lights)
    {
        super();
        mContext = context;
        mAm = ActivityManagerNative.getDefault();
        mSound = new NotificationPlayer(TAG);
        mSound.setUsesWakeLock(context);
        mToastQueue = new ArrayList<ToastRecord>();
        mHandler = new WorkerHandler();

        mStatusBar = statusBar;
        statusBar.setNotificationCallbacks(mNotificationCallbacks);

        mNotificationLight = lights.getLight(LightsService.LIGHT_ID_NOTIFICATIONS);
        mAttentionLight = lights.getLight(LightsService.LIGHT_ID_ATTENTION);

        Resources resources = mContext.getResources();
        mDefaultNotificationColor = resources.getColor(
                com.android.internal.R.color.config_defaultNotificationColor);
        mDefaultNotificationLedOn = resources.getInteger(
                com.android.internal.R.integer.config_defaultNotificationLedOn);
        mDefaultNotificationLedOff = resources.getInteger(
                com.android.internal.R.integer.config_defaultNotificationLedOff);

        mNotificationPulseCustomLedValues = new HashMap<String, NotificationLedValues>();

        // Don't start allowing notifications until the setup wizard has run once.
        // After that, including subsequent boots, init with notifications turned on.
        // This works on the first boot because the setup wizard will toggle this
        // flag at least once and we'll go back to 0 after that.
        if (0 == Settings.Secure.getInt(mContext.getContentResolver(),
                    Settings.Secure.DEVICE_PROVISIONED, 0)) {
            mDisabledNotifications = StatusBarManager.DISABLE_NOTIFICATION_ALERTS;
        }

        // register for various Intents
        IntentFilter filter = new IntentFilter();
        filter.addAction(Intent.ACTION_SCREEN_ON);
        filter.addAction(Intent.ACTION_SCREEN_OFF);
        filter.addAction(TelephonyManager.ACTION_PHONE_STATE_CHANGED);
        filter.addAction(Intent.ACTION_USER_PRESENT);
        mContext.registerReceiver(mIntentReceiver, filter);
        IntentFilter pkgFilter = new IntentFilter();
        pkgFilter.addAction(Intent.ACTION_PACKAGE_REMOVED);
        pkgFilter.addAction(Intent.ACTION_PACKAGE_CHANGED);
        pkgFilter.addAction(Intent.ACTION_PACKAGE_RESTARTED);
        pkgFilter.addAction(Intent.ACTION_QUERY_PACKAGE_RESTART);
        pkgFilter.addDataScheme("package");
        mContext.registerReceiver(mIntentReceiver, pkgFilter);
        IntentFilter sdFilter = new IntentFilter(Intent.ACTION_EXTERNAL_APPLICATIONS_UNAVAILABLE);
        mContext.registerReceiver(mIntentReceiver, sdFilter);

        SettingsObserver observer = new SettingsObserver(mHandler);
        observer.observe();
    }

    void systemReady() {
        // no beeping until we're basically done booting
        mSystemReady = true;
    }

    // Toasts
    // ============================================================================
    public void enqueueToast(String pkg, ITransientNotification callback, int duration)
    {
        if (DBG) Slog.i(TAG, "enqueueToast pkg=" + pkg + " callback=" + callback + " duration=" + duration);

        if (pkg == null || callback == null) {
            Slog.e(TAG, "Not doing toast. pkg=" + pkg + " callback=" + callback);
            return ;
        }

        synchronized (mToastQueue) {
            int callingPid = Binder.getCallingPid();
            long callingId = Binder.clearCallingIdentity();
            try {
                ToastRecord record;
                int index = indexOfToastLocked(pkg, callback);
                // If it's already in the queue, we update it in place, we don't
                // move it to the end of the queue.
                if (index >= 0) {
                    record = mToastQueue.get(index);
                    record.update(duration);
                } else {
                    // Limit the number of toasts that any given package except the android
                    // package can enqueue.  Prevents DOS attacks and deals with leaks.
                    if (!"android".equals(pkg)) {
                        int count = 0;
                        final int N = mToastQueue.size();
                        for (int i=0; i<N; i++) {
                             final ToastRecord r = mToastQueue.get(i);
                             if (r.pkg.equals(pkg)) {
                                 count++;
                                 if (count >= MAX_PACKAGE_NOTIFICATIONS) {
                                     Slog.e(TAG, "Package has already posted " + count
                                            + " toasts. Not showing more. Package=" + pkg);
                                     return;
                                 }
                             }
                        }
                    }

                    record = new ToastRecord(callingPid, pkg, callback, duration);
                    mToastQueue.add(record);
                    index = mToastQueue.size() - 1;
                    keepProcessAliveLocked(callingPid);
                }
                // If it's at index 0, it's the current toast.  It doesn't matter if it's
                // new or just been updated.  Call back and tell it to show itself.
                // If the callback fails, this will remove it from the list, so don't
                // assume that it's valid after this.
                if (index == 0) {
                    showNextToastLocked();
                }
            } finally {
                Binder.restoreCallingIdentity(callingId);
            }
        }
    }

    public void cancelToast(String pkg, ITransientNotification callback) {
        Slog.i(TAG, "cancelToast pkg=" + pkg + " callback=" + callback);

        if (pkg == null || callback == null) {
            Slog.e(TAG, "Not cancelling notification. pkg=" + pkg + " callback=" + callback);
            return ;
        }

        synchronized (mToastQueue) {
            long callingId = Binder.clearCallingIdentity();
            try {
                int index = indexOfToastLocked(pkg, callback);
                if (index >= 0) {
                    cancelToastLocked(index);
                } else {
                    Slog.w(TAG, "Toast already cancelled. pkg=" + pkg + " callback=" + callback);
                }
            } finally {
                Binder.restoreCallingIdentity(callingId);
            }
        }
    }

    private void showNextToastLocked() {
        ToastRecord record = mToastQueue.get(0);
        while (record != null) {
            if (DBG) Slog.d(TAG, "Show pkg=" + record.pkg + " callback=" + record.callback);
            try {
                record.callback.show();
                scheduleTimeoutLocked(record, false);
                return;
            } catch (RemoteException e) {
                Slog.w(TAG, "Object died trying to show notification " + record.callback
                        + " in package " + record.pkg);
                // remove it from the list and let the process die
                int index = mToastQueue.indexOf(record);
                if (index >= 0) {
                    mToastQueue.remove(index);
                }
                keepProcessAliveLocked(record.pid);
                if (mToastQueue.size() > 0) {
                    record = mToastQueue.get(0);
                } else {
                    record = null;
                }
            }
        }
    }

    private void cancelToastLocked(int index) {
        ToastRecord record = mToastQueue.get(index);
        try {
            record.callback.hide();
        } catch (RemoteException e) {
            Slog.w(TAG, "Object died trying to hide notification " + record.callback
                    + " in package " + record.pkg);
            // don't worry about this, we're about to remove it from
            // the list anyway
        }
        mToastQueue.remove(index);
        keepProcessAliveLocked(record.pid);
        if (mToastQueue.size() > 0) {
            // Show the next one. If the callback fails, this will remove
            // it from the list, so don't assume that the list hasn't changed
            // after this point.
            showNextToastLocked();
        }
    }

    private void scheduleTimeoutLocked(ToastRecord r, boolean immediate)
    {
        Message m = Message.obtain(mHandler, MESSAGE_TIMEOUT, r);
        long delay = immediate ? 0 : (r.duration == Toast.LENGTH_LONG ? LONG_DELAY : SHORT_DELAY);
        mHandler.removeCallbacksAndMessages(r);
        mHandler.sendMessageDelayed(m, delay);
    }

    private void handleTimeout(ToastRecord record)
    {
        if (DBG) Slog.d(TAG, "Timeout pkg=" + record.pkg + " callback=" + record.callback);
        synchronized (mToastQueue) {
            int index = indexOfToastLocked(record.pkg, record.callback);
            if (index >= 0) {
                cancelToastLocked(index);
            }
        }
    }

    // lock on mToastQueue
    private int indexOfToastLocked(String pkg, ITransientNotification callback)
    {
        IBinder cbak = callback.asBinder();
        ArrayList<ToastRecord> list = mToastQueue;
        int len = list.size();
        for (int i=0; i<len; i++) {
            ToastRecord r = list.get(i);
            if (r.pkg.equals(pkg) && r.callback.asBinder() == cbak) {
                return i;
            }
        }
        return -1;
    }

    // lock on mToastQueue
    private void keepProcessAliveLocked(int pid)
    {
        int toastCount = 0; // toasts from this pid
        ArrayList<ToastRecord> list = mToastQueue;
        int N = list.size();
        for (int i=0; i<N; i++) {
            ToastRecord r = list.get(i);
            if (r.pid == pid) {
                toastCount++;
            }
        }
        try {
            mAm.setProcessForeground(mForegroundToken, pid, toastCount > 0);
        } catch (RemoteException e) {
            // Shouldn't happen.
        }
    }

    private final class WorkerHandler extends Handler
    {
        @Override
        public void handleMessage(Message msg)
        {
            switch (msg.what)
            {
                case MESSAGE_TIMEOUT:
                    handleTimeout((ToastRecord)msg.obj);
                    break;
            }
        }
    }


    // Notifications
    // ============================================================================
    @Deprecated
    public void enqueueNotification(String pkg, int id, Notification notification, int[] idOut)
    {
        enqueueNotificationWithTag(pkg, null /* tag */, id, notification, idOut);
    }

    public void enqueueNotificationWithTag(String pkg, String tag, int id, Notification notification,
            int[] idOut)
    {
        enqueueNotificationInternal(pkg, Binder.getCallingUid(), Binder.getCallingPid(),
                tag, id, notification, idOut);
    }

    public void enqueueNotificationWithTagPriority(String pkg, String tag, int id, int priority,
            Notification notification, int[] idOut)
    {
        enqueueNotificationInternal(pkg, Binder.getCallingUid(), Binder.getCallingPid(),
                tag, id, priority, notification, idOut);
    }

    // Not exposed via Binder; for system use only (otherwise malicious apps could spoof the
    // uid/pid of another application)
    public void enqueueNotificationInternal(String pkg, int callingUid, int callingPid,
            String tag, int id, Notification notification, int[] idOut)
    {
        enqueueNotificationInternal(pkg, callingUid, callingPid, tag, id, 
                ((notification.flags & Notification.FLAG_ONGOING_EVENT) != 0)
                    ? StatusBarNotification.PRIORITY_ONGOING
                    : StatusBarNotification.PRIORITY_NORMAL,
                notification, idOut);
    }
    public void enqueueNotificationInternal(String pkg, int callingUid, int callingPid,
            String tag, int id, int priority, Notification notification, int[] idOut)
    {
        checkIncomingCall(pkg);

        // Limit the number of notifications that any given package except the android
        // package can enqueue.  Prevents DOS attacks and deals with leaks.
        if (!"android".equals(pkg)) {
            synchronized (mNotificationList) {
                int count = 0;
                final int N = mNotificationList.size();
                for (int i=0; i<N; i++) {
                    final NotificationRecord r = mNotificationList.get(i);
                    if (r.pkg.equals(pkg)) {
                        count++;
                        if (count >= MAX_PACKAGE_NOTIFICATIONS) {
                            Slog.e(TAG, "Package has already posted " + count
                                    + " notifications.  Not showing more.  package=" + pkg);
                            return;
                        }
                    }
                }
            }
        }

        // This conditional is a dirty hack to limit the logging done on
        //     behalf of the download manager without affecting other apps.
        if (!pkg.equals("com.android.providers.downloads")
                || Log.isLoggable("DownloadManager", Log.VERBOSE)) {
            EventLog.writeEvent(EventLogTags.NOTIFICATION_ENQUEUE, pkg, id, tag,
                    notification.toString());
        }

        if (pkg == null || notification == null) {
            throw new IllegalArgumentException("null not allowed: pkg=" + pkg
                    + " id=" + id + " notification=" + notification);
        }
        if (notification.icon != 0) {
            if (notification.contentView == null) {
                throw new IllegalArgumentException("contentView required: pkg=" + pkg
                        + " id=" + id + " notification=" + notification);
            }
        }

        synchronized (mNotificationList) {
            final boolean inQuietHours = inQuietHours();

            NotificationRecord r = new NotificationRecord(pkg, tag, id, 
                    callingUid, callingPid, 
                    priority,
                    notification);
            NotificationRecord old = null;

            int index = indexOfNotificationLocked(pkg, tag, id);
            if (index < 0) {
                mNotificationList.add(r);
            } else {
                old = mNotificationList.remove(index);
                mNotificationList.add(index, r);
                // Make sure we don't lose the foreground service state.
                if (old != null) {
                    notification.flags |=
                        old.notification.flags&Notification.FLAG_FOREGROUND_SERVICE;
                }
            }

            // Ensure if this is a foreground service that the proper additional
            // flags are set.
            if ((notification.flags&Notification.FLAG_FOREGROUND_SERVICE) != 0) {
                notification.flags |= Notification.FLAG_ONGOING_EVENT
                        | Notification.FLAG_NO_CLEAR;
            }

            if (notification.icon != 0) {
                StatusBarNotification n = new StatusBarNotification(pkg, id, tag,
                        r.uid, r.initialPid, notification);
                n.priority = r.priority;

                if (old != null && old.statusBarKey != null) {
                    r.statusBarKey = old.statusBarKey;
                    long identity = Binder.clearCallingIdentity();
                    try {
                        mStatusBar.updateNotification(r.statusBarKey, n);
                    }
                    finally {
                        Binder.restoreCallingIdentity(identity);
                    }
                } else {
                    long identity = Binder.clearCallingIdentity();
                    try {
                        r.statusBarKey = mStatusBar.addNotification(n);
                        mAttentionLight.pulse();
                    }
                    finally {
                        Binder.restoreCallingIdentity(identity);
                    }
                }
                sendAccessibilityEvent(notification, pkg);
            } else {
                Slog.e(TAG, "Ignoring notification with icon==0: " + notification);
                if (old != null && old.statusBarKey != null) {
                    long identity = Binder.clearCallingIdentity();
                    try {
                        mStatusBar.removeNotification(old.statusBarKey);
                    }
                    finally {
                        Binder.restoreCallingIdentity(identity);
                    }
                }
            }

            // If we're not supposed to beep, vibrate, etc. then don't.
            if (((mDisabledNotifications & StatusBarManager.DISABLE_NOTIFICATION_ALERTS) == 0)
                    && (!(old != null
                        && (notification.flags & Notification.FLAG_ONLY_ALERT_ONCE) != 0 ))
                    && mSystemReady) {

                final AudioManager audioManager = (AudioManager) mContext
                .getSystemService(Context.AUDIO_SERVICE);
                // sound
                final boolean useDefaultSound =
                    (notification.defaults & Notification.DEFAULT_SOUND) != 0;
                if (!(inQuietHours && mQuietHoursMute)
                        && (useDefaultSound || notification.sound != null)) {
                    Uri uri;
                    if (useDefaultSound) {
                        uri = Settings.System.DEFAULT_NOTIFICATION_URI;
                    } else {
                        uri = notification.sound;
                    }
                    boolean looping = (notification.flags & Notification.FLAG_INSISTENT) != 0;
                    int audioStreamType;
                    if (notification.audioStreamType >= 0) {
                        audioStreamType = notification.audioStreamType;
                    } else {
                        audioStreamType = DEFAULT_STREAM_TYPE;
                    }
                    mSoundNotification = r;
                    // do not play notifications if stream volume is 0
                    // (typically because ringer mode is silent).
                    if (audioManager.getStreamVolume(audioStreamType) != 0) {
                        long identity = Binder.clearCallingIdentity();
                        try {
                            mSound.play(mContext, uri, looping, audioStreamType);
                        }
                        finally {
                            Binder.restoreCallingIdentity(identity);
                        }
                    }
                }

                // vibrate
                final boolean useDefaultVibrate =
                    (notification.defaults & Notification.DEFAULT_VIBRATE) != 0;
                if (!(inQuietHours && mQuietHoursStill)
                        && (useDefaultVibrate || notification.vibrate != null)
                        && audioManager.shouldVibrate(AudioManager.VIBRATE_TYPE_NOTIFICATION)) {
                    mVibrateNotification = r;

                    mVibrator.vibrate(useDefaultVibrate ? DEFAULT_VIBRATE_PATTERN
                                                        : notification.vibrate,
                              ((notification.flags & Notification.FLAG_INSISTENT) != 0) ? 0: -1);
                }
            }

            // this option doesn't shut off the lights

            // light
            // the most recent thing gets the light
            mLights.remove(old);
            if (mLedNotification == old) {
                mLedNotification = null;
            }
            //Slog.i(TAG, "notification.lights="
            //        + ((old.notification.lights.flags & Notification.FLAG_SHOW_LIGHTS) != 0));
            if ((notification.flags & Notification.FLAG_SHOW_LIGHTS) != 0) {
                mLights.add(r);
                updateLightsLocked();
            } else {
                if (old != null
                        && ((old.notification.flags & Notification.FLAG_SHOW_LIGHTS) != 0)) {
                    updateLightsLocked();
                }
            }
        }

        idOut[0] = id;
    }

    //This function will be used in the future when the dimming of LED's is ported
    private int adjustForQuietHours(int color) {
        if (inQuietHours() && mQuietHoursDim) {
            // Cut all of the channels by a factor of 16 to dim on capable hardware.
            // Note that this should fail gracefully on other hardware.
            int red = (((color & 0xFF0000) >>> 16) >>> 4);
            int green = (((color & 0xFF00) >>> 8 ) >>> 4);
            int blue = ((color & 0xFF) >>> 4);

            color = (0xFF000000 | (red << 16) | (green << 8) | blue);
        }

        return color;
    }

    private boolean inQuietHours() {
        if (mQuietHoursEnabled && (mQuietHoursStart != mQuietHoursEnd)) {
            // Get the date in "quiet hours" format.
            Calendar calendar = Calendar.getInstance();
            int minutes = calendar.get(Calendar.HOUR_OF_DAY) * 60 + calendar.get(Calendar.MINUTE);
            if (mQuietHoursEnd < mQuietHoursStart) {
                // Starts at night, ends in the morning.
                return (minutes > mQuietHoursStart) || (minutes < mQuietHoursEnd);
            } else {
                return (minutes > mQuietHoursStart) && (minutes < mQuietHoursEnd);
            }
        }
        return false;
    }

    private void sendAccessibilityEvent(Notification notification, CharSequence packageName) {
        AccessibilityManager manager = AccessibilityManager.getInstance(mContext);
        if (!manager.isEnabled()) {
            return;
        }

        AccessibilityEvent event =
            AccessibilityEvent.obtain(AccessibilityEvent.TYPE_NOTIFICATION_STATE_CHANGED);
        event.setPackageName(packageName);
        event.setClassName(Notification.class.getName());
        event.setParcelableData(notification);
        CharSequence tickerText = notification.tickerText;
        if (!TextUtils.isEmpty(tickerText)) {
            event.getText().add(tickerText);
        }

        manager.sendAccessibilityEvent(event);
    }

    private void cancelNotificationLocked(NotificationRecord r, boolean sendDelete) {
        // tell the app
        if (sendDelete) {
            if (r.notification.deleteIntent != null) {
                try {
                    r.notification.deleteIntent.send();
                } catch (PendingIntent.CanceledException ex) {
                    // do nothing - there's no relevant way to recover, and
                    //     no reason to let this propagate
                    Slog.w(TAG, "canceled PendingIntent for " + r.pkg, ex);
                }
            }
        }

        // status bar
        if (r.notification.icon != 0) {
            long identity = Binder.clearCallingIdentity();
            try {
                mStatusBar.removeNotification(r.statusBarKey);
            }
            finally {
                Binder.restoreCallingIdentity(identity);
            }
            r.statusBarKey = null;
        }

        // sound
        if (mSoundNotification == r) {
            mSoundNotification = null;
            long identity = Binder.clearCallingIdentity();
            try {
                mSound.stop();
            }
            finally {
                Binder.restoreCallingIdentity(identity);
            }
        }

        // vibrate
        if (mVibrateNotification == r) {
            mVibrateNotification = null;
            long identity = Binder.clearCallingIdentity();
            try {
                mVibrator.cancel();
            }
            finally {
                Binder.restoreCallingIdentity(identity);
            }
        }

        // light
        mLights.remove(r);
        if (mLedNotification == r) {
            mLedNotification = null;
        }
    }

    /**
     * Cancels a notification ONLY if it has all of the {@code mustHaveFlags}
     * and none of the {@code mustNotHaveFlags}.
     */
    private void cancelNotification(String pkg, String tag, int id, int mustHaveFlags,
            int mustNotHaveFlags, boolean sendDelete) {
        EventLog.writeEvent(EventLogTags.NOTIFICATION_CANCEL, pkg, id, tag,
                mustHaveFlags, mustNotHaveFlags);

        synchronized (mNotificationList) {
            int index = indexOfNotificationLocked(pkg, tag, id);
            if (index >= 0) {
                NotificationRecord r = mNotificationList.get(index);

                if ((r.notification.flags & mustHaveFlags) != mustHaveFlags) {
                    return;
                }
                if ((r.notification.flags & mustNotHaveFlags) != 0) {
                    return;
                }

                mNotificationList.remove(index);

                cancelNotificationLocked(r, sendDelete);
                updateLightsLocked();
            }
        }
    }

    /**
     * Cancels all notifications from a given package that have all of the
     * {@code mustHaveFlags}.
     */
    boolean cancelAllNotificationsInt(String pkg, int mustHaveFlags,
            int mustNotHaveFlags, boolean doit) {
        EventLog.writeEvent(EventLogTags.NOTIFICATION_CANCEL_ALL, pkg, mustHaveFlags,
                mustNotHaveFlags);

        synchronized (mNotificationList) {
            final int N = mNotificationList.size();
            boolean canceledSomething = false;
            for (int i = N-1; i >= 0; --i) {
                NotificationRecord r = mNotificationList.get(i);
                if ((r.notification.flags & mustHaveFlags) != mustHaveFlags) {
                    continue;
                }
                if ((r.notification.flags & mustNotHaveFlags) != 0) {
                    continue;
                }
                if (!r.pkg.equals(pkg)) {
                    continue;
                }
                canceledSomething = true;
                if (!doit) {
                    return true;
                }
                mNotificationList.remove(i);
                cancelNotificationLocked(r, false);
            }
            if (canceledSomething) {
                updateLightsLocked();
            }
            return canceledSomething;
        }
    }

    @Deprecated
    public void cancelNotification(String pkg, int id) {
        cancelNotificationWithTag(pkg, null /* tag */, id);
    }

    public void cancelNotificationWithTag(String pkg, String tag, int id) {
        checkIncomingCall(pkg);
        // Don't allow client applications to cancel foreground service notis.
        cancelNotification(pkg, tag, id, 0,
                Binder.getCallingUid() == Process.SYSTEM_UID
                ? 0 : Notification.FLAG_FOREGROUND_SERVICE, false);
    }

    public void cancelAllNotifications(String pkg) {
        checkIncomingCall(pkg);

        // Calling from user space, don't allow the canceling of actively
        // running foreground services.
        cancelAllNotificationsInt(pkg, 0, Notification.FLAG_FOREGROUND_SERVICE, true);
    }

    void checkIncomingCall(String pkg) {
        int uid = Binder.getCallingUid();
        if (uid == Process.SYSTEM_UID || uid == 0) {
            return;
        }
        try {
            ApplicationInfo ai = mContext.getPackageManager().getApplicationInfo(
                    pkg, 0);
            if (ai.uid != uid) {
                throw new SecurityException("Calling uid " + uid + " gave package"
                        + pkg + " which is owned by uid " + ai.uid);
            }
        } catch (PackageManager.NameNotFoundException e) {
            throw new SecurityException("Unknown package " + pkg);
        }
    }

    void cancelAll() {
        synchronized (mNotificationList) {
            final int N = mNotificationList.size();
            for (int i=N-1; i>=0; i--) {
                NotificationRecord r = mNotificationList.get(i);

                if ((r.notification.flags & (Notification.FLAG_ONGOING_EVENT
                                | Notification.FLAG_NO_CLEAR)) == 0) {
                    mNotificationList.remove(i);
                    cancelNotificationLocked(r, true);
                }
            }

            updateLightsLocked();
        }
    }

    // lock on mNotificationList
    private void updateLightsLocked()
    {
        // handle notification lights
        if (mLedNotification == null) {
            // get next notification, if any
            int n = mLights.size();
            if (n > 0) {
                mLedNotification = mLights.get(n-1);
            }
        }

        boolean wasScreenOn = mWasScreenOn;
        mWasScreenOn = false;

        if (mLedNotification == null) {
            mNotificationLight.turnOff();
            return;
        }

        // We can assume that if the user turned the screen off while there was
        // still an active notification then they wanted to keep the notification
        // for later. In this case we shouldn't flash the notification light.
        // For special notifications that automatically turn the screen on (such
        // as missed calls), we use this flag to force the notification light
        // even if the screen was turned off.
        boolean forceWithScreenOff = (mLedNotification.notification.flags &
                Notification.FLAG_FORCE_LED_SCREEN_OFF) != 0;

        // Don't flash while we are in a call, screen is on or we are in quiet hours with light dimmed
        if (mLedNotification == null || mInCall || mScreenOn || (inQuietHours() && mQuietHoursDim)) {
            mNotificationLight.turnOff();
        } else {
            int ledARGB;
            int ledOnMS;
            int ledOffMS;
            NotificationLedValues ledValues = getLedValuesForNotification(mLedNotification);
            if (ledValues != null) {
                ledARGB = ledValues.color;
                ledOnMS = ledValues.onMS;
                ledOffMS = ledValues.offMS;
            } else {
                if ((mLedNotification.notification.defaults & Notification.DEFAULT_LIGHTS) != 0) {
                    ledARGB = mDefaultNotificationColor;
                    ledOnMS = mDefaultNotificationLedOn;
                    ledOffMS = mDefaultNotificationLedOff;
                } else {
                    ledARGB = mLedNotification.notification.ledARGB;
                    ledOnMS = mLedNotification.notification.ledOnMS;
                    ledOffMS = mLedNotification.notification.ledOffMS;
                }
            }
            if (mNotificationPulseEnabled) {
                // pulse repeatedly
                mNotificationLight.setFlashing(ledARGB, LightsService.LIGHT_FLASH_TIMED,
                        ledOnMS, ledOffMS);
            }
        }
    }

    private void parseNotificationPulseCustomValuesString(String customLedValuesString) {
        if (TextUtils.isEmpty(customLedValuesString)) {
            return;
        }

        for (String packageValuesString : customLedValuesString.split("|")) {
            String[] packageValues = packageValuesString.split("=");
            if (packageValues.length != 2) {
                Log.e(TAG, "Error parsing custom led values for unknown package");
                continue;
            }
            String packageName = packageValues[0];
            String[] values = packageValues[1].split(";");
            if (values.length != 3) {
                Log.e(TAG, "Error parsing custom led values '" + packageValues[1] + "' for " + packageName);
                continue;
            }
            NotificationLedValues ledValues = new NotificationLedValues();
            try {
                ledValues.color = Integer.parseInt(values[0]);
                ledValues.onMS = Integer.parseInt(values[1]);
                ledValues.offMS = Integer.parseInt(values[2]);
            } catch (Exception e) {
                Log.e(TAG, "Error parsing custom led values '" + packageValues[1] + "' for " + packageName);
                continue;
            }
            mNotificationPulseCustomLedValues.put(packageName, ledValues);
        }
    }

    private NotificationLedValues getLedValuesForNotification(NotificationRecord ledNotification) {
        return mNotificationPulseCustomLedValues.get(ledNotification.pkg);
    }

    // lock on mNotificationList
    private int indexOfNotificationLocked(String pkg, String tag, int id)
    {
        ArrayList<NotificationRecord> list = mNotificationList;
        final int len = list.size();
        for (int i=0; i<len; i++) {
            NotificationRecord r = list.get(i);
            if (tag == null) {
                if (r.tag != null) {
                    continue;
                }
            } else {
                if (!tag.equals(r.tag)) {
                    continue;
                }
            }
            if (r.id == id && r.pkg.equals(pkg)) {
                return i;
            }
        }
        return -1;
    }

    private void updateNotificationPulse() {
        synchronized (mNotificationList) {
            updateLightsLocked();
        }
    }

    // ======================================================================
    @Override
    protected void dump(FileDescriptor fd, PrintWriter pw, String[] args) {
        if (mContext.checkCallingOrSelfPermission(android.Manifest.permission.DUMP)
                != PackageManager.PERMISSION_GRANTED) {
            pw.println("Permission Denial: can't dump NotificationManager from from pid="
                    + Binder.getCallingPid()
                    + ", uid=" + Binder.getCallingUid());
            return;
        }

        pw.println("Current Notification Manager state:");

        int N;

        synchronized (mToastQueue) {
            N = mToastQueue.size();
            if (N > 0) {
                pw.println("  Toast Queue:");
                for (int i=0; i<N; i++) {
                    mToastQueue.get(i).dump(pw, "    ");
                }
                pw.println("  ");
            }

        }

        synchronized (mNotificationList) {
            N = mNotificationList.size();
            if (N > 0) {
                pw.println("  Notification List:");
                for (int i=0; i<N; i++) {
                    mNotificationList.get(i).dump(pw, "    ", mContext);
                }
                pw.println("  ");
            }

            N = mLights.size();
            if (N > 0) {
                pw.println("  Lights List:");
                for (int i=0; i<N; i++) {
                    mLights.get(i).dump(pw, "    ", mContext);
                }
                pw.println("  ");
            }

            pw.println("  mSoundNotification=" + mSoundNotification);
            pw.println("  mSound=" + mSound);
            pw.println("  mVibrateNotification=" + mVibrateNotification);
            pw.println("  mDisabledNotifications=0x" + Integer.toHexString(mDisabledNotifications));
            pw.println("  mSystemReady=" + mSystemReady);
        }
    }
}<|MERGE_RESOLUTION|>--- conflicted
+++ resolved
@@ -60,11 +60,8 @@
 import java.io.PrintWriter;
 import java.util.ArrayList;
 import java.util.Arrays;
-<<<<<<< HEAD
 import java.util.HashMap;
-=======
 import java.util.Calendar;
->>>>>>> f33a7c52
 
 /** {@hide} */
 public class NotificationManagerService extends INotificationManager.Stub
@@ -399,7 +396,6 @@
             resolver.registerContentObserver(Settings.System.getUriFor(
                     Settings.System.NOTIFICATION_LIGHT_PULSE), false, this);
             resolver.registerContentObserver(Settings.System.getUriFor(
-<<<<<<< HEAD
                     Settings.System.NOTIFICATION_LIGHT_PULSE_DEFAULT_COLOR), false, this);
             resolver.registerContentObserver(Settings.System.getUriFor(
                     Settings.System.NOTIFICATION_LIGHT_PULSE_DEFAULT_LED_ON), false, this);
@@ -409,7 +405,6 @@
                     Settings.System.NOTIFICATION_LIGHT_PULSE_CUSTOM_ENABLE), false, this);
             resolver.registerContentObserver(Settings.System.getUriFor(
                     Settings.System.NOTIFICATION_LIGHT_PULSE_CUSTOM_VALUES), false, this);
-=======
                     Settings.System.QUIET_HOURS_ENABLED), false, this);
             resolver.registerContentObserver(Settings.System.getUriFor(
                     Settings.System.QUIET_HOURS_START), false, this);
@@ -421,7 +416,6 @@
                     Settings.System.QUIET_HOURS_STILL), false, this);
             resolver.registerContentObserver(Settings.System.getUriFor(
                     Settings.System.QUIET_HOURS_DIM), false, this);
->>>>>>> f33a7c52
             update();
         }
 
@@ -952,21 +946,6 @@
         idOut[0] = id;
     }
 
-    //This function will be used in the future when the dimming of LED's is ported
-    private int adjustForQuietHours(int color) {
-        if (inQuietHours() && mQuietHoursDim) {
-            // Cut all of the channels by a factor of 16 to dim on capable hardware.
-            // Note that this should fail gracefully on other hardware.
-            int red = (((color & 0xFF0000) >>> 16) >>> 4);
-            int green = (((color & 0xFF00) >>> 8 ) >>> 4);
-            int blue = ((color & 0xFF) >>> 4);
-
-            color = (0xFF000000 | (red << 16) | (green << 8) | blue);
-        }
-
-        return color;
-    }
-
     private boolean inQuietHours() {
         if (mQuietHoursEnabled && (mQuietHoursStart != mQuietHoursEnd)) {
             // Get the date in "quiet hours" format.
@@ -1209,7 +1188,7 @@
                 Notification.FLAG_FORCE_LED_SCREEN_OFF) != 0;
 
         // Don't flash while we are in a call, screen is on or we are in quiet hours with light dimmed
-        if (mLedNotification == null || mInCall || mScreenOn || (inQuietHours() && mQuietHoursDim)) {
+        if (mInCall || mScreenOn || (inQuietHours() && mQuietHoursDim) || (wasScreenOn && !forceWithScreenOff)) {
             mNotificationLight.turnOff();
         } else {
             int ledARGB;
