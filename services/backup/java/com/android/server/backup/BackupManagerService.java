--- conflicted
+++ resolved
@@ -2231,20 +2231,12 @@
     // fire off a backup agent, blocking until it attaches or times out
     IBackupAgent bindToAgentSynchronous(ApplicationInfo app, int mode) {
         IBackupAgent agent = null;
-<<<<<<< HEAD
         try {
             synchronized(mAgentConnectLock) {
                 mConnecting = true;
                 mConnectedAgent = null;
-                if (mActivityManager.bindBackupAgent(app, mode)) {
-=======
-        synchronized(mAgentConnectLock) {
-            mConnecting = true;
-            mConnectedAgent = null;
-            try {
                 if (mActivityManager.bindBackupAgent(app.packageName, mode,
                         UserHandle.USER_OWNER)) {
->>>>>>> 4e4743a3
                     Slog.d(TAG, "awaiting agent for " + app);
 
                     // success; wait for the agent to arrive
