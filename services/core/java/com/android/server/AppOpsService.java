/*
 * Copyright (c) 2013-2014, The Linux Foundation. All rights reserved.
 * Not a Contribution.
 *
 * Copyright (C) 2012 The Android Open Source Project
 *
 * Licensed under the Apache License, Version 2.0 (the "License");
 * you may not use this file except in compliance with the License.
 * You may obtain a copy of the License at
 *
 *      http://www.apache.org/licenses/LICENSE-2.0
 *
 * Unless required by applicable law or agreed to in writing, software
 * distributed under the License is distributed on an "AS IS" BASIS,
 * WITHOUT WARRANTIES OR CONDITIONS OF ANY KIND, either express or implied.
 * See the License for the specific language governing permissions and
 * limitations under the License.
 */

package com.android.server;

import java.io.File;
import java.io.FileDescriptor;
import java.io.FileInputStream;
import java.io.FileNotFoundException;
import java.io.FileOutputStream;
import java.io.IOException;
import java.io.PrintWriter;
import java.nio.charset.StandardCharsets;
import java.util.ArrayList;
import java.util.Arrays;
import java.util.Collections;
import java.util.HashMap;
import java.util.Iterator;
import java.util.List;
import java.util.Map;

import android.Manifest;
import android.app.ActivityManager;
import android.app.ActivityThread;
import android.app.AppGlobals;
import android.app.AppOpsManager;
import android.app.Dialog;
import android.content.BroadcastReceiver;
import android.content.Context;
import android.content.Intent;
import android.content.IntentFilter;
import android.content.pm.ApplicationInfo;
import android.content.pm.IPackageManager;
import android.content.pm.PackageManager;
import android.media.AudioAttributes;
import android.os.AsyncTask;
import android.os.Binder;
import android.os.Bundle;
import android.os.Handler;
import android.os.IBinder;
import android.os.Looper;
import android.os.PowerManager;
import android.os.Process;
import android.os.RemoteException;
import android.os.ResultReceiver;
import android.os.ServiceManager;
import android.os.ShellCommand;
import android.os.UserHandle;
import android.os.storage.MountServiceInternal;
import android.util.ArrayMap;
import android.util.ArraySet;
import android.util.AtomicFile;
import android.util.Log;
import android.util.Slog;
import android.util.SparseArray;
import android.util.SparseIntArray;
import android.util.TimeUtils;
import android.util.Xml;

import com.android.internal.app.IAppOpsService;
import com.android.internal.app.IAppOpsCallback;
import com.android.internal.os.Zygote;
import com.android.internal.util.ArrayUtils;
import com.android.internal.util.FastXmlSerializer;
import com.android.internal.util.Preconditions;
import com.android.internal.util.XmlUtils;
import com.android.server.PermissionDialogReqQueue.PermissionDialogReq;

import libcore.util.EmptyArray;
import org.xmlpull.v1.XmlPullParser;
import org.xmlpull.v1.XmlPullParserException;
import org.xmlpull.v1.XmlSerializer;

public class AppOpsService extends IAppOpsService.Stub {
    static final String TAG = "AppOps";
    static final boolean DEBUG = false;

    // Write at most every 30 minutes.
    static final long WRITE_DELAY = DEBUG ? 1000 : 30*60*1000;

    // Location of policy file.
    static final String DEFAULT_POLICY_FILE = "/system/etc/appops_policy.xml";

    Context mContext;
    final AtomicFile mFile;
    final Handler mHandler;
    final Looper mLooper;
    final boolean mStrictEnable;
    AppOpsPolicy mPolicy;
    private PowerManager mPowerManager;

    private static final int[] PRIVACY_GUARD_OP_STATES = new int[] {
        AppOpsManager.OP_COARSE_LOCATION,
        AppOpsManager.OP_READ_CALL_LOG,
        AppOpsManager.OP_READ_CONTACTS,
        AppOpsManager.OP_READ_CALENDAR,
        AppOpsManager.OP_READ_SMS
    };

    boolean mWriteScheduled;
    boolean mFastWriteScheduled;
    final Runnable mWriteRunner = new Runnable() {
        public void run() {
            synchronized (AppOpsService.this) {
                mWriteScheduled = false;
                mFastWriteScheduled = false;
                AsyncTask<Void, Void, Void> task = new AsyncTask<Void, Void, Void>() {
                    @Override protected Void doInBackground(Void... params) {
                        writeState();
                        return null;
                    }
                };
                task.executeOnExecutor(AsyncTask.THREAD_POOL_EXECUTOR, (Void[])null);
            }
        }
    };

    private final SparseArray<UidState> mUidStates = new SparseArray<>();

    /*
     * These are app op restrictions imposed per user from various parties.
     */
    private final ArrayMap<IBinder, ClientRestrictionState> mOpUserRestrictions = new ArrayMap<>();

    private Runnable mSuSessionChangedRunner = new Runnable() {
        @Override
        public void run() {
            mContext.sendBroadcastAsUser(new Intent(AppOpsManager.ACTION_SU_SESSION_CHANGED),
                    UserHandle.ALL);
        }
    };


    private static final class UidState {
        public final int uid;
        public ArrayMap<String, Ops> pkgOps;
        public SparseIntArray opModes;

        public UidState(int uid) {
            this.uid = uid;
        }

        public void clear() {
            pkgOps = null;
            opModes = null;
        }

        public boolean isDefault() {
            return (pkgOps == null || pkgOps.isEmpty())
                    && (opModes == null || opModes.size() <= 0);
        }
    }

    public final static class Ops extends SparseArray<Op> {
        public final String packageName;
        public final UidState uidState;
        public final boolean isPrivileged;

        public Ops(String _packageName, UidState _uidState, boolean _isPrivileged) {
            packageName = _packageName;
            uidState = _uidState;
            isPrivileged = _isPrivileged;
        }
    }

    public final static class Op {
        public final int uid;
        public final String packageName;
        public int proxyUid = -1;
        public String proxyPackageName;
        public final int op;
        public int mode;
        public int duration;
        public long time;
        public long rejectTime;
        public int nesting;
        public int noteOpCount;
        public int startOpCount;
        public PermissionDialogReqQueue dialogReqQueue;
        final ArrayList<IBinder> clientTokens;
        public int allowedCount;
        public int ignoredCount;
        public int delayedCount;

        public Op(int _uid, String _packageName, int _op, int _mode) {
            uid = _uid;
            packageName = _packageName;
            op = _op;
            mode = _mode;
            dialogReqQueue = new PermissionDialogReqQueue();
            clientTokens = new ArrayList<IBinder>();
        }
    }

    final SparseArray<ArrayList<Callback>> mOpModeWatchers
            = new SparseArray<ArrayList<Callback>>();
    final ArrayMap<String, ArrayList<Callback>> mPackageModeWatchers
            = new ArrayMap<String, ArrayList<Callback>>();
    final ArrayMap<IBinder, Callback> mModeWatchers
            = new ArrayMap<IBinder, Callback>();
    final SparseArray<SparseArray<Restriction>> mAudioRestrictions
            = new SparseArray<SparseArray<Restriction>>();

    public final class Callback implements DeathRecipient {
        final IAppOpsCallback mCallback;

        public Callback(IAppOpsCallback callback) {
            mCallback = callback;
            try {
                mCallback.asBinder().linkToDeath(this, 0);
            } catch (RemoteException e) {
            }
        }

        public void unlinkToDeath() {
            mCallback.asBinder().unlinkToDeath(this, 0);
        }

        @Override
        public void binderDied() {
            stopWatchingMode(mCallback);
        }
    }

    final ArrayMap<IBinder, ClientState> mClients = new ArrayMap<IBinder, ClientState>();

    public final class ClientState extends Binder implements DeathRecipient {
        final IBinder mAppToken;
        final int mPid;
        final ArrayList<Op> mStartedOps;

        public ClientState(IBinder appToken) {
            mAppToken = appToken;
            mPid = Binder.getCallingPid();
            if (appToken instanceof Binder) {
                // For local clients, there is no reason to track them.
                mStartedOps = null;
            } else {
                mStartedOps = new ArrayList<Op>();
                try {
                    mAppToken.linkToDeath(this, 0);
                } catch (RemoteException e) {
                }
            }
        }

        @Override
        public String toString() {
            return "ClientState{" +
                    "mAppToken=" + mAppToken +
                    ", " + (mStartedOps != null ? ("pid=" + mPid) : "local") +
                    '}';
        }

        @Override
        public void binderDied() {
            synchronized (AppOpsService.this) {
                for (int i=mStartedOps.size()-1; i>=0; i--) {
                    finishOperationLocked(mStartedOps.get(i));
                }
                mClients.remove(mAppToken);
            }

            // We cannot broadcast on the synchronized block above because the broadcast might
            // trigger another appop call that eventually arrives here from a different thread,
            // causing a deadlock.
            for (int i=mStartedOps.size()-1; i>=0; i--) {
                broadcastOpIfNeeded(mStartedOps.get(i).op);
            }
        }
    }

    public AppOpsService(File storagePath, Handler handler) {
        mFile = new AtomicFile(storagePath);
        mHandler = handler;
        mLooper = Looper.myLooper();
        mStrictEnable = AppOpsManager.isStrictEnable();
        readState();
    }

    public void publish(Context context) {
        mContext = context;
        readPolicy();
        ServiceManager.addService(Context.APP_OPS_SERVICE, asBinder());
    }

    public void systemReady() {
        synchronized (this) {
            boolean changed = false;
            for (int i = mUidStates.size() - 1; i >= 0; i--) {
                UidState uidState = mUidStates.valueAt(i);

                String[] packageNames = getPackagesForUid(uidState.uid);
                if (ArrayUtils.isEmpty(packageNames)) {
                    uidState.clear();
                    mUidStates.removeAt(i);
                    changed = true;
                    continue;
                }

                ArrayMap<String, Ops> pkgs = uidState.pkgOps;
                if (pkgs == null) {
                    continue;
                }

                Iterator<Ops> it = pkgs.values().iterator();
                while (it.hasNext()) {
                    Ops ops = it.next();
                    int curUid = -1;
                    try {
                        curUid = AppGlobals.getPackageManager().getPackageUid(ops.packageName,
                                PackageManager.MATCH_UNINSTALLED_PACKAGES,
                                UserHandle.getUserId(ops.uidState.uid));
                    } catch (RemoteException ignored) {
                    }
                    if (curUid != ops.uidState.uid) {
                        // Do not prune apps that are not currently present in the device
                        // (like SDcard ones). While booting, SDcards are not available but
                        // must not be purged from AppOps, because they are still present
                        // in the Android app database.
                        String pkgName = mContext.getPackageManager().getNameForUid(ops.uidState.uid);
                        if (curUid != -1 || pkgName == null || !pkgName.equals(ops.packageName)) {
                            Slog.i(TAG, "Pruning old package " + ops.packageName
                                    + "/" + ops.uidState + ": new uid=" + curUid);
                            it.remove();
                            changed = true;
                        }
                    }
                }

                if (uidState.isDefault()) {
                    mUidStates.removeAt(i);
                }
            }
            if (changed) {
                scheduleFastWriteLocked();
            }
        }

        MountServiceInternal mountServiceInternal = LocalServices.getService(
                MountServiceInternal.class);
        mountServiceInternal.addExternalStoragePolicy(
                new MountServiceInternal.ExternalStorageMountPolicy() {
                    @Override
                    public int getMountMode(int uid, String packageName) {
                        if (Process.isIsolated(uid)) {
                            return Zygote.MOUNT_EXTERNAL_NONE;
                        }
                        if (noteOperation(AppOpsManager.OP_READ_EXTERNAL_STORAGE, uid,
                                packageName) != AppOpsManager.MODE_ALLOWED) {
                            return Zygote.MOUNT_EXTERNAL_NONE;
                        }
                        if (noteOperation(AppOpsManager.OP_WRITE_EXTERNAL_STORAGE, uid,
                                packageName) != AppOpsManager.MODE_ALLOWED) {
                            return Zygote.MOUNT_EXTERNAL_READ;
                        }
                        return Zygote.MOUNT_EXTERNAL_WRITE;
                    }

                    @Override
                    public boolean hasExternalStorage(int uid, String packageName) {
                        final int mountMode = getMountMode(uid, packageName);
                        return mountMode == Zygote.MOUNT_EXTERNAL_READ
                                || mountMode == Zygote.MOUNT_EXTERNAL_WRITE;
                    }
                });

        mPowerManager = (PowerManager) mContext.getSystemService(Context.POWER_SERVICE);
        IntentFilter filter = new IntentFilter();
        filter.addAction(Intent.ACTION_SCREEN_OFF);
        mContext.registerReceiver(mIntentReceiver, filter);
    }

    private BroadcastReceiver mIntentReceiver = new BroadcastReceiver() {
        @Override
        public void onReceive(Context context, Intent intent) {
            String action = intent.getAction();
            if (action.equals(Intent.ACTION_SCREEN_OFF)) {
                synchronized (this) {
                    for (int i = mUidStates.size() - 1; i >= 0; i--) {
                        UidState uidState = mUidStates.valueAt(i);

                        ArrayMap<String, Ops> packages = uidState.pkgOps;
                        if (packages == null) {
                            continue;
                        }

                        Iterator<Map.Entry<String, Ops>> it = packages.entrySet().iterator();
                        while (it.hasNext()) {
                            Map.Entry<String, Ops> ent = it.next();
                            Ops pkgOps = ent.getValue();
                            for (int j = pkgOps.size() - 1; j >= 0; j--) {
                                Op curOp = pkgOps.valueAt(j);
                                if (DEBUG)
                                    Log.d(TAG, "Ignoring " + curOp.packageName + " request "
                                            + curOp.op);
                                curOp.dialogReqQueue.ignore();
                            }
                        }
                    }
                }
            }
        }
    };

    public void packageRemoved(int uid, String packageName) {
        synchronized (this) {
            UidState uidState = mUidStates.get(uid);
            if (uidState == null) {
                return;
            }

            boolean changed = false;

            // Remove any package state if such.
            if (uidState.pkgOps != null && uidState.pkgOps.remove(packageName) != null) {
                changed = true;
            }

            // If we just nuked the last package state check if the UID is valid.
            if (changed && uidState.pkgOps.isEmpty()
                    && getPackagesForUid(uid).length <= 0) {
                mUidStates.remove(uid);
            }

            if (changed) {
                scheduleFastWriteLocked();
            }
        }
    }

    public void uidRemoved(int uid) {
        synchronized (this) {
            if (mUidStates.indexOfKey(uid) >= 0) {
                mUidStates.remove(uid);
                scheduleFastWriteLocked();
            }
        }
    }

    public void shutdown() {
        Slog.w(TAG, "Writing app ops before shutdown...");
        boolean doWrite = false;
        synchronized (this) {
            if (mWriteScheduled) {
                mWriteScheduled = false;
                doWrite = true;
            }
        }
        if (doWrite) {
            writeState();
        }
    }

    private ArrayList<AppOpsManager.OpEntry> collectOps(Ops pkgOps, int[] ops) {
        ArrayList<AppOpsManager.OpEntry> resOps = null;
        if (ops == null) {
            resOps = new ArrayList<AppOpsManager.OpEntry>();
            for (int j=0; j<pkgOps.size(); j++) {
                Op curOp = pkgOps.valueAt(j);
                resOps.add(new AppOpsManager.OpEntry(curOp.op, curOp.mode, curOp.time,
                        curOp.rejectTime, curOp.duration, curOp.proxyUid,
                        curOp.proxyPackageName, curOp.allowedCount, curOp.ignoredCount));
            }
        } else {
            for (int j=0; j<ops.length; j++) {
                Op curOp = pkgOps.get(ops[j]);
                if (curOp != null) {
                    if (resOps == null) {
                        resOps = new ArrayList<AppOpsManager.OpEntry>();
                    }
                    resOps.add(new AppOpsManager.OpEntry(curOp.op, curOp.mode, curOp.time,
                            curOp.rejectTime, curOp.duration, curOp.proxyUid,
                            curOp.proxyPackageName, curOp.allowedCount, curOp.ignoredCount));
                }
            }
        }
        return resOps;
    }

    @Override
    public List<AppOpsManager.PackageOps> getPackagesForOps(int[] ops) {
        mContext.enforcePermission(android.Manifest.permission.GET_APP_OPS_STATS,
                Binder.getCallingPid(), Binder.getCallingUid(), null);
        ArrayList<AppOpsManager.PackageOps> res = null;
        synchronized (this) {
            final int uidStateCount = mUidStates.size();
            for (int i = 0; i < uidStateCount; i++) {
                UidState uidState = mUidStates.valueAt(i);
                if (uidState.pkgOps == null || uidState.pkgOps.isEmpty()) {
                    continue;
                }
                ArrayMap<String, Ops> packages = uidState.pkgOps;
                final int packageCount = packages.size();
                for (int j = 0; j < packageCount; j++) {
                    Ops pkgOps = packages.valueAt(j);
                    ArrayList<AppOpsManager.OpEntry> resOps = collectOps(pkgOps, ops);
                    if (resOps != null) {
                        if (res == null) {
                            res = new ArrayList<AppOpsManager.PackageOps>();
                        }
                        AppOpsManager.PackageOps resPackage = new AppOpsManager.PackageOps(
                                pkgOps.packageName, pkgOps.uidState.uid, resOps);
                        res.add(resPackage);
                    }
                }
            }
        }
        return res;
    }

    @Override
    public List<AppOpsManager.PackageOps> getOpsForPackage(int uid, String packageName,
            int[] ops) {
        mContext.enforcePermission(android.Manifest.permission.GET_APP_OPS_STATS,
                Binder.getCallingPid(), Binder.getCallingUid(), null);
        String resolvedPackageName = resolvePackageName(uid, packageName);
        if (resolvedPackageName == null) {
            return Collections.emptyList();
        }
        synchronized (this) {
            Ops pkgOps = getOpsRawLocked(uid, resolvedPackageName, false);
            if (pkgOps == null) {
                return null;
            }
            ArrayList<AppOpsManager.OpEntry> resOps = collectOps(pkgOps, ops);
            if (resOps == null) {
                return null;
            }
            ArrayList<AppOpsManager.PackageOps> res = new ArrayList<AppOpsManager.PackageOps>();
            AppOpsManager.PackageOps resPackage = new AppOpsManager.PackageOps(
                    pkgOps.packageName, pkgOps.uidState.uid, resOps);
            res.add(resPackage);
            return res;
        }
    }

    private void pruneOp(Op op, int uid, String packageName) {
        if (op.time == 0 && op.rejectTime == 0) {
            Ops ops = getOpsRawLocked(uid, packageName, false);
            if (ops != null) {
                ops.remove(op.op);
                if (ops.size() <= 0) {
                    UidState uidState = ops.uidState;
                    ArrayMap<String, Ops> pkgOps = uidState.pkgOps;
                    if (pkgOps != null) {
                        pkgOps.remove(ops.packageName);
                        if (pkgOps.isEmpty()) {
                            uidState.pkgOps = null;
                        }
                        if (uidState.isDefault()) {
                            mUidStates.remove(uid);
                        }
                    }
                }
            }
        }
    }

    @Override
    public void setUidMode(int code, int uid, int mode) {
        if (Binder.getCallingPid() != Process.myPid()) {
            mContext.enforcePermission(android.Manifest.permission.UPDATE_APP_OPS_STATS,
                    Binder.getCallingPid(), Binder.getCallingUid(), null);
        }
        verifyIncomingOp(code);
        code = AppOpsManager.opToSwitch(code);

        synchronized (this) {
            final int defaultMode = AppOpsManager.opToDefaultMode(code,
                    AppOpsManager.isStrictOp(code));

            UidState uidState = getUidStateLocked(uid, false);
            if (uidState == null) {
                if (mode == defaultMode) {
                    return;
                }
                uidState = new UidState(uid);
                uidState.opModes = new SparseIntArray();
                uidState.opModes.put(code, mode);
                mUidStates.put(uid, uidState);
                scheduleWriteLocked();
            } else if (uidState.opModes == null) {
                if (mode != defaultMode) {
                    uidState.opModes = new SparseIntArray();
                    uidState.opModes.put(code, mode);
                    scheduleWriteLocked();
                }
            } else {
                if (uidState.opModes.get(code) == mode) {
                    return;
                }
                if (mode == defaultMode) {
                    uidState.opModes.delete(code);
                    if (uidState.opModes.size() <= 0) {
                        uidState.opModes = null;
                    }
                } else {
                    uidState.opModes.put(code, mode);
                }
                scheduleWriteLocked();
            }
        }

        String[] uidPackageNames = getPackagesForUid(uid);
        ArrayMap<Callback, ArraySet<String>> callbackSpecs = null;

        synchronized (this) {
            ArrayList<Callback> callbacks = mOpModeWatchers.get(code);
            if (callbacks != null) {
                final int callbackCount = callbacks.size();
                for (int i = 0; i < callbackCount; i++) {
                    Callback callback = callbacks.get(i);
                    ArraySet<String> changedPackages = new ArraySet<>();
                    Collections.addAll(changedPackages, uidPackageNames);
                    callbackSpecs = new ArrayMap<>();
                    callbackSpecs.put(callback, changedPackages);
                }
            }

            for (String uidPackageName : uidPackageNames) {
                callbacks = mPackageModeWatchers.get(uidPackageName);
                if (callbacks != null) {
                    if (callbackSpecs == null) {
                        callbackSpecs = new ArrayMap<>();
                    }
                    final int callbackCount = callbacks.size();
                    for (int i = 0; i < callbackCount; i++) {
                        Callback callback = callbacks.get(i);
                        ArraySet<String> changedPackages = callbackSpecs.get(callback);
                        if (changedPackages == null) {
                            changedPackages = new ArraySet<>();
                            callbackSpecs.put(callback, changedPackages);
                        }
                        changedPackages.add(uidPackageName);
                    }
                }
            }
        }

        if (callbackSpecs == null) {
            return;
        }

        // There are components watching for mode changes such as window manager
        // and location manager which are in our process. The callbacks in these
        // components may require permissions our remote caller does not have.
        final long identity = Binder.clearCallingIdentity();
        try {
            for (int i = 0; i < callbackSpecs.size(); i++) {
                Callback callback = callbackSpecs.keyAt(i);
                ArraySet<String> reportedPackageNames = callbackSpecs.valueAt(i);
                try {
                    if (reportedPackageNames == null) {
                        callback.mCallback.opChanged(code, uid, null);
                    } else {
                        final int reportedPackageCount = reportedPackageNames.size();
                        for (int j = 0; j < reportedPackageCount; j++) {
                            String reportedPackageName = reportedPackageNames.valueAt(j);
                            callback.mCallback.opChanged(code, uid, reportedPackageName);
                        }
                    }
                } catch (RemoteException e) {
                    Log.w(TAG, "Error dispatching op op change", e);
                }
            }
        } finally {
            Binder.restoreCallingIdentity(identity);
        }
    }

    @Override
    public void setMode(int code, int uid, String packageName, int mode) {
        if (Binder.getCallingPid() != Process.myPid()) {
            mContext.enforcePermission(android.Manifest.permission.UPDATE_APP_OPS_STATS,
                    Binder.getCallingPid(), Binder.getCallingUid(), null);
        }
        verifyIncomingOp(code);
        ArrayList<Callback> repCbs = null;
        code = AppOpsManager.opToSwitch(code);
        synchronized (this) {
            UidState uidState = getUidStateLocked(uid, false);
            Op op = getOpLocked(code, uid, packageName, true);
            if (op != null) {
                if (op.mode != mode) {
                    op.mode = mode;
                    ArrayList<Callback> cbs = mOpModeWatchers.get(code);
                    if (cbs != null) {
                        if (repCbs == null) {
                            repCbs = new ArrayList<Callback>();
                        }
                        repCbs.addAll(cbs);
                    }
                    cbs = mPackageModeWatchers.get(packageName);
                    if (cbs != null) {
                        if (repCbs == null) {
                            repCbs = new ArrayList<Callback>();
                        }
                        repCbs.addAll(cbs);
                    }
                    if (mode == getDefaultMode(code, uid, packageName)) {
                        // If going into the default mode, prune this op
                        // if there is nothing else interesting in it.
                        pruneOp(op, uid, packageName);
                    }
                    scheduleFastWriteLocked();
                }
            }
        }
        if (repCbs != null) {
            // There are components watching for mode changes such as window manager
            // and location manager which are in our process. The callbacks in these
            // components may require permissions our remote caller does not have.
            final long identity = Binder.clearCallingIdentity();
            try {
                for (int i = 0; i < repCbs.size(); i++) {
                    try {
                        repCbs.get(i).mCallback.opChanged(code, uid, packageName);
                    } catch (RemoteException e) {
                    }
                }
            } finally {
                Binder.restoreCallingIdentity(identity);
            }
        }
    }

    private static HashMap<Callback, ArrayList<ChangeRec>> addCallbacks(
            HashMap<Callback, ArrayList<ChangeRec>> callbacks,
            int op, int uid, String packageName, ArrayList<Callback> cbs) {
        if (cbs == null) {
            return callbacks;
        }
        if (callbacks == null) {
            callbacks = new HashMap<>();
        }
        boolean duplicate = false;
        for (int i=0; i<cbs.size(); i++) {
            Callback cb = cbs.get(i);
            ArrayList<ChangeRec> reports = callbacks.get(cb);
            if (reports == null) {
                reports = new ArrayList<>();
                callbacks.put(cb, reports);
            } else {
                final int reportCount = reports.size();
                for (int j = 0; j < reportCount; j++) {
                    ChangeRec report = reports.get(j);
                    if (report.op == op && report.pkg.equals(packageName)) {
                        duplicate = true;
                        break;
                    }
                }
            }
            if (!duplicate) {
                reports.add(new ChangeRec(op, uid, packageName));
            }
        }
        return callbacks;
    }

    static final class ChangeRec {
        final int op;
        final int uid;
        final String pkg;

        ChangeRec(int _op, int _uid, String _pkg) {
            op = _op;
            uid = _uid;
            pkg = _pkg;
        }
    }

    @Override
    public void resetAllModes(int reqUserId, String reqPackageName) {
        final int callingPid = Binder.getCallingPid();
        final int callingUid = Binder.getCallingUid();
        mContext.enforcePermission(android.Manifest.permission.UPDATE_APP_OPS_STATS,
                callingPid, callingUid, null);
        reqUserId = ActivityManager.handleIncomingUser(callingPid, callingUid, reqUserId,
                true, true, "resetAllModes", null);

        int reqUid = -1;
        if (reqPackageName != null) {
            try {
                reqUid = AppGlobals.getPackageManager().getPackageUid(
                        reqPackageName, PackageManager.MATCH_UNINSTALLED_PACKAGES, reqUserId);
            } catch (RemoteException e) {
                /* ignore - local call */
            }
        }

        HashMap<Callback, ArrayList<ChangeRec>> callbacks = null;
        synchronized (this) {
            boolean changed = false;
            for (int i = mUidStates.size() - 1; i >= 0; i--) {
                UidState uidState = mUidStates.valueAt(i);

                SparseIntArray opModes = uidState.opModes;
                if (opModes != null && (uidState.uid == reqUid || reqUid == -1)) {
                    final int uidOpCount = opModes.size();
                    for (int j = uidOpCount - 1; j >= 0; j--) {
                        final int code = opModes.keyAt(j);
                        if (AppOpsManager.opAllowsReset(code)) {
                            opModes.removeAt(j);
                            if (opModes.size() <= 0) {
                                uidState.opModes = null;
                            }
                            for (String packageName : getPackagesForUid(uidState.uid)) {
                                callbacks = addCallbacks(callbacks, code, uidState.uid, packageName,
                                        mOpModeWatchers.get(code));
                                callbacks = addCallbacks(callbacks, code, uidState.uid, packageName,
                                        mPackageModeWatchers.get(packageName));
                            }
                        }
                    }
                }

                if (uidState.pkgOps == null) {
                    continue;
                }

                if (reqUserId != UserHandle.USER_ALL
                        && reqUserId != UserHandle.getUserId(uidState.uid)) {
                    // Skip any ops for a different user
                    continue;
                }

                Map<String, Ops> packages = uidState.pkgOps;
                Iterator<Map.Entry<String, Ops>> it = packages.entrySet().iterator();
                while (it.hasNext()) {
                    Map.Entry<String, Ops> ent = it.next();
                    String packageName = ent.getKey();
                    if (reqPackageName != null && !reqPackageName.equals(packageName)) {
                        // Skip any ops for a different package
                        continue;
                    }
                    Ops pkgOps = ent.getValue();
                    for (int j=pkgOps.size()-1; j>=0; j--) {
                        Op curOp = pkgOps.valueAt(j);
                        int defaultMode = getDefaultMode(curOp.op, curOp.uid,
                                curOp.packageName);
                        if (AppOpsManager.opAllowsReset(curOp.op)
                                && curOp.mode != defaultMode) {
                            curOp.mode = defaultMode;
                            changed = true;
                            callbacks = addCallbacks(callbacks, curOp.op, curOp.uid, packageName,
                                    mOpModeWatchers.get(curOp.op));
                            callbacks = addCallbacks(callbacks, curOp.op, curOp.uid, packageName,
                                    mPackageModeWatchers.get(packageName));
                            if (curOp.time == 0 && curOp.rejectTime == 0) {
                                pkgOps.removeAt(j);
                            }
                        }
                    }
                    if (pkgOps.size() == 0) {
                        it.remove();
                    }
                }
                if (uidState.isDefault()) {
                    mUidStates.remove(uidState.uid);
                }
            }

            if (changed) {
                scheduleFastWriteLocked();
            }
        }
        if (callbacks != null) {
            for (Map.Entry<Callback, ArrayList<ChangeRec>> ent : callbacks.entrySet()) {
                Callback cb = ent.getKey();
                ArrayList<ChangeRec> reports = ent.getValue();
                for (int i=0; i<reports.size(); i++) {
                    ChangeRec rep = reports.get(i);
                    try {
                        cb.mCallback.opChanged(rep.op, rep.uid, rep.pkg);
                    } catch (RemoteException e) {
                    }
                }
            }
        }
    }

    @Override
    public void startWatchingMode(int op, String packageName, IAppOpsCallback callback) {
        if (callback == null) {
            return;
        }
        synchronized (this) {
            op = (op != AppOpsManager.OP_NONE) ? AppOpsManager.opToSwitch(op) : op;
            Callback cb = mModeWatchers.get(callback.asBinder());
            if (cb == null) {
                cb = new Callback(callback);
                mModeWatchers.put(callback.asBinder(), cb);
            }
            if (op != AppOpsManager.OP_NONE) {
                ArrayList<Callback> cbs = mOpModeWatchers.get(op);
                if (cbs == null) {
                    cbs = new ArrayList<Callback>();
                    mOpModeWatchers.put(op, cbs);
                }
                cbs.add(cb);
            }
            if (packageName != null) {
                ArrayList<Callback> cbs = mPackageModeWatchers.get(packageName);
                if (cbs == null) {
                    cbs = new ArrayList<Callback>();
                    mPackageModeWatchers.put(packageName, cbs);
                }
                cbs.add(cb);
            }
        }
    }

    @Override
    public void stopWatchingMode(IAppOpsCallback callback) {
        if (callback == null) {
            return;
        }
        synchronized (this) {
            Callback cb = mModeWatchers.remove(callback.asBinder());
            if (cb != null) {
                cb.unlinkToDeath();
                for (int i=mOpModeWatchers.size()-1; i>=0; i--) {
                    ArrayList<Callback> cbs = mOpModeWatchers.valueAt(i);
                    cbs.remove(cb);
                    if (cbs.size() <= 0) {
                        mOpModeWatchers.removeAt(i);
                    }
                }
                for (int i=mPackageModeWatchers.size()-1; i>=0; i--) {
                    ArrayList<Callback> cbs = mPackageModeWatchers.valueAt(i);
                    cbs.remove(cb);
                    if (cbs.size() <= 0) {
                        mPackageModeWatchers.removeAt(i);
                    }
                }
            }
        }
    }

    @Override
    public IBinder getToken(IBinder clientToken) {
        synchronized (this) {
            ClientState cs = mClients.get(clientToken);
            if (cs == null) {
                cs = new ClientState(clientToken);
                mClients.put(clientToken, cs);
            }
            return cs;
        }
    }

    @Override
    public int checkOperation(int code, int uid, String packageName) {
        verifyIncomingUid(uid);
        verifyIncomingOp(code);
        String resolvedPackageName = resolvePackageName(uid, packageName);
        if (resolvedPackageName == null) {
            return AppOpsManager.MODE_IGNORED;
        }
        synchronized (this) {
            if (isOpRestrictedLocked(uid, code, resolvedPackageName)) {
                return AppOpsManager.MODE_IGNORED;
            }
            code = AppOpsManager.opToSwitch(code);
            UidState uidState = getUidStateLocked(uid, false);
            if (uidState != null && uidState.opModes != null) {
                final int uidMode = uidState.opModes.get(code);
                if (uidMode != AppOpsManager.MODE_ALLOWED) {
                    return uidMode;
                }
            }
            Op op = getOpLocked(code, uid, resolvedPackageName, false);
            if (op == null) {
                return getDefaultMode(code, uid, packageName);
            }
            return op.mode;
        }
    }

    @Override
    public int checkAudioOperation(int code, int usage, int uid, String packageName) {
        boolean suspended;
        try {
            suspended = isPackageSuspendedForUser(packageName, uid);
        } catch (IllegalArgumentException ex) {
            // Package not found.
            suspended = false;
        }

        if (suspended) {
            Log.i(TAG, "Audio disabled for suspended package=" + packageName + " for uid=" + uid);
            return AppOpsManager.MODE_IGNORED;
        }

        synchronized (this) {
            final int mode = checkRestrictionLocked(code, usage, uid, packageName);
            if (mode != AppOpsManager.MODE_ALLOWED) {
                return mode;
            }
        }
        return checkOperation(code, uid, packageName);
    }

    private boolean isPackageSuspendedForUser(String pkg, int uid) {
        try {
            return AppGlobals.getPackageManager().isPackageSuspendedForUser(
                    pkg, UserHandle.getUserId(uid));
        } catch (RemoteException re) {
            throw new SecurityException("Could not talk to package manager service");
        }
    }

    private int checkRestrictionLocked(int code, int usage, int uid, String packageName) {
        final SparseArray<Restriction> usageRestrictions = mAudioRestrictions.get(code);
        if (usageRestrictions != null) {
            final Restriction r = usageRestrictions.get(usage);
            if (r != null && !r.exceptionPackages.contains(packageName)) {
                return r.mode;
            }
        }
        return AppOpsManager.MODE_ALLOWED;
    }

    @Override
    public void setAudioRestriction(int code, int usage, int uid, int mode,
            String[] exceptionPackages) {
        verifyIncomingUid(uid);
        verifyIncomingOp(code);
        synchronized (this) {
            SparseArray<Restriction> usageRestrictions = mAudioRestrictions.get(code);
            if (usageRestrictions == null) {
                usageRestrictions = new SparseArray<Restriction>();
                mAudioRestrictions.put(code, usageRestrictions);
            }
            usageRestrictions.remove(usage);
            if (mode != AppOpsManager.MODE_ALLOWED) {
                final Restriction r = new Restriction();
                r.mode = mode;
                if (exceptionPackages != null) {
                    final int N = exceptionPackages.length;
                    r.exceptionPackages = new ArraySet<String>(N);
                    for (int i = 0; i < N; i++) {
                        final String pkg = exceptionPackages[i];
                        if (pkg != null) {
                            r.exceptionPackages.add(pkg.trim());
                        }
                    }
                }
                usageRestrictions.put(usage, r);
            }
        }
        notifyWatchersOfChange(code);
    }

    @Override
    public int checkPackage(int uid, String packageName) {
        Preconditions.checkNotNull(packageName);
        synchronized (this) {
            if (getOpsRawLocked(uid, packageName, true) != null) {
                return AppOpsManager.MODE_ALLOWED;
            } else {
                return AppOpsManager.MODE_ERRORED;
            }
        }
    }

    @Override
    public int noteProxyOperation(int code, String proxyPackageName,
            int proxiedUid, String proxiedPackageName) {
        verifyIncomingOp(code);
        final int proxyUid = Binder.getCallingUid();
        String resolveProxyPackageName = resolvePackageName(proxyUid, proxyPackageName);
        if (resolveProxyPackageName == null) {
            return AppOpsManager.MODE_IGNORED;
        }
        final int proxyMode = noteOperationUnchecked(code, proxyUid,
                resolveProxyPackageName, -1, null);
        if (proxyMode != AppOpsManager.MODE_ALLOWED || Binder.getCallingUid() == proxiedUid) {
            return proxyMode;
        }
        String resolveProxiedPackageName = resolvePackageName(proxiedUid, proxiedPackageName);
        if (resolveProxiedPackageName == null) {
            return AppOpsManager.MODE_IGNORED;
        }
        return noteOperationUnchecked(code, proxiedUid, resolveProxiedPackageName,
                proxyMode, resolveProxyPackageName);
    }

    @Override
    public int noteOperation(int code, int uid, String packageName) {
        verifyIncomingUid(uid);
        verifyIncomingOp(code);
        String resolvedPackageName = resolvePackageName(uid, packageName);
        if (resolvedPackageName == null) {
            return AppOpsManager.MODE_IGNORED;
        }
        return noteOperationUnchecked(code, uid, resolvedPackageName, 0, null);
    }

    private int noteOperationUnchecked(int code, int uid, String packageName,
            int proxyUid, String proxyPackageName) {
        PermissionDialogReq req = null;
        synchronized (this) {
            Ops ops = getOpsRawLocked(uid, packageName, true);
            if (ops == null) {
                if (DEBUG) Log.d(TAG, "noteOperation: no op for code " + code + " uid " + uid
                        + " package " + packageName);
                return AppOpsManager.MODE_ERRORED;
            }
            Op op = getOpLocked(ops, code, true);
<<<<<<< HEAD
            if (isOpRestricted(uid, code, packageName)) {
                op.ignoredCount++;
=======
            if (isOpRestrictedLocked(uid, code, packageName)) {
>>>>>>> 3570784f
                return AppOpsManager.MODE_IGNORED;
            }
            if (op.duration == -1) {
                Slog.w(TAG, "Noting op not finished: uid " + uid + " pkg " + packageName
                        + " code " + code + " time=" + op.time + " duration=" + op.duration);
            }
            op.duration = 0;
            final int switchCode = AppOpsManager.opToSwitch(code);
            UidState uidState = ops.uidState;
            // If there is a non-default per UID policy (we set UID op mode only if
            // non-default) it takes over, otherwise use the per package policy.
            if (uidState.opModes != null && uidState.opModes.indexOfKey(switchCode) >= 0) {
                final int uidMode = uidState.opModes.get(switchCode);
                if (uidMode != AppOpsManager.MODE_ALLOWED) {
                    if (DEBUG) Log.d(TAG, "noteOperation: reject #" + op.mode + " for code "
                            + switchCode + " (" + code + ") uid " + uid + " package "
                            + packageName);
                    op.rejectTime = System.currentTimeMillis();
                    return uidMode;
                }
            } else {
                final Op switchOp = switchCode != code ? getOpLocked(ops, switchCode, true) : op;
                if (switchOp.mode != AppOpsManager.MODE_ALLOWED
                        && switchOp.mode != AppOpsManager.MODE_ASK) {
                    if (DEBUG)
                        Log.d(TAG, "noteOperation: reject #" + op.mode
                                + " for code " + switchCode + " (" + code
                                + ") uid " + uid + " package " + packageName);
                    op.rejectTime = System.currentTimeMillis();
                    op.ignoredCount++;
                    return switchOp.mode;
                } else if (switchOp.mode == AppOpsManager.MODE_ASK) {
                    if (Looper.myLooper() == mLooper) {
                        Log.e(TAG,
                                "noteOperation: This method will deadlock if called from the main thread. (Code: "
                                        + code
                                        + " uid: "
                                        + uid
                                        + " package: "
                                        + packageName + ")");
                        return switchOp.mode;
                    }

                    if (DEBUG) {
                            Log.d(TAG, "Package " + op.packageName + " has " + op.noteOpCount
                                    + " requests and " + op.startOpCount + " start requests with "
                                    + op.ignoredCount + " ignored at " + op.time +
                                    " with a duration of "
                                    + op.duration + " while being delayed " + op.delayedCount +
                                    " times");
                            Log.d(TAG, "Total pkops for " + ops.packageName + " "
                                    + ops.uidState.pkgOps.size());
                    }

                    // First drop all request events if the device is not interactive, next
                    // check what the global pkg ops count for the package,
                    // then check op scoped count. High frequency request ops will be delayed until
                    // their delay count ceiling is met. This is to mitigate the overloading the
                    // main activity manager service handler and having watchdog kill our service.
                    // Google play services likes to share its uid with numerous packages to avoid
                    // having to grant permissions from the users perspective and thus is the worst
                    // example of overloading this queue -- so, to not encourage bad behavior,
                    // we move them to the back of the line. NOTE: these values are magic, and may need
                    // tuning. Ideally we'd want a ringbuffer or token bucket here to do proper rate
                    // limiting.
                    final boolean isInteractive = mPowerManager.isInteractive();
                    if (isInteractive &&
                            (ops.uidState.pkgOps.size() < AppOpsPolicy.RATE_LIMIT_OPS_TOTAL_PKG_COUNT
                            && op.noteOpCount < AppOpsPolicy.RATE_LIMIT_OP_COUNT
                            || op.delayedCount > AppOpsPolicy.RATE_LIMIT_OP_DELAY_CEILING)) {

                        // Reset delayed count, most ops will never need this
                        if (op.delayedCount > 0) {
                            if (DEBUG) Log.d(TAG, "Resetting delayed count for " + op.packageName);
                            op.delayedCount = 0;
                        }

                        op.noteOpCount++;
                        req = askOperationLocked(code, uid, packageName, switchOp);
                    } else {
                        if (isInteractive) {
                            op.delayedCount++;
                        }
                        op.ignoredCount++;
                        return AppOpsManager.MODE_IGNORED;
                    }
                }
            }
            if (req == null) {
                if (DEBUG) Log.d(TAG, "noteOperation: allowing code " + code + " uid " + uid
                        + " package " + packageName);
                op.time = System.currentTimeMillis();
                op.rejectTime = 0;
                op.proxyUid = proxyUid;
                op.proxyPackageName = proxyPackageName;
                broadcastOpIfNeeded(code);
                op.allowedCount++;
                return AppOpsManager.MODE_ALLOWED;
            }
        }

        int result = req.get();
        broadcastOpIfNeeded(code);
        return result;
    }

    @Override
    public int startOperation(IBinder token, int code, int uid,
            String packageName) {
        final PermissionDialogReq req;
        verifyIncomingUid(uid);
        verifyIncomingOp(code);
        String resolvedPackageName = resolvePackageName(uid, packageName);
        if (resolvedPackageName == null) {
            return  AppOpsManager.MODE_IGNORED;
        }
        ClientState client = (ClientState)token;
        synchronized (this) {
            Ops ops = getOpsRawLocked(uid, resolvedPackageName, true);
            if (ops == null) {
                if (DEBUG) Log.d(TAG, "startOperation: no op for code " + code + " uid " + uid
                        + " package " + resolvedPackageName);
                return AppOpsManager.MODE_ERRORED;
            }
            Op op = getOpLocked(ops, code, true);
<<<<<<< HEAD
            if (isOpRestricted(uid, code, resolvedPackageName)) {
                op.ignoredCount++;
=======
            if (isOpRestrictedLocked(uid, code, resolvedPackageName)) {
>>>>>>> 3570784f
                return AppOpsManager.MODE_IGNORED;
            }
            final int switchCode = AppOpsManager.opToSwitch(code);
            UidState uidState = ops.uidState;
            if (uidState.opModes != null) {
                final int uidMode = uidState.opModes.get(switchCode);
                if (uidMode != AppOpsManager.MODE_ALLOWED) {
                    if (DEBUG) Log.d(TAG, "noteOperation: reject #" + op.mode + " for code "
                            + switchCode + " (" + code + ") uid " + uid + " package "
                            + resolvedPackageName);
                    op.rejectTime = System.currentTimeMillis();
                    return uidMode;
                }
            }
            final Op switchOp = switchCode != code ? getOpLocked(ops, switchCode, true) : op;
            if (switchOp.mode != AppOpsManager.MODE_ALLOWED
                    && switchOp.mode != AppOpsManager.MODE_ASK) {
                if (DEBUG)
                    Log.d(TAG, "startOperation: reject #" + op.mode
                            + " for code " + switchCode + " (" + code
                            + ") uid " + uid + " package " + resolvedPackageName);
                op.rejectTime = System.currentTimeMillis();
                op.ignoredCount++;
                return switchOp.mode;
            } else if (switchOp.mode == AppOpsManager.MODE_ALLOWED) {
                if (DEBUG)
                    Log.d(TAG, "startOperation: allowing code " + code
                            + " uid " + uid + " package " + resolvedPackageName);
                if (op.nesting == 0) {
                    op.time = System.currentTimeMillis();
                    op.rejectTime = 0;
                    op.duration = -1;
                    op.allowedCount++;
                }
                op.nesting++;
                if (client.mStartedOps != null) {
                    client.mStartedOps.add(op);
                }
                broadcastOpIfNeeded(code);
                return AppOpsManager.MODE_ALLOWED;
            } else {
                if (Looper.myLooper() == mLooper) {
                    Log.e(TAG,
                            "startOperation: This method will deadlock if called from the main thread. (Code: "
                                    + code
                                    + " uid: "
                                    + uid
                                    + " package: "
                                    + resolvedPackageName + ")");
                    return switchOp.mode;
                }
                op.startOpCount++;
                IBinder clientToken = client.mAppToken;
                op.clientTokens.add(clientToken);
                req = askOperationLocked(code, uid, resolvedPackageName, switchOp);
            }
        }
        int result = req.get();
        broadcastOpIfNeeded(code);
        return result;
    }

    @Override
    public void finishOperation(IBinder token, int code, int uid, String packageName) {
        verifyIncomingUid(uid);
        verifyIncomingOp(code);
        String resolvedPackageName = resolvePackageName(uid, packageName);
        if (resolvedPackageName == null) {
            return;
        }
        if (!(token instanceof ClientState)) {
            return;
        }
        ClientState client = (ClientState) token;
        synchronized (this) {
            Op op = getOpLocked(code, uid, resolvedPackageName, true);
            if (op == null) {
                return;
            }
            if (client.mStartedOps != null) {
                if (!client.mStartedOps.remove(op)) {
                    throw new IllegalStateException("Operation not started: uid" + op.uid
                            + " pkg=" + op.packageName + " op=" + op.op);
                }
            }
            finishOperationLocked(op);
        }
        broadcastOpIfNeeded(code);
    }

    @Override
    public int permissionToOpCode(String permission) {
        if (permission == null) {
            return AppOpsManager.OP_NONE;
        }
        return AppOpsManager.permissionToOpCode(permission);
    }

    void finishOperationLocked(Op op) {
        if (op.nesting <= 1) {
            if (op.nesting == 1) {
                op.duration = (int)(System.currentTimeMillis() - op.time);
                op.time += op.duration;
            } else {
                Slog.w(TAG, "Finishing op nesting under-run: uid " + op.uid + " pkg "
                        + op.packageName + " code " + op.op + " time=" + op.time
                        + " duration=" + op.duration + " nesting=" + op.nesting);
            }
            op.nesting = 0;
        } else {
            op.nesting--;
        }
    }

    private void verifyIncomingUid(int uid) {
        if (Binder.getCallingUid() == 0) {
            // Allow root to delegate uid operations.
            return;
        }
        if (uid == Binder.getCallingUid()) {
            return;
        }
        if (Binder.getCallingPid() == Process.myPid()) {
            return;
        }
        mContext.enforcePermission(android.Manifest.permission.UPDATE_APP_OPS_STATS,
                Binder.getCallingPid(), Binder.getCallingUid(), null);
    }

    private void verifyIncomingOp(int op) {
        if (op >= 0 && op < AppOpsManager._NUM_OP) {
            return;
        }
        throw new IllegalArgumentException("Bad operation #" + op);
    }

    private UidState getUidStateLocked(int uid, boolean edit) {
        UidState uidState = mUidStates.get(uid);
        if (uidState == null) {
            if (!edit) {
                return null;
            }
            uidState = new UidState(uid);
            mUidStates.put(uid, uidState);
        }
        return uidState;
    }

    private Ops getOpsRawLocked(int uid, String packageName, boolean edit) {
        UidState uidState = getUidStateLocked(uid, edit);
        if (uidState == null) {
            return null;
        }

        if (uidState.pkgOps == null) {
            if (!edit) {
                return null;
            }
            uidState.pkgOps = new ArrayMap<>();
        }

        Ops ops = uidState.pkgOps.get(packageName);
        if (ops == null) {
            if (!edit) {
                return null;
            }
            boolean isPrivileged = false;
            // This is the first time we have seen this package name under this uid,
            // so let's make sure it is valid.
            if (uid != 0) {
                final long ident = Binder.clearCallingIdentity();
                try {
                    int pkgUid = -1;
                    try {
                        ApplicationInfo appInfo = ActivityThread.getPackageManager()
                                .getApplicationInfo(packageName,
                                        PackageManager.MATCH_DEBUG_TRIAGED_MISSING,
                                        UserHandle.getUserId(uid));
                        if (appInfo != null) {
                            pkgUid = appInfo.uid;
                            isPrivileged = (appInfo.privateFlags
                                    & ApplicationInfo.PRIVATE_FLAG_PRIVILEGED) != 0;
                        } else {
                            if ("media".equals(packageName)) {
                                pkgUid = Process.MEDIA_UID;
                                isPrivileged = false;
                            } else if ("audioserver".equals(packageName)) {
                                pkgUid = Process.AUDIOSERVER_UID;
                                isPrivileged = false;
                            } else if ("cameraserver".equals(packageName)) {
                                pkgUid = Process.CAMERASERVER_UID;
                                isPrivileged = false;
                            }
                        }
                    } catch (RemoteException e) {
                        Slog.w(TAG, "Could not contact PackageManager", e);
                    }
                    if (pkgUid != uid) {
                        // Oops!  The package name is not valid for the uid they are calling
                        // under.  Abort.
                        RuntimeException ex = new RuntimeException("here");
                        ex.fillInStackTrace();
                        Slog.w(TAG, "Bad call: specified package " + packageName
                                + " under uid " + uid + " but it is really " + pkgUid, ex);
                        return null;
                    }
                } finally {
                    Binder.restoreCallingIdentity(ident);
                }
            }
            ops = new Ops(packageName, uidState, isPrivileged);
            uidState.pkgOps.put(packageName, ops);
        }
        return ops;
    }

    private void scheduleWriteLocked() {
        if (!mWriteScheduled) {
            mWriteScheduled = true;
            mHandler.postDelayed(mWriteRunner, WRITE_DELAY);
        }
    }

    private void scheduleFastWriteLocked() {
        if (!mFastWriteScheduled) {
            mWriteScheduled = true;
            mFastWriteScheduled = true;
            mHandler.removeCallbacks(mWriteRunner);
            mHandler.postDelayed(mWriteRunner, 10*1000);
        }
    }

    private Op getOpLocked(int code, int uid, String packageName, boolean edit) {
        Ops ops = getOpsRawLocked(uid, packageName, edit);
        if (ops == null) {
            return null;
        }
        return getOpLocked(ops, code, edit);
    }

    private Op getOpLocked(Ops ops, int code, boolean edit) {
        int mode;
        Op op = ops.get(code);
        if (op == null) {
            if (!edit) {
                return null;
            }
            mode = getDefaultMode(code, ops.uidState.uid, ops.packageName);
            op = new Op(ops.uidState.uid, ops.packageName, code, mode);
            ops.put(code, op);
        }
        if (edit) {
            scheduleWriteLocked();
        }
        return op;
    }

    private boolean isOpRestrictedLocked(int uid, int code, String packageName) {
        int userHandle = UserHandle.getUserId(uid);
        final int restrictionSetCount = mOpUserRestrictions.size();

        for (int i = 0; i < restrictionSetCount; i++) {
            // For each client, check that the given op is not restricted, or that the given
            // package is exempt from the restriction.
            ClientRestrictionState restrictionState = mOpUserRestrictions.valueAt(i);
            if (restrictionState.hasRestriction(code, packageName, userHandle)) {
                if (AppOpsManager.opAllowSystemBypassRestriction(code)) {
                    // If we are the system, bypass user restrictions for certain codes
                    synchronized (this) {
                        Ops ops = getOpsRawLocked(uid, packageName, true);
                        if ((ops != null) && ops.isPrivileged) {
                            return false;
                        }
                    }
                }
                return true;
            }
        }
        return false;
    }

    void readState() {
        synchronized (mFile) {
            synchronized (this) {
                FileInputStream stream;
                try {
                    stream = mFile.openRead();
                } catch (FileNotFoundException e) {
                    Slog.i(TAG, "No existing app ops " + mFile.getBaseFile() + "; starting empty");
                    return;
                }
                boolean success = false;
                mUidStates.clear();
                try {
                    XmlPullParser parser = Xml.newPullParser();
                    parser.setInput(stream, StandardCharsets.UTF_8.name());
                    int type;
                    while ((type = parser.next()) != XmlPullParser.START_TAG
                            && type != XmlPullParser.END_DOCUMENT) {
                        ;
                    }

                    if (type != XmlPullParser.START_TAG) {
                        throw new IllegalStateException("no start tag found");
                    }

                    int outerDepth = parser.getDepth();
                    while ((type = parser.next()) != XmlPullParser.END_DOCUMENT
                            && (type != XmlPullParser.END_TAG || parser.getDepth() > outerDepth)) {
                        if (type == XmlPullParser.END_TAG || type == XmlPullParser.TEXT) {
                            continue;
                        }

                        String tagName = parser.getName();
                        if (tagName.equals("pkg")) {
                            readPackage(parser);
                        } else if (tagName.equals("uid")) {
                            readUidOps(parser);
                        } else {
                            Slog.w(TAG, "Unknown element under <app-ops>: "
                                    + parser.getName());
                            XmlUtils.skipCurrentTag(parser);
                        }
                    }
                    success = true;
                } catch (IllegalStateException e) {
                    Slog.w(TAG, "Failed parsing " + e);
                } catch (NullPointerException e) {
                    Slog.w(TAG, "Failed parsing " + e);
                } catch (NumberFormatException e) {
                    Slog.w(TAG, "Failed parsing " + e);
                } catch (XmlPullParserException e) {
                    Slog.w(TAG, "Failed parsing " + e);
                } catch (IOException e) {
                    Slog.w(TAG, "Failed parsing " + e);
                } catch (IndexOutOfBoundsException e) {
                    Slog.w(TAG, "Failed parsing " + e);
                } finally {
                    if (!success) {
                        mUidStates.clear();
                    }
                    try {
                        stream.close();
                    } catch (IOException e) {
                    }
                }
            }
        }
    }

    void readUidOps(XmlPullParser parser) throws NumberFormatException,
            XmlPullParserException, IOException {
        final int uid = Integer.parseInt(parser.getAttributeValue(null, "n"));
        int outerDepth = parser.getDepth();
        int type;
        while ((type = parser.next()) != XmlPullParser.END_DOCUMENT
                && (type != XmlPullParser.END_TAG || parser.getDepth() > outerDepth)) {
            if (type == XmlPullParser.END_TAG || type == XmlPullParser.TEXT) {
                continue;
            }

            String tagName = parser.getName();
            if (tagName.equals("op")) {
                final int code = Integer.parseInt(parser.getAttributeValue(null, "n"));
                final int mode = Integer.parseInt(parser.getAttributeValue(null, "m"));
                UidState uidState = getUidStateLocked(uid, true);
                if (uidState.opModes == null) {
                    uidState.opModes = new SparseIntArray();
                }
                uidState.opModes.put(code, mode);
            } else {
                Slog.w(TAG, "Unknown element under <uid-ops>: "
                        + parser.getName());
                XmlUtils.skipCurrentTag(parser);
            }
        }
    }

    void readPackage(XmlPullParser parser) throws NumberFormatException,
            XmlPullParserException, IOException {
        String pkgName = parser.getAttributeValue(null, "n");
        int outerDepth = parser.getDepth();
        int type;
        while ((type = parser.next()) != XmlPullParser.END_DOCUMENT
                && (type != XmlPullParser.END_TAG || parser.getDepth() > outerDepth)) {
            if (type == XmlPullParser.END_TAG || type == XmlPullParser.TEXT) {
                continue;
            }

            String tagName = parser.getName();
            if (tagName.equals("uid")) {
                readUid(parser, pkgName);
            } else {
                Slog.w(TAG, "Unknown element under <pkg>: "
                        + parser.getName());
                XmlUtils.skipCurrentTag(parser);
            }
        }
    }

    void readUid(XmlPullParser parser, String pkgName) throws NumberFormatException,
            XmlPullParserException, IOException {
        int uid = Integer.parseInt(parser.getAttributeValue(null, "n"));
        String isPrivilegedString = parser.getAttributeValue(null, "p");
        boolean isPrivileged = false;
        if (isPrivilegedString == null) {
            try {
                IPackageManager packageManager = ActivityThread.getPackageManager();
                if (packageManager != null) {
                    ApplicationInfo appInfo = ActivityThread.getPackageManager()
                            .getApplicationInfo(pkgName, 0, UserHandle.getUserId(uid));
                    if (appInfo != null) {
                        isPrivileged = (appInfo.privateFlags
                                & ApplicationInfo.PRIVATE_FLAG_PRIVILEGED) != 0;
                    }
                } else {
                    // Could not load data, don't add to cache so it will be loaded later.
                    return;
                }
            } catch (RemoteException e) {
                Slog.w(TAG, "Could not contact PackageManager", e);
            }
        } else {
            isPrivileged = Boolean.parseBoolean(isPrivilegedString);
        }
        int outerDepth = parser.getDepth();
        int type;
        while ((type = parser.next()) != XmlPullParser.END_DOCUMENT
                && (type != XmlPullParser.END_TAG || parser.getDepth() > outerDepth)) {
            if (type == XmlPullParser.END_TAG || type == XmlPullParser.TEXT) {
                continue;
            }

            String tagName = parser.getName();
            if (tagName.equals("op")) {
                int code = Integer
                        .parseInt(parser.getAttributeValue(null, "n"));
                // use op name string if it exists
                String codeNameStr = parser.getAttributeValue(null, "ns");
                if (codeNameStr != null) {
                    // returns OP_NONE if it could not be mapped
                    code = AppOpsManager.nameToOp(codeNameStr);
                }
                // skip op codes that are out of bounds
                if (code == AppOpsManager.OP_NONE
                        || code >= AppOpsManager._NUM_OP) {
                    continue;
                }
                Op op = new Op(uid, pkgName, code, AppOpsManager.MODE_ERRORED);
                String mode = parser.getAttributeValue(null, "m");
                if (mode != null) {
                    op.mode = Integer.parseInt(mode);
                } else {
                    String sDefualtMode = parser.getAttributeValue(null, "dm");
                    int defaultMode;
                    if (sDefualtMode != null) {
                        defaultMode = Integer.parseInt(sDefualtMode);
                    } else {
                        defaultMode = getDefaultMode(code, uid, pkgName);
                    }
                    op.mode = defaultMode;
                }
                String time = parser.getAttributeValue(null, "t");
                if (time != null) {
                    op.time = Long.parseLong(time);
                }
                time = parser.getAttributeValue(null, "r");
                if (time != null) {
                    op.rejectTime = Long.parseLong(time);
                }
                String dur = parser.getAttributeValue(null, "d");
                if (dur != null) {
                    op.duration = Integer.parseInt(dur);
                }
                String proxyUid = parser.getAttributeValue(null, "pu");
                if (proxyUid != null) {
                    op.proxyUid = Integer.parseInt(proxyUid);
                }
                String proxyPackageName = parser.getAttributeValue(null, "pp");
                if (proxyPackageName != null) {
                    op.proxyPackageName = proxyPackageName;
                }
                String allowed = parser.getAttributeValue(null, "ac");
                if (allowed != null) {
                    op.allowedCount = Integer.parseInt(allowed);
                }
                String ignored = parser.getAttributeValue(null, "ic");
                if (ignored != null) {
                    op.ignoredCount = Integer.parseInt(ignored);
                }
                UidState uidState = getUidStateLocked(uid, true);
                if (uidState.pkgOps == null) {
                    uidState.pkgOps = new ArrayMap<>();
                }

                Ops ops = uidState.pkgOps.get(pkgName);
                if (ops == null) {
                    ops = new Ops(pkgName, uidState, isPrivileged);
                    uidState.pkgOps.put(pkgName, ops);
                }
                ops.put(op.op, op);
            } else {
                Slog.w(TAG, "Unknown element under <pkg>: "
                        + parser.getName());
                XmlUtils.skipCurrentTag(parser);
            }
        }
    }

    void writeState() {
        synchronized (mFile) {
            List<AppOpsManager.PackageOps> allOps = getPackagesForOps(null);

            FileOutputStream stream;
            try {
                stream = mFile.startWrite();
            } catch (IOException e) {
                Slog.w(TAG, "Failed to write state: " + e);
                return;
            }

            try {
                XmlSerializer out = new FastXmlSerializer();
                out.setOutput(stream, StandardCharsets.UTF_8.name());
                out.startDocument(null, true);
                out.startTag(null, "app-ops");

                final int uidStateCount = mUidStates.size();
                for (int i = 0; i < uidStateCount; i++) {
                    UidState uidState = mUidStates.valueAt(i);
                    if (uidState.opModes != null && uidState.opModes.size() > 0) {
                        out.startTag(null, "uid");
                        out.attribute(null, "n", Integer.toString(uidState.uid));
                        SparseIntArray uidOpModes = uidState.opModes;
                        final int opCount = uidOpModes.size();
                        for (int j = 0; j < opCount; j++) {
                            final int op = uidOpModes.keyAt(j);
                            final int mode = uidOpModes.valueAt(j);
                            out.startTag(null, "op");
                            out.attribute(null, "n", Integer.toString(op));
                            out.attribute(null, "m", Integer.toString(mode));
                            out.endTag(null, "op");
                        }
                        out.endTag(null, "uid");
                    }
                }

                if (allOps != null) {
                    String lastPkg = null;
                    for (int i=0; i<allOps.size(); i++) {
                        AppOpsManager.PackageOps pkg = allOps.get(i);
                        if (!pkg.getPackageName().equals(lastPkg)) {
                            if (lastPkg != null) {
                                out.endTag(null, "pkg");
                            }
                            lastPkg = pkg.getPackageName();
                            out.startTag(null, "pkg");
                            out.attribute(null, "n", lastPkg);
                        }
                        out.startTag(null, "uid");
                        out.attribute(null, "n", Integer.toString(pkg.getUid()));
                        synchronized (this) {
                            Ops ops = getOpsRawLocked(pkg.getUid(), pkg.getPackageName(), false);
                            // Should always be present as the list of PackageOps is generated
                            // from Ops.
                            if (ops != null) {
                                out.attribute(null, "p", Boolean.toString(ops.isPrivileged));
                            } else {
                                out.attribute(null, "p", Boolean.toString(false));
                            }
                        }
                        List<AppOpsManager.OpEntry> ops = pkg.getOps();
                        for (int j=0; j<ops.size(); j++) {
                            AppOpsManager.OpEntry op = ops.get(j);
                            out.startTag(null, "op");
                            out.attribute(null, "n", Integer.toString(op.getOp()));
                            out.attribute(null, "ns", AppOpsManager.opToName(op.getOp()));
                            int defaultMode = getDefaultMode(op.getOp(),
                                    pkg.getUid(), pkg.getPackageName());
                            if (op.getMode() != defaultMode) {
                                out.attribute(null, "m", Integer.toString(op.getMode()));
                            } else {
                                out.attribute(null, "dm", Integer.toString(defaultMode));
                            }
                            long time = op.getTime();
                            if (time != 0) {
                                out.attribute(null, "t", Long.toString(time));
                            }
                            time = op.getRejectTime();
                            if (time != 0) {
                                out.attribute(null, "r", Long.toString(time));
                            }
                            int dur = op.getDuration();
                            if (dur != 0) {
                                out.attribute(null, "d", Integer.toString(dur));
                            }
                            int proxyUid = op.getProxyUid();
                            if (proxyUid != -1) {
                                out.attribute(null, "pu", Integer.toString(proxyUid));
                            }
                            String proxyPackageName = op.getProxyPackageName();
                            if (proxyPackageName != null) {
                                out.attribute(null, "pp", proxyPackageName);
                            }
                            int allowed = op.getAllowedCount();
                            if (allowed != 0) {
                                out.attribute(null, "ac", Integer.toString(allowed));
                            }
                            int ignored = op.getIgnoredCount();
                            if (ignored != 0) {
                                out.attribute(null, "ic", Integer.toString(ignored));
                            }
                            out.endTag(null, "op");
                        }
                        out.endTag(null, "uid");
                    }
                    if (lastPkg != null) {
                        out.endTag(null, "pkg");
                    }
                }

                out.endTag(null, "app-ops");
                out.endDocument();
                mFile.finishWrite(stream);
            } catch (IOException e) {
                Slog.w(TAG, "Failed to write state, restoring backup.", e);
                mFile.failWrite(stream);
            }
        }
    }

    static class Shell extends ShellCommand {
        final IAppOpsService mInterface;
        final AppOpsService mInternal;

        int userId = UserHandle.USER_SYSTEM;
        String packageName;
        String opStr;
        String modeStr;
        int op;
        int mode;
        int packageUid;

        Shell(IAppOpsService iface, AppOpsService internal) {
            mInterface = iface;
            mInternal = internal;
        }

        @Override
        public int onCommand(String cmd) {
            return onShellCommand(this, cmd);
        }

        @Override
        public void onHelp() {
            PrintWriter pw = getOutPrintWriter();
            dumpCommandHelp(pw);
        }

        private int strOpToOp(String op, PrintWriter err) {
            try {
                return AppOpsManager.strOpToOp(op);
            } catch (IllegalArgumentException e) {
            }
            try {
                return Integer.parseInt(op);
            } catch (NumberFormatException e) {
            }
            try {
                return AppOpsManager.strDebugOpToOp(op);
            } catch (IllegalArgumentException e) {
                err.println("Error: " + e.getMessage());
                return -1;
            }
        }

        int strModeToMode(String modeStr, PrintWriter err) {
            switch (modeStr) {
                case "allow":
                    return AppOpsManager.MODE_ALLOWED;
                case "deny":
                    return AppOpsManager.MODE_ERRORED;
                case "ignore":
                    return AppOpsManager.MODE_IGNORED;
                case "default":
                    return AppOpsManager.MODE_DEFAULT;
                case "ask":
                    return AppOpsManager.MODE_ASK;
            }
            try {
                return Integer.parseInt(modeStr);
            } catch (NumberFormatException e) {
            }
            err.println("Error: Mode " + modeStr + " is not valid");
            return -1;
        }

        int parseUserOpMode(int defMode, PrintWriter err) throws RemoteException {
            userId = UserHandle.USER_CURRENT;
            opStr = null;
            modeStr = null;
            for (String argument; (argument = getNextArg()) != null;) {
                if ("--user".equals(argument)) {
                    userId = UserHandle.parseUserArg(getNextArgRequired());
                } else {
                    if (opStr == null) {
                        opStr = argument;
                    } else if (modeStr == null) {
                        modeStr = argument;
                        break;
                    }
                }
            }
            if (opStr == null) {
                err.println("Error: Operation not specified.");
                return -1;
            }
            op = strOpToOp(opStr, err);
            if (op < 0) {
                return -1;
            }
            if (modeStr != null) {
                if ((mode=strModeToMode(modeStr, err)) < 0) {
                    return -1;
                }
            } else {
                mode = defMode;
            }
            return 0;
        }

        int parseUserPackageOp(boolean reqOp, PrintWriter err) throws RemoteException {
            userId = UserHandle.USER_CURRENT;
            packageName = null;
            opStr = null;
            for (String argument; (argument = getNextArg()) != null;) {
                if ("--user".equals(argument)) {
                    userId = UserHandle.parseUserArg(getNextArgRequired());
                } else {
                    if (packageName == null) {
                        packageName = argument;
                    } else if (opStr == null) {
                        opStr = argument;
                        break;
                    }
                }
            }
            if (packageName == null) {
                err.println("Error: Package name not specified.");
                return -1;
            } else if (opStr == null && reqOp) {
                err.println("Error: Operation not specified.");
                return -1;
            }
            if (opStr != null) {
                op = strOpToOp(opStr, err);
                if (op < 0) {
                    return -1;
                }
            } else {
                op = AppOpsManager.OP_NONE;
            }
            if (userId == UserHandle.USER_CURRENT) {
                userId = ActivityManager.getCurrentUser();
            }
            if ("root".equals(packageName)) {
                packageUid = 0;
            } else {
                packageUid = AppGlobals.getPackageManager().getPackageUid(packageName,
                        PackageManager.MATCH_UNINSTALLED_PACKAGES, userId);
            }
            if (packageUid < 0) {
                err.println("Error: No UID for " + packageName + " in user " + userId);
                return -1;
            }
            return 0;
        }
    }

    @Override public void onShellCommand(FileDescriptor in, FileDescriptor out,
            FileDescriptor err, String[] args, ResultReceiver resultReceiver) {
        (new Shell(this, this)).exec(this, in, out, err, args, resultReceiver);
    }

    static void dumpCommandHelp(PrintWriter pw) {
        pw.println("AppOps service (appops) commands:");
        pw.println("  help");
        pw.println("    Print this help text.");
        pw.println("  set [--user <USER_ID>] <PACKAGE> <OP> <MODE>");
        pw.println("    Set the mode for a particular application and operation.");
        pw.println("  get [--user <USER_ID>] <PACKAGE> [<OP>]");
        pw.println("    Return the mode for a particular application and optional operation.");
        pw.println("  query-op [--user <USER_ID>] <OP> [<MODE>]");
        pw.println("    Print all packages that currently have the given op in the given mode.");
        pw.println("  reset [--user <USER_ID>] [<PACKAGE>]");
        pw.println("    Reset the given application or all applications to default modes.");
        pw.println("  write-settings");
        pw.println("    Immediately write pending changes to storage.");
        pw.println("  read-settings");
        pw.println("    Read the last written settings, replacing current state in RAM.");
        pw.println("  options:");
        pw.println("    <PACKAGE> an Android package name.");
        pw.println("    <OP>      an AppOps operation.");
        pw.println("    <MODE>    one of allow, ignore, deny, default or ask");
        pw.println("    <USER_ID> the user id under which the package is installed. If --user is not");
        pw.println("              specified, the current user is assumed.");
    }

    static int onShellCommand(Shell shell, String cmd) {
        if (cmd == null) {
            return shell.handleDefaultCommands(cmd);
        }
        PrintWriter pw = shell.getOutPrintWriter();
        PrintWriter err = shell.getErrPrintWriter();
        try {
            switch (cmd) {
                case "set": {
                    int res = shell.parseUserPackageOp(true, err);
                    if (res < 0) {
                        return res;
                    }
                    String modeStr = shell.getNextArg();
                    if (modeStr == null) {
                        err.println("Error: Mode not specified.");
                        return -1;
                    }

                    final int mode = shell.strModeToMode(modeStr, err);
                    if (mode < 0) {
                        return -1;
                    }

                    shell.mInterface.setMode(shell.op, shell.packageUid, shell.packageName, mode);
                    return 0;
                }
                case "get": {
                    int res = shell.parseUserPackageOp(false, err);
                    if (res < 0) {
                        return res;
                    }

                    List<AppOpsManager.PackageOps> ops = shell.mInterface.getOpsForPackage(
                            shell.packageUid, shell.packageName,
                            shell.op != AppOpsManager.OP_NONE ? new int[] {shell.op} : null);
                    if (ops == null || ops.size() <= 0) {
                        pw.println("No operations.");
                        return 0;
                    }
                    final long now = System.currentTimeMillis();
                    for (int i=0; i<ops.size(); i++) {
                        List<AppOpsManager.OpEntry> entries = ops.get(i).getOps();
                        for (int j=0; j<entries.size(); j++) {
                            AppOpsManager.OpEntry ent = entries.get(j);
                            pw.print(AppOpsManager.opToName(ent.getOp()));
                            pw.print(": ");
                            switch (ent.getMode()) {
                                case AppOpsManager.MODE_ALLOWED:
                                    pw.print("allow");
                                    break;
                                case AppOpsManager.MODE_IGNORED:
                                    pw.print("ignore");
                                    break;
                                case AppOpsManager.MODE_ERRORED:
                                    pw.print("deny");
                                    break;
                                case AppOpsManager.MODE_DEFAULT:
                                    pw.print("default");
                                    break;
                                case AppOpsManager.MODE_ASK:
                                    pw.print("ask");
                                    break;
                                default:
                                    pw.print("mode=");
                                    pw.print(ent.getMode());
                                    break;
                            }
                            if (ent.getTime() != 0) {
                                pw.print("; time=");
                                TimeUtils.formatDuration(now - ent.getTime(), pw);
                                pw.print(" ago");
                            }
                            if (ent.getRejectTime() != 0) {
                                pw.print("; rejectTime=");
                                TimeUtils.formatDuration(now - ent.getRejectTime(), pw);
                                pw.print(" ago");
                            }
                            if (ent.getDuration() == -1) {
                                pw.print(" (running)");
                            } else if (ent.getDuration() != 0) {
                                pw.print("; duration=");
                                TimeUtils.formatDuration(ent.getDuration(), pw);
                            }
                            pw.println();
                        }
                    }
                    return 0;
                }
                case "query-op": {
                    int res = shell.parseUserOpMode(AppOpsManager.MODE_IGNORED, err);
                    if (res < 0) {
                        return res;
                    }
                    List<AppOpsManager.PackageOps> ops = shell.mInterface.getPackagesForOps(
                            new int[] {shell.op});
                    if (ops == null || ops.size() <= 0) {
                        pw.println("No operations.");
                        return 0;
                    }
                    for (int i=0; i<ops.size(); i++) {
                        final AppOpsManager.PackageOps pkg = ops.get(i);
                        boolean hasMatch = false;
                        final List<AppOpsManager.OpEntry> entries = ops.get(i).getOps();
                        for (int j=0; j<entries.size(); j++) {
                            AppOpsManager.OpEntry ent = entries.get(j);
                            if (ent.getOp() == shell.op && ent.getMode() == shell.mode) {
                                hasMatch = true;
                                break;
                            }
                        }
                        if (hasMatch) {
                            pw.println(pkg.getPackageName());
                        }
                    }
                    return 0;
                }
                case "reset": {
                    String packageName = null;
                    int userId = UserHandle.USER_CURRENT;
                    for (String argument; (argument = shell.getNextArg()) != null;) {
                        if ("--user".equals(argument)) {
                            String userStr = shell.getNextArgRequired();
                            userId = UserHandle.parseUserArg(userStr);
                        } else {
                            if (packageName == null) {
                                packageName = argument;
                            } else {
                                err.println("Error: Unsupported argument: " + argument);
                                return -1;
                            }
                        }
                    }

                    if (userId == UserHandle.USER_CURRENT) {
                        userId = ActivityManager.getCurrentUser();
                    }

                    shell.mInterface.resetAllModes(userId, packageName);
                    pw.print("Reset all modes for: ");
                    if (userId == UserHandle.USER_ALL) {
                        pw.print("all users");
                    } else {
                        pw.print("user "); pw.print(userId);
                    }
                    pw.print(", ");
                    if (packageName == null) {
                        pw.println("all packages");
                    } else {
                        pw.print("package "); pw.println(packageName);
                    }
                    return 0;
                }
                case "write-settings": {
                    shell.mInternal.mContext.enforcePermission(
                            android.Manifest.permission.UPDATE_APP_OPS_STATS,
                            Binder.getCallingPid(), Binder.getCallingUid(), null);
                    long token = Binder.clearCallingIdentity();
                    try {
                        synchronized (shell.mInternal) {
                            shell.mInternal.mHandler.removeCallbacks(shell.mInternal.mWriteRunner);
                        }
                        shell.mInternal.writeState();
                        pw.println("Current settings written.");
                    } finally {
                        Binder.restoreCallingIdentity(token);
                    }
                    return 0;
                }
                case "read-settings": {
                    shell.mInternal.mContext.enforcePermission(
                            android.Manifest.permission.UPDATE_APP_OPS_STATS,
                            Binder.getCallingPid(), Binder.getCallingUid(), null);
                    long token = Binder.clearCallingIdentity();
                    try {
                        shell.mInternal.readState();
                        pw.println("Last settings read.");
                    } finally {
                        Binder.restoreCallingIdentity(token);
                    }
                    return 0;
                }
                default:
                    return shell.handleDefaultCommands(cmd);
            }
        } catch (RemoteException e) {
            pw.println("Remote exception: " + e);
        }
        return -1;
    }

    private void dumpHelp(PrintWriter pw) {
        pw.println("AppOps service (appops) dump options:");
        pw.println("  none");
    }

    @Override
    protected void dump(FileDescriptor fd, PrintWriter pw, String[] args) {
        if (mContext.checkCallingOrSelfPermission(android.Manifest.permission.DUMP)
                != PackageManager.PERMISSION_GRANTED) {
            pw.println("Permission Denial: can't dump ApOps service from from pid="
                    + Binder.getCallingPid()
                    + ", uid=" + Binder.getCallingUid());
            return;
        }

        if (args != null) {
            for (int i=0; i<args.length; i++) {
                String arg = args[i];
                if ("-h".equals(arg)) {
                    dumpHelp(pw);
                    return;
                } else if ("-a".equals(arg)) {
                    // dump all data
                } else if (arg.length() > 0 && arg.charAt(0) == '-'){
                    pw.println("Unknown option: " + arg);
                    return;
                } else {
                    pw.println("Unknown command: " + arg);
                    return;
                }
            }
        }

        synchronized (this) {
            pw.println("Current AppOps Service state:");
            final long now = System.currentTimeMillis();
            boolean needSep = false;
            if (mOpModeWatchers.size() > 0) {
                needSep = true;
                pw.println("  Op mode watchers:");
                for (int i=0; i<mOpModeWatchers.size(); i++) {
                    pw.print("    Op "); pw.print(AppOpsManager.opToName(mOpModeWatchers.keyAt(i)));
                    pw.println(":");
                    ArrayList<Callback> callbacks = mOpModeWatchers.valueAt(i);
                    for (int j=0; j<callbacks.size(); j++) {
                        pw.print("      #"); pw.print(j); pw.print(": ");
                        pw.println(callbacks.get(j));
                    }
                }
            }
            if (mPackageModeWatchers.size() > 0) {
                needSep = true;
                pw.println("  Package mode watchers:");
                for (int i=0; i<mPackageModeWatchers.size(); i++) {
                    pw.print("    Pkg "); pw.print(mPackageModeWatchers.keyAt(i));
                    pw.println(":");
                    ArrayList<Callback> callbacks = mPackageModeWatchers.valueAt(i);
                    for (int j=0; j<callbacks.size(); j++) {
                        pw.print("      #"); pw.print(j); pw.print(": ");
                        pw.println(callbacks.get(j));
                    }
                }
            }
            if (mModeWatchers.size() > 0) {
                needSep = true;
                pw.println("  All mode watchers:");
                for (int i=0; i<mModeWatchers.size(); i++) {
                    pw.print("    "); pw.print(mModeWatchers.keyAt(i));
                    pw.print(" -> "); pw.println(mModeWatchers.valueAt(i));
                }
            }
            if (mClients.size() > 0) {
                needSep = true;
                pw.println("  Clients:");
                for (int i=0; i<mClients.size(); i++) {
                    pw.print("    "); pw.print(mClients.keyAt(i)); pw.println(":");
                    ClientState cs = mClients.valueAt(i);
                    pw.print("      "); pw.println(cs);
                    if (cs.mStartedOps != null && cs.mStartedOps.size() > 0) {
                        pw.println("      Started ops:");
                        for (int j=0; j<cs.mStartedOps.size(); j++) {
                            Op op = cs.mStartedOps.get(j);
                            pw.print("        "); pw.print("uid="); pw.print(op.uid);
                            pw.print(" pkg="); pw.print(op.packageName);
                            pw.print(" op="); pw.println(AppOpsManager.opToName(op.op));
                        }
                    }
                }
            }
            if (mAudioRestrictions.size() > 0) {
                boolean printedHeader = false;
                for (int o=0; o<mAudioRestrictions.size(); o++) {
                    final String op = AppOpsManager.opToName(mAudioRestrictions.keyAt(o));
                    final SparseArray<Restriction> restrictions = mAudioRestrictions.valueAt(o);
                    for (int i=0; i<restrictions.size(); i++) {
                        if (!printedHeader){
                            pw.println("  Audio Restrictions:");
                            printedHeader = true;
                            needSep = true;
                        }
                        final int usage = restrictions.keyAt(i);
                        pw.print("    "); pw.print(op);
                        pw.print(" usage="); pw.print(AudioAttributes.usageToString(usage));
                        Restriction r = restrictions.valueAt(i);
                        pw.print(": mode="); pw.println(r.mode);
                        if (!r.exceptionPackages.isEmpty()) {
                            pw.println("      Exceptions:");
                            for (int j=0; j<r.exceptionPackages.size(); j++) {
                                pw.print("        "); pw.println(r.exceptionPackages.valueAt(j));
                            }
                        }
                    }
                }
            }
            if (needSep) {
                pw.println();
            }
            for (int i=0; i<mUidStates.size(); i++) {
                UidState uidState = mUidStates.valueAt(i);

                pw.print("  Uid "); UserHandle.formatUid(pw, uidState.uid); pw.println(":");

                SparseIntArray opModes = uidState.opModes;
                if (opModes != null) {
                    final int opModeCount = opModes.size();
                    for (int j = 0; j < opModeCount; j++) {
                        final int code = opModes.keyAt(j);
                        final int mode = opModes.valueAt(j);
                        pw.print("      "); pw.print(AppOpsManager.opToName(code));
                        pw.print(": mode="); pw.println(mode);
                    }
                }

                ArrayMap<String, Ops> pkgOps = uidState.pkgOps;
                if (pkgOps == null) {
                    continue;
                }

                for (Ops ops : pkgOps.values()) {
                    pw.print("    Package "); pw.print(ops.packageName); pw.println(":");
                    for (int j=0; j<ops.size(); j++) {
                        Op op = ops.valueAt(j);
                        pw.print("      "); pw.print(AppOpsManager.opToName(op.op));
                        pw.print(": mode="); pw.print(op.mode);
                        if (op.time != 0) {
                            pw.print("; time="); TimeUtils.formatDuration(now-op.time, pw);
                            pw.print(" ago");
                        }
                        if (op.rejectTime != 0) {
                            pw.print("; rejectTime="); TimeUtils.formatDuration(now-op.rejectTime, pw);
                            pw.print(" ago");
                        }
                        if (op.duration == -1) {
                            pw.print(" (running)");
                        } else if (op.duration != 0) {
                            pw.print("; duration="); TimeUtils.formatDuration(op.duration, pw);
                        }
                        pw.println();
                    }
                }
            }
        }
    }

    private static final class Restriction {
        private static final ArraySet<String> NO_EXCEPTIONS = new ArraySet<String>();
        int mode;
        ArraySet<String> exceptionPackages = NO_EXCEPTIONS;
    }

    @Override
    public void setUserRestrictions(Bundle restrictions, IBinder token, int userHandle) {
        checkSystemUid("setUserRestrictions");
        Preconditions.checkNotNull(restrictions);
        Preconditions.checkNotNull(token);
        for (int i = 0; i < AppOpsManager._NUM_OP; i++) {
            String restriction = AppOpsManager.opToRestriction(i);
            if (restriction != null) {
                setUserRestrictionNoCheck(i, restrictions.getBoolean(restriction, false), token,
                        userHandle, null);
            }
        }
    }

    @Override
    public void setUserRestriction(int code, boolean restricted, IBinder token, int userHandle,
            String[] exceptionPackages) {
        if (Binder.getCallingPid() != Process.myPid()) {
            mContext.enforcePermission(Manifest.permission.MANAGE_APP_OPS_RESTRICTIONS,
                    Binder.getCallingPid(), Binder.getCallingUid(), null);
        }
        if (userHandle != UserHandle.getCallingUserId()) {
            if (mContext.checkCallingOrSelfPermission(Manifest.permission
                    .INTERACT_ACROSS_USERS_FULL) != PackageManager.PERMISSION_GRANTED
                && mContext.checkCallingOrSelfPermission(Manifest.permission
                    .INTERACT_ACROSS_USERS) != PackageManager.PERMISSION_GRANTED) {
                throw new SecurityException("Need INTERACT_ACROSS_USERS_FULL or"
                        + " INTERACT_ACROSS_USERS to interact cross user ");
            }
        }
        verifyIncomingOp(code);
        Preconditions.checkNotNull(token);
        setUserRestrictionNoCheck(code, restricted, token, userHandle, exceptionPackages);
    }

    private void setUserRestrictionNoCheck(int code, boolean restricted, IBinder token,
            int userHandle, String[] exceptionPackages) {
        boolean notifyChange = false;

        synchronized (AppOpsService.this) {
            ClientRestrictionState restrictionState = mOpUserRestrictions.get(token);

            if (restrictionState == null) {
                try {
                    restrictionState = new ClientRestrictionState(token);
                } catch (RemoteException e) {
                    return;
                }
                mOpUserRestrictions.put(token, restrictionState);
            }

            if (restrictionState.setRestriction(code, restricted, exceptionPackages, userHandle)) {
                notifyChange = true;
            }

            if (restrictionState.isDefault()) {
                mOpUserRestrictions.remove(token);
                restrictionState.destroy();
            }
        }

        if (notifyChange) {
            notifyWatchersOfChange(code);
        }
    }

    private void notifyWatchersOfChange(int code) {
        final ArrayList<Callback> clonedCallbacks;
        synchronized (this) {
            ArrayList<Callback> callbacks = mOpModeWatchers.get(code);
            if (callbacks == null) {
                return;
            }
            clonedCallbacks = new ArrayList<>(callbacks);
        }

        // There are components watching for mode changes such as window manager
        // and location manager which are in our process. The callbacks in these
        // components may require permissions our remote caller does not have.s
        final long identity = Binder.clearCallingIdentity();
        try {
            final int callbackCount = clonedCallbacks.size();
            for (int i = 0; i < callbackCount; i++) {
                Callback callback = clonedCallbacks.get(i);
                try {
                    callback.mCallback.opChanged(code, -1, null);
                } catch (RemoteException e) {
                    Log.w(TAG, "Error dispatching op op change", e);
                }
            }
        } finally {
            Binder.restoreCallingIdentity(identity);
        }
    }

    @Override
    public void removeUser(int userHandle) throws RemoteException {
        checkSystemUid("removeUser");
        synchronized (AppOpsService.this) {
            final int tokenCount = mOpUserRestrictions.size();
            for (int i = tokenCount - 1; i >= 0; i--) {
                ClientRestrictionState opRestrictions = mOpUserRestrictions.valueAt(i);
                opRestrictions.removeUser(userHandle);
            }
        }
    }

    private void checkSystemUid(String function) {
        int uid = Binder.getCallingUid();
        if (uid != Process.SYSTEM_UID) {
            throw new SecurityException(function
                    + " must by called by the system");
        }
    }

    final class AskRunnable implements Runnable {
        final int code;
        final int uid;
        final String packageName;
        final Op op;
        final PermissionDialogReq request;

        public AskRunnable(int code, int uid, String packageName, Op op,
                PermissionDialogReq request) {
            super();
            this.code = code;
            this.uid = uid;
            this.packageName = packageName;
            this.op = op;
            this.request = request;
        }

        @Override
        public void run() {
            PermissionDialog permDialog = null;
            synchronized (AppOpsService.this) {
                Log.e(TAG, "Creating dialog box");
                op.dialogReqQueue.register(request);
                if (op.dialogReqQueue.getDialog() == null) {
                    permDialog = new PermissionDialog(mContext,
                            AppOpsService.this, code, uid, packageName);
                    op.dialogReqQueue.setDialog(permDialog);
                }
            }
            if (permDialog != null) {
                permDialog.show();
            }
        }
    }

    private PermissionDialogReq askOperationLocked(int code, int uid,
            String packageName, Op op) {
        PermissionDialogReq request = new PermissionDialogReq();
        mHandler.post(new AskRunnable(code, uid, packageName, op, request));
        return request;
    }

    private int getDefaultMode(int code, int uid, String packageName) {
        int mode = AppOpsManager.opToDefaultMode(code,
                isStrict(code, uid, packageName));
        if (AppOpsManager.isStrictOp(code) && mPolicy != null) {
            int policyMode = mPolicy.getDefualtMode(code, packageName);
            if (policyMode != AppOpsManager.MODE_ERRORED) {
                mode = policyMode;
            }
        }
        return mode;
    }

    private boolean isStrict(int code, int uid, String packageName) {
        if (!mStrictEnable)
            return false;

        return UserHandle.isApp(uid);
    }

    private void printOperationLocked(Op op, int mode, String operation) {
        if(op != null) {
            int switchCode = AppOpsManager.opToSwitch(op.op);
            if (mode == AppOpsManager.MODE_IGNORED) {
                if (DEBUG) Log.d(TAG, operation + ": reject #" + mode + " for code "
                        + switchCode + " (" + op.op + ") uid " + op.uid + " package "
                        + op.packageName);
            } else if (mode == AppOpsManager.MODE_ALLOWED) {
                if (DEBUG) Log.d(TAG, operation + ": allowing code " + op.op + " uid "
                    + op.uid
                    + " package " + op.packageName);
            }
        }
    }

    private void recordOperationLocked(int code, int uid, String packageName,
                                    int mode) {
        Op op = getOpLocked(code, uid, packageName, false);
        if(op != null) {
            if(op.noteOpCount != 0)
                printOperationLocked(op, mode, "noteOperartion");
            if(op.startOpCount != 0)
                printOperationLocked(op, mode, "startOperation");
            if (mode == AppOpsManager.MODE_IGNORED) {
                op.rejectTime = System.currentTimeMillis();
            } else if (mode == AppOpsManager.MODE_ALLOWED) {
                if(op.noteOpCount != 0) {
                    op.time = System.currentTimeMillis();
                    op.rejectTime = 0;
                }
                if(op.startOpCount != 0) {
                    if(op.nesting == 0) {
                        op.time = System.currentTimeMillis();
                        op.rejectTime = 0;
                        op.duration = -1;
                    }
                    op.nesting = op.nesting + op.startOpCount;
                    while(op.clientTokens.size() != 0) {
                        IBinder clientToken = op.clientTokens.get(0);
                        ClientState client = mClients.get(clientToken);
                        if (client != null) {
                            if (client.mStartedOps != null) {
                                client.mStartedOps.add(op);
                            }
                        }
                        op.clientTokens.remove(0);
                    }
                }
            }
            op.clientTokens.clear();
            op.startOpCount = 0;
            op.noteOpCount = 0;
        }
    }

    public void notifyOperation(int code, int uid, String packageName,
            int mode, boolean remember) {
        verifyIncomingUid(uid);
        verifyIncomingOp(code);
        ArrayList<Callback> repCbs = null;
        int switchCode = AppOpsManager.opToSwitch(code);
        synchronized (this) {
            recordOperationLocked(code, uid, packageName, mode);
            Op op = getOpLocked(switchCode, uid, packageName, true);
            if (op != null) {
                // Send result to all waiting client
                if (op.dialogReqQueue.getDialog() != null) {
                    op.dialogReqQueue.notifyAll(mode);
                    op.dialogReqQueue.setDialog(null);
                }
                if (remember && op.mode != mode) {
                    op.mode = mode;
                    ArrayList<Callback> cbs = mOpModeWatchers.get(switchCode);
                    if (cbs != null) {
                        if (repCbs == null) {
                            repCbs = new ArrayList<Callback>();
                        }
                        repCbs.addAll(cbs);
                    }
                    cbs = mPackageModeWatchers.get(packageName);
                    if (cbs != null) {
                        if (repCbs == null) {
                            repCbs = new ArrayList<Callback>();
                        }
                        repCbs.addAll(cbs);
                    }
                    if (mode == getDefaultMode(op.op, op.uid, op.packageName)) {
                        // If going into the default mode, prune this op
                        // if there is nothing else interesting in it.
                        pruneOp(op, uid, packageName);
                    }
                    scheduleWriteLocked();
                }
            }
        }
        if (repCbs != null) {
            for (int i = 0; i < repCbs.size(); i++) {
                try {
                    repCbs.get(i).mCallback.opChanged(switchCode, uid, packageName);
                } catch (RemoteException e) {
                }
            }
        }
    }

    private static String resolvePackageName(int uid, String packageName)  {
        if (uid == 0) {
            return "root";
        } else if (uid == Process.SHELL_UID) {
            return "com.android.shell";
        } else if (uid == Process.SYSTEM_UID && packageName == null) {
            return "android";
        }
        return packageName;
    }

    private static String[] getPackagesForUid(int uid) {
        String[] packageNames = null;
        try {
            packageNames = AppGlobals.getPackageManager().getPackagesForUid(uid);
        } catch (RemoteException e) {
            /* ignore - local call */
        }
        if (packageNames == null) {
            return EmptyArray.STRING;
        }
        return packageNames;
    }

    private final class ClientRestrictionState implements DeathRecipient {
        private final IBinder token;
        SparseArray<boolean[]> perUserRestrictions;
        SparseArray<String[]> perUserExcludedPackages;

        public ClientRestrictionState(IBinder token)
                throws RemoteException {
            token.linkToDeath(this, 0);
            this.token = token;
        }

        public boolean setRestriction(int code, boolean restricted,
                String[] excludedPackages, int userId) {
            boolean changed = false;

            if (perUserRestrictions == null && restricted) {
                perUserRestrictions = new SparseArray<>();
            }

            if (perUserRestrictions != null) {
                boolean[] userRestrictions = perUserRestrictions.get(userId);
                if (userRestrictions == null && restricted) {
                    userRestrictions = new boolean[AppOpsManager._NUM_OP];
                    perUserRestrictions.put(userId, userRestrictions);
                }
                if (userRestrictions != null && userRestrictions[code] != restricted) {
                    userRestrictions[code] = restricted;
                    if (!restricted && isDefault(userRestrictions)) {
                        perUserRestrictions.remove(userId);
                        userRestrictions = null;
                    }
                    changed = true;
                }

                if (userRestrictions != null) {
                    final boolean noExcludedPackages = ArrayUtils.isEmpty(excludedPackages);
                    if (perUserExcludedPackages == null && !noExcludedPackages) {
                        perUserExcludedPackages = new SparseArray<>();
                    }
                    if (perUserExcludedPackages != null && !Arrays.equals(excludedPackages,
                            perUserExcludedPackages.get(userId))) {
                        if (noExcludedPackages) {
                            perUserExcludedPackages.remove(userId);
                            if (perUserExcludedPackages.size() <= 0) {
                                perUserExcludedPackages = null;
                            }
                        } else {
                            perUserExcludedPackages.put(userId, excludedPackages);
                        }
                        changed = true;
                    }
                }
            }

            return changed;
        }

        public boolean hasRestriction(int restriction, String packageName, int userId) {
            if (perUserRestrictions == null) {
                return false;
            }
            boolean[] restrictions = perUserRestrictions.get(userId);
            if (restrictions == null) {
                return false;
            }
            if (!restrictions[restriction]) {
                return false;
            }
            if (perUserExcludedPackages == null) {
                return true;
            }
            String[] perUserExclusions = perUserExcludedPackages.get(userId);
            if (perUserExclusions == null) {
                return true;
            }
            return !ArrayUtils.contains(perUserExclusions, packageName);
        }

        public void removeUser(int userId) {
            if (perUserExcludedPackages != null) {
                perUserExcludedPackages.remove(userId);
                if (perUserExcludedPackages.size() <= 0) {
                    perUserExcludedPackages = null;
                }
            }
        }

        public boolean isDefault() {
            return perUserRestrictions == null || perUserRestrictions.size() <= 0;
        }

        @Override
        public void binderDied() {
            synchronized (AppOpsService.this) {
                mOpUserRestrictions.remove(token);
                if (perUserRestrictions == null) {
                    return;
                }
                final int userCount = perUserRestrictions.size();
                for (int i = 0; i < userCount; i++) {
                    final boolean[] restrictions = perUserRestrictions.valueAt(i);
                    final int restrictionCount = restrictions.length;
                    for (int j = 0; j < restrictionCount; j++) {
                        if (restrictions[j]) {
                            final int changedCode = j;
                            mHandler.post(() -> notifyWatchersOfChange(changedCode));
                        }
                    }
                }
                destroy();
            }
        }

        public void destroy() {
            token.unlinkToDeath(this, 0);
        }

        private boolean isDefault(boolean[] array) {
            if (ArrayUtils.isEmpty(array)) {
                return true;
            }
            for (boolean value : array) {
                if (value) {
                    return false;
                }
            }
            return true;
        }
    }

    private void broadcastOpIfNeeded(int op) {
        switch (op) {
            case AppOpsManager.OP_SU:
                mHandler.post(mSuSessionChangedRunner);
                break;
            default:
                break;
        }
    }

    private void readPolicy() {
        if (mStrictEnable) {
            mPolicy = new AppOpsPolicy(new File(DEFAULT_POLICY_FILE), mContext);
            mPolicy.readPolicy();
            mPolicy.debugPoilcy();
        } else {
            mPolicy = null;
        }
    }

    public boolean isControlAllowed(int code, String packageName) {
        boolean isShow = true;
        if (mPolicy != null) {
            isShow = mPolicy.isControlAllowed(code, packageName);
        }
        return isShow;
    }

    @Override
    public boolean getPrivacyGuardSettingForPackage(int uid, String packageName) {
        for (int op : PRIVACY_GUARD_OP_STATES) {
            int switchOp = AppOpsManager.opToSwitch(op);
            int mode = checkOperation(op, uid, packageName);
            if (mode != AppOpsManager.MODE_ALLOWED && mode != AppOpsManager.MODE_IGNORED) {
                return true;
            }
        }
        return false;
    }

    @Override
    public void setPrivacyGuardSettingForPackage(int uid, String packageName, boolean state) {
        for (int op : PRIVACY_GUARD_OP_STATES) {
            int switchOp = AppOpsManager.opToSwitch(op);
            setMode(switchOp, uid, packageName, state
                    ? AppOpsManager.MODE_ASK : AppOpsManager.MODE_ALLOWED);
        }
    }

    @Override
    public void resetCounters() {
        mContext.enforcePermission(android.Manifest.permission.UPDATE_APP_OPS_STATS,
                Binder.getCallingPid(), Binder.getCallingUid(), null);
        synchronized (this) {
            for (int i=0; i<mUidStates.size(); i++) {
                final UidState uidState = mUidStates.valueAt(i);
                for (Map.Entry<String, Ops> ent : uidState.pkgOps.entrySet()) {
                    String packageName = ent.getKey();
                    Ops pkgOps = ent.getValue();
                    for (int j=0; j<pkgOps.size(); j++) {
                        Op curOp = pkgOps.valueAt(j);
                        curOp.allowedCount = 0;
                        curOp.ignoredCount = 0;
                    }
                }
            }
            // ensure the counter reset persists
            scheduleWriteLocked();
        }
    }
}<|MERGE_RESOLUTION|>--- conflicted
+++ resolved
@@ -1125,12 +1125,8 @@
                 return AppOpsManager.MODE_ERRORED;
             }
             Op op = getOpLocked(ops, code, true);
-<<<<<<< HEAD
-            if (isOpRestricted(uid, code, packageName)) {
+            if (isOpRestrictedLocked(uid, code, packageName)) {
                 op.ignoredCount++;
-=======
-            if (isOpRestrictedLocked(uid, code, packageName)) {
->>>>>>> 3570784f
                 return AppOpsManager.MODE_IGNORED;
             }
             if (op.duration == -1) {
@@ -1256,12 +1252,8 @@
                 return AppOpsManager.MODE_ERRORED;
             }
             Op op = getOpLocked(ops, code, true);
-<<<<<<< HEAD
-            if (isOpRestricted(uid, code, resolvedPackageName)) {
+            if (isOpRestrictedLocked(uid, code, resolvedPackageName)) {
                 op.ignoredCount++;
-=======
-            if (isOpRestrictedLocked(uid, code, resolvedPackageName)) {
->>>>>>> 3570784f
                 return AppOpsManager.MODE_IGNORED;
             }
             final int switchCode = AppOpsManager.opToSwitch(code);
