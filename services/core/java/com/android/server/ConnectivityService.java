--- conflicted
+++ resolved
@@ -67,12 +67,9 @@
 import android.net.SamplingDataTracker;
 import android.net.UidRange;
 import android.net.Uri;
-<<<<<<< HEAD
 import android.net.wifi.WifiDevice;
 import android.net.wimax.WimaxManagerConstants;
 import android.os.AsyncTask;
-=======
->>>>>>> d0f748a7
 import android.os.Binder;
 import android.os.Bundle;
 import android.os.FileUtils;
@@ -2294,7 +2291,6 @@
                 }
             }
         }
-<<<<<<< HEAD
         if (mNetworkForRequestId.get(nri.request.requestId)!=null) {
             if (DBG) log("ignoring duplicate request");
         } else {
@@ -2322,27 +2318,6 @@
                     nfi.asyncChannel.sendMessage(android.net.NetworkFactory.CMD_REQUEST_NETWORK,
                             score, 0, nri.request);
                 }
-            }
-        }
-    }
-=======
-        if (bestNetwork != null) {
-            if (DBG) log("using " + bestNetwork.name());
-            unlinger(bestNetwork);
-            bestNetwork.addRequest(nri.request);
-            mNetworkForRequestId.put(nri.request.requestId, bestNetwork);
-            notifyNetworkCallback(bestNetwork, nri);
-            if (nri.request.legacyType != TYPE_NONE) {
-                mLegacyTypeTracker.add(nri.request.legacyType, bestNetwork);
-            }
-        }
-
-        if (nri.isRequest) {
-            if (DBG) log("sending new NetworkRequest to factories");
-            final int score = bestNetwork == null ? 0 : bestNetwork.getCurrentScore();
-            for (NetworkFactoryInfo nfi : mNetworkFactoryInfos.values()) {
-                nfi.asyncChannel.sendMessage(android.net.NetworkFactory.CMD_REQUEST_NETWORK, score,
-                        0, nri.request);
             }
         }
     }
@@ -2395,7 +2370,6 @@
         return unneeded;
     }
 
->>>>>>> d0f748a7
     private void handleReleaseNetworkRequest(NetworkRequest request, int callingUid) {
         NetworkRequestInfo nri = mNetworkRequests.get(request);
         if (nri != null) {
@@ -4472,7 +4446,6 @@
                 // TODO: support proxy per network.
             }
             // Consider network even though it is not yet validated.
-<<<<<<< HEAD
             rematchNetworkAndRequests(networkAgent, false);
             int val = SystemProperties.getInt("persist.cne.feature", 0);
             boolean isPropFeatureEnabled = (val == 3) ? true : false;
@@ -4485,10 +4458,6 @@
                   sendNetworkInfoUpdateBroadcast(newInfo.getType(), networkAgent.network.netId);
                }
             }
-=======
-            rematchNetworkAndRequests(networkAgent, NascentState.NOT_JUST_VALIDATED,
-                    ReapUnvalidatedNetworks.REAP);
->>>>>>> d0f748a7
         } else if (state == NetworkInfo.State.DISCONNECTED ||
                 state == NetworkInfo.State.SUSPENDED) {
             networkAgent.asyncChannel.disconnect();
