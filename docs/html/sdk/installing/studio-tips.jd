page.title=Android Studio Tips and Tricks
@jd:body

<div id="qv-wrapper">
<div id="qv">

  <h2>See also</h2>
  <ol>
    <li><a href="{@docRoot}tools/sdk/index.html">Download Android Studio</a></li>
    <li><a href="http://wiki.jetbrains.net/intellij/Android">IntelliJ IDEA Android Tutorials</a></li>
    <li><a href="http://confluence.jetbrains.com/display/IntelliJIDEA/FAQ+on+Migrating+to+IntelliJ+IDEA">IntelliJ FAQ on migrating to IntelliJ IDEA</a></li>
  </ol>

</div>
</div>

<p>If you're unfamiliar with using Android Studio and the IntelliJ IDEA interface, this page
provides some tips to help you get started with some of the most common tasks and productivity
enhancements. </p>


     <h2>Smart Rendering</h2>
     <p>With smart rendering, Android Studio displays links for quick fixes to rendering errors.
     For example, if you add a button to the layout without specifying the <em>width</em> and
     <em>height</em> atttributes, Android Studio displays the rendering message <em>Automatically
     add all missing attributs</em>. Clicking the message adds the missing attributes to the layout.</p>


     <h2> Bitmap rendering in the debugger</h2>
     <p>While debugging, you can now right-click on bitmap variables in your app and invoke
     <em>View Bitmap</em>. This fetches the associated data from the debugged process and renders
     the bitmap in the debugger. </p>
    <p><img src="{@docRoot}images/tools/studio-bitmap-rendering.png" style="width:350px"/></p>
    <p class="img-caption"><strong>Figure 13.</strong> Bitmap Rendering/p>


     <h2>Output window message filtering</h2>
     <p>When checking build results, you can filter messages by <em>message type</em> to quickly
     locate messages of interest.</p>
     <img src="{@docRoot}images/tools/studio-outputwindowmsgfiltering.png" style="width:200px"style="width:200px" />
     <p class="img-caption"><strong>Figure 14.</strong> Filter Build Messages</p>



    <h2>Hierarchical parent setting</h2>
    <p>The activity parent can now be set in the Activity Wizard when creating a new
    activity. Setting a <em>hierarchal parent</em> sets the {@code Up} button to automatically
    appear in the app's Action bar when viewing a child activity, so the {@code Up}
    button no longer needs to be manually specified in the <em>menu.xml</em> file.</p>


    <h2>Creating layouts</h2>
    <p>Android Studio offers an advanced layout editor that allows you to drag-and-drop widgets
    into your layout and preview your layout while editing the XML.</p>

    <p>While editing in the <strong>Text</strong> view, you can preview the layout on devices by
    opening the <strong>Preview</strong> pane available on the right side of the window. Within the
    Preview pane, you can modify the preview by changing various options at the top of the pane,
    including the preview device, layout theme, platform version and more. To preview the layout on
    multiple devices simultaneously, select <strong>Preview All Screen Sizes</strong> from the
    device drop-down.</p>
    <p><img src="{@docRoot}images/tools/studio-previewall.png" style="width:350px"/></p>
    <p class="img-caption"><strong>Figure 15.</strong> Preview All Screens/p>

    <p>You can switch to the graphical editor by clicking <strong>Design</strong> at the
    bottom of the window. While editing in the Design view, you can show and hide the
    widgets available to drag-and-drop by clicking <strong>Palette</strong> on the left side of the
    window. Clicking <strong>Designer</strong> on the right side of the window reveals a panel
    with a layout hierarchy and a list of properties for each view in the layout.</p>


     <h2 id="intellij">Working with IntelliJ</h3>

     <p>This section list just a few of the code editing
     practices you should consider using when creating Android Studio apps. </p>

     <p>For complete user documentation for the IntelliJ IDEA interface (upon which Android Studio
     is based), refer to the
     <a href="http://www.jetbrains.com/idea/documentation/index.jsp">IntelliJ IDEA documentation</a>.</p>



     <h3><em>Alt + Enter</em> key binding</h3>
     <p>For quick fixes to coding errors, the IntelliJ powered IDE implements the <em>Alt + Enter</em>
     key binding to fix errors (missing imports, variable assignments, missing references, etc) when
     possible, and if not, suggest the most probably solution. </p>


    <h3><em>Ctrl + D</em> key binding</h3>
    <p>The <em>Ctrl + D</em> key binding is great for quickly duplicating code lines or fragments.
    Simply select the desired line or fragment and enter this key binding. </p>


<<<<<<< HEAD
    <h3>Navigate menu</h3>
    <p>In case you're not familiar with an API class, file or symbol, the <em>Navigate</em> menu lets
    you jump directly to the class of a method or field name without having to search through
    individual classes. </p>
=======
<h3><em>Alt + Enter</em> key binding</h3>
<p>For quick fixes to coding errors, the IntelliJ powered IDE implements the <em>Alt + Enter</em>
key binding to fix errors (missing imports, variable assignments, missing references, etc) when
possible, and if not, suggest the most probable solution. </p>
>>>>>>> 1779fd15


    <h3>Inspection scopes</h3>
    <p>Scopes set the color of code segments for easy code identification and location. For example,
    you can set a scope to identify all code related to a specific action bar.   </p>



    <h3>External annotations</h3>
    <p>Specify annotations within the code or from an external annotation file. The Android Studio
    IDE keeps track of the restrictions and validates compliance, for example setting the data type
    of a string as not null.</p>



    <h3>Injecting languages</h3>
    <p>With language injection, the Android Studio IDE allows you to work with islands of different
    languages embedded in the source code. This extends the syntax, error highlighting and coding
    assistance to the embedded language. This can be especially useful for checking regular expression
    values inline, and validating XML and SQL statments.</p>


    <h3>Code folding</h3>
    <p>This allows you to selectively hide and display sections of the code for readability. For
    example, resource expressions or code for a nested class can be folded or hidden in to one line
    to make the outer class structure easier to read. The inner clas can be later expanded for
    updates. </p>


    <h3>Image and color preview</h3>
    <p>When referencing images and icons in your code, a preview of the image or icon appears
    (in actual size at different densities) in the code margin to help you verify the image or icon
    reference.  Pressing {@code F1} with the preview image or icon selected displays resource asset
    details, such as the <em>dp</em> settings.   </p>


    <h3>Quick F1 documentation</h3>
    <p>You can now inspect theme attributes using <strong>View > Quick Documentation</strong>
    (<strong>F1</strong>),
    see the theme inheritance hierarchy, and resolve values for the various attributes.</p>

    <p>If you invoke <strong> View > Quick Documentation</strong> (usually bound to F1) on the theme
    attribute <em>?android:textAppearanceLarge</em>, you will see the theme inheritance hierarchy and
    resolved values for the various attributes that are pulled in.</p>


     <h3>New Allocation Tracker integration in the Android/DDMS window</h3>
     <p>You can now inspect theme attributes using <strong> View > Quick Documentation
     </strong> <code>F1</code>, see the theme inheritance hierarchy, and resolved values for the
     various attributes.</p>
      <img src="{@docRoot}images/tools/studio-allocationtracker.png" style="width:300px" />
      <p class="img-caption"><strong>Figure 16</strong> Allocation Tracker</p>




<h3 id="key-commands">Keyboard Commands</h3>

<p>The following tables list keyboard shortcuts for common operations.</p>

<p class="note"><strong>Note:</strong> This section lists Android Studio keyboard shortcuts
for the default keymap. To change the default keymap on Windows and Linux, go to
<strong>File</strong> &gt; <strong>Settings</strong> &gt; <strong>Keymap</strong>. To change
the default keymap on Mac OS X, go to <strong>Android Studio</strong> &gt;
<strong>Preferences</strong> &gt; <strong>Keymap</strong>.</p>

<p class="note"><strong>Note:</strong> If you're using Mac OS X, update your keymap to use
the Mac OS X 10.5+ version keymaps under <strong>Android Studio > Preferences > Keymap</strong>.</p>


<p class="table-caption"><strong>Table 1.</strong> Programming key commands</p>
<table>
<tr><th>Action</th><th>Android Studio Key Command</th></tr>

<tr>
  <td>Command look-up (autocomplete command name)</td>
  <td>CTRL + SHIFT + A</td>
</tr>

<tr>
  <td>Project quick fix</td>
  <td>ALT + ENTER</td>
</tr>

<tr>
  <td>Reformat code</td>
  <td>CTRL + ALT + L (Win)<br>
      OPTION + CMD + L (Mac)</td>
</tr>

<tr>
  <td>Show docs for selected API</td>
  <td>CTRL + Q (Win)<br>
      F1 (Mac)</td>
</tr>

<tr>
  <td>Show parameters for selected method</td>
  <td>CTRL + P</td>
</tr>

<tr>
  <td>Generate method</td>
  <td>ALT + Insert (Win)<br>
      CMD + N (Mac)</td>
</tr>

<tr>
  <td>Jump to source</td>
  <td>F4 (Win)<br>
      CMD + down-arrow (Mac)</td>
</tr>

<tr>
  <td>Delete line</td>
  <td>CTRL + Y (Win)<br>
      CMD + Backspace (Mac)</td>
</tr>

<tr>
  <td>Search by symbol name</td>
  <td>CTRL + ALT + SHIFT + N (Win)<br>
      OPTION + CMD + O (Mac)</td>
</tr>

</table>




<p class="table-caption"><strong>Table 2.</strong> Project and editor key commands</p>
<table>
<tr><th>Action</th><th>Android Studio Key Command</th></tr>

<tr>
  <td>Build</td>
  <td>CTRL + F9 (Win)<br>
      CMD + F9 (Mac)</td>
</tr>

<tr>
  <td>Build and run</td>
  <td>SHIFT + F10 (Win)<br>
      CTRL + R (Mac)</td>
</tr>

<tr>
  <td>Toggle project visibility</td>
  <td>ALT + 1 (Win)<br>
      CMD + 1 (Mac)</td>
</tr>

<tr>
  <td>Navigate open tabs</td>
  <td>ALT + left-arrow; ALT + right-arrow (Win)<br>
      CTRL + left-arrow; CTRL + right-arrow (Mac)</td>
</tr>

</table>

<p>For a complete keymap reference guide, see the
<a href="http://www.jetbrains.com/idea/documentation/index.jsp">IntelliJ IDEA</a> documentation.</p>


</div>


</div>


<|MERGE_RESOLUTION|>--- conflicted
+++ resolved
@@ -83,7 +83,7 @@
      <h3><em>Alt + Enter</em> key binding</h3>
      <p>For quick fixes to coding errors, the IntelliJ powered IDE implements the <em>Alt + Enter</em>
      key binding to fix errors (missing imports, variable assignments, missing references, etc) when
-     possible, and if not, suggest the most probably solution. </p>
+     possible, and if not, suggest the most probable solution. </p>
 
 
     <h3><em>Ctrl + D</em> key binding</h3>
@@ -91,17 +91,10 @@
     Simply select the desired line or fragment and enter this key binding. </p>
 
 
-<<<<<<< HEAD
     <h3>Navigate menu</h3>
     <p>In case you're not familiar with an API class, file or symbol, the <em>Navigate</em> menu lets
     you jump directly to the class of a method or field name without having to search through
     individual classes. </p>
-=======
-<h3><em>Alt + Enter</em> key binding</h3>
-<p>For quick fixes to coding errors, the IntelliJ powered IDE implements the <em>Alt + Enter</em>
-key binding to fix errors (missing imports, variable assignments, missing references, etc) when
-possible, and if not, suggest the most probable solution. </p>
->>>>>>> 1779fd15
 
 
     <h3>Inspection scopes</h3>
