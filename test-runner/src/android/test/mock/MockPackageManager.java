/*
 * Copyright (C) 2008 The Android Open Source Project
 *
 * Licensed under the Apache License, Version 2.0 (the "License");
 * you may not use this file except in compliance with the License.
 * You may obtain a copy of the License at
 *
 *      http://www.apache.org/licenses/LICENSE-2.0
 *
 * Unless required by applicable law or agreed to in writing, software
 * distributed under the License is distributed on an "AS IS" BASIS,
 * WITHOUT WARRANTIES OR CONDITIONS OF ANY KIND, either express or implied.
 * See the License for the specific language governing permissions and
 * limitations under the License.
 */

package android.test.mock;

import android.content.ComponentName;
import android.content.Intent;
import android.content.IntentFilter;
import android.content.IntentSender;
import android.content.pm.ActivityInfo;
import android.content.pm.ApplicationInfo;
import android.content.pm.FeatureInfo;
import android.content.pm.IPackageDataObserver;
import android.content.pm.IPackageDeleteObserver;
import android.content.pm.IPackageInstallObserver;
import android.content.pm.IPackageMoveObserver;
import android.content.pm.IPackageStatsObserver;
import android.content.pm.InstrumentationInfo;
import android.content.pm.PackageInfo;
import android.content.pm.PackageManager;
import android.content.pm.PermissionGroupInfo;
import android.content.pm.PermissionInfo;
import android.content.pm.ProviderInfo;
import android.content.pm.ResolveInfo;
import android.content.pm.ServiceInfo;
import android.content.pm.Signature;
import android.content.pm.UserInfo;
import android.content.pm.ManifestDigest;
import android.content.pm.VerifierDeviceIdentity;
import android.content.pm.VerifierInfo;
import android.content.res.Resources;
import android.content.res.XmlResourceParser;
import android.graphics.drawable.Drawable;
import android.net.Uri;

import java.util.List;

/**
 * A mock {@link android.content.pm.PackageManager} class.  All methods are non-functional and throw
 * {@link java.lang.UnsupportedOperationException}. Override it to provide the operations that you
 * need.
 */
public class MockPackageManager extends PackageManager {

    @Override
    public PackageInfo getPackageInfo(String packageName, int flags)
    throws NameNotFoundException {
        throw new UnsupportedOperationException();
    }

    @Override
    public String[] currentToCanonicalPackageNames(String[] names) {
        throw new UnsupportedOperationException();
    }

    @Override
    public String[] canonicalToCurrentPackageNames(String[] names) {
        throw new UnsupportedOperationException();
    }

    @Override
    public Intent getLaunchIntentForPackage(String packageName) {
        throw new UnsupportedOperationException();
    }

    @Override
    public int[] getPackageGids(String packageName) throws NameNotFoundException {
        throw new UnsupportedOperationException();
    }

    @Override
    public PermissionInfo getPermissionInfo(String name, int flags)
    throws NameNotFoundException {
        throw new UnsupportedOperationException();
    }

    @Override
    public List<PermissionInfo> queryPermissionsByGroup(String group, int flags)
            throws NameNotFoundException {
        throw new UnsupportedOperationException();
    }

    @Override
    public PermissionGroupInfo getPermissionGroupInfo(String name,
            int flags) throws NameNotFoundException {
        throw new UnsupportedOperationException();
    }

    @Override
    public List<PermissionGroupInfo> getAllPermissionGroups(int flags) {
        throw new UnsupportedOperationException();
    }

    @Override
    public ApplicationInfo getApplicationInfo(String packageName, int flags)
    throws NameNotFoundException {
        throw new UnsupportedOperationException();
    }

    @Override
    public ActivityInfo getActivityInfo(ComponentName className, int flags)
    throws NameNotFoundException {
        throw new UnsupportedOperationException();
    }

    @Override
    public ActivityInfo getReceiverInfo(ComponentName className, int flags)
    throws NameNotFoundException {
        throw new UnsupportedOperationException();
    }

    @Override
    public ServiceInfo getServiceInfo(ComponentName className, int flags)
    throws NameNotFoundException {
        throw new UnsupportedOperationException();
    }

    @Override
    public ProviderInfo getProviderInfo(ComponentName className, int flags)
    throws NameNotFoundException {
        throw new UnsupportedOperationException();
    }

    @Override
    public List<PackageInfo> getInstalledPackages(int flags) {
        throw new UnsupportedOperationException();
    }

    @Override
    public int checkPermission(String permName, String pkgName) {
        throw new UnsupportedOperationException();
    }

    @Override
    public boolean addPermission(PermissionInfo info) {
        throw new UnsupportedOperationException();
    }

    @Override
    public boolean addPermissionAsync(PermissionInfo info) {
        throw new UnsupportedOperationException();
    }

    @Override
    public void removePermission(String name) {
        throw new UnsupportedOperationException();
    }

    @Override
    public int checkSignatures(String pkg1, String pkg2) {
        throw new UnsupportedOperationException();
    }

    @Override
    public int checkSignatures(int uid1, int uid2) {
        throw new UnsupportedOperationException();
    }

    @Override
    public String[] getPackagesForUid(int uid) {
        throw new UnsupportedOperationException();
    }

    @Override
    public String getNameForUid(int uid) {
        throw new UnsupportedOperationException();
    }

    /**
     * @hide - to match hiding in superclass
     */
    @Override
    public int getUidForSharedUser(String sharedUserName) {
        throw new UnsupportedOperationException();
    }

    @Override
    public List<ApplicationInfo> getInstalledApplications(int flags) {
        throw new UnsupportedOperationException();
    }

    @Override
    public ResolveInfo resolveActivity(Intent intent, int flags) {
        throw new UnsupportedOperationException();
    }

    @Override
    public List<ResolveInfo> queryIntentActivities(Intent intent, int flags) {
        throw new UnsupportedOperationException();
    }

    @Override
    public List<ResolveInfo> queryIntentActivityOptions(ComponentName caller,
            Intent[] specifics, Intent intent, int flags) {
        throw new UnsupportedOperationException();
    }

    @Override
    public List<ResolveInfo> queryBroadcastReceivers(Intent intent, int flags) {
        throw new UnsupportedOperationException();
    }

    @Override
    public ResolveInfo resolveService(Intent intent, int flags) {
        throw new UnsupportedOperationException();
    }

    @Override
    public List<ResolveInfo> queryIntentServices(Intent intent, int flags) {
        throw new UnsupportedOperationException();
    }

    @Override
    public ProviderInfo resolveContentProvider(String name, int flags) {
        throw new UnsupportedOperationException();
    }

    @Override
    public List<ProviderInfo> queryContentProviders(String processName, int uid, int flags) {
        throw new UnsupportedOperationException();
    }

    @Override
    public InstrumentationInfo getInstrumentationInfo(ComponentName className, int flags)
    throws NameNotFoundException {
        throw new UnsupportedOperationException();
    }

    @Override
    public List<InstrumentationInfo> queryInstrumentation(
            String targetPackage, int flags) {
        throw new UnsupportedOperationException();
    }

    @Override
    public Drawable getDrawable(String packageName, int resid, ApplicationInfo appInfo) {
        throw new UnsupportedOperationException();
    }

    @Override
    public Drawable getActivityIcon(ComponentName activityName)
    throws NameNotFoundException {
        throw new UnsupportedOperationException();
    }

    @Override
    public Drawable getActivityIcon(Intent intent) throws NameNotFoundException {
        throw new UnsupportedOperationException();
    }

    @Override
    public Drawable getDefaultActivityIcon() {
        throw new UnsupportedOperationException();
    }

    @Override
    public Drawable getApplicationIcon(ApplicationInfo info) {
        throw new UnsupportedOperationException();
    }

    @Override
    public Drawable getApplicationIcon(String packageName) throws NameNotFoundException {
        throw new UnsupportedOperationException();
    }

    @Override
    public Drawable getActivityLogo(ComponentName activityName) throws NameNotFoundException {
        throw new UnsupportedOperationException();
    }

    @Override
    public Drawable getActivityLogo(Intent intent) throws NameNotFoundException {
        throw new UnsupportedOperationException();
    }

    @Override
    public Drawable getApplicationLogo(ApplicationInfo info) {
        throw new UnsupportedOperationException();
    }

    @Override
    public Drawable getApplicationLogo(String packageName) throws NameNotFoundException {
        throw new UnsupportedOperationException();
    }

    @Override
    public CharSequence getText(String packageName, int resid, ApplicationInfo appInfo) {
        throw new UnsupportedOperationException();
    }

    @Override
    public XmlResourceParser getXml(String packageName, int resid,
            ApplicationInfo appInfo) {
        throw new UnsupportedOperationException();
    }

    @Override
    public CharSequence getApplicationLabel(ApplicationInfo info) {
        throw new UnsupportedOperationException();
    }

    @Override
    public Resources getResourcesForActivity(ComponentName activityName)
    throws NameNotFoundException {
        throw new UnsupportedOperationException();
    }

    @Override
    public Resources getResourcesForApplication(ApplicationInfo app) {
        throw new UnsupportedOperationException();
    }

    @Override
    public Resources getResourcesForApplication(String appPackageName)
    throws NameNotFoundException {
        throw new UnsupportedOperationException();
    }

    @Override
    public PackageInfo getPackageArchiveInfo(String archiveFilePath, int flags) {
        throw new UnsupportedOperationException();
    }

    /**
     * @hide - to match hiding in superclass
     */
    @Override
    public void installPackage(Uri packageURI, IPackageInstallObserver observer,
            int flags, String installerPackageName) {
        throw new UnsupportedOperationException();
    }

    @Override
    public void setInstallerPackageName(String targetPackage,
            String installerPackageName) {
        throw new UnsupportedOperationException();
    }

    /**
     * @hide - to match hiding in superclass
     */
    @Override
    public void movePackage(String packageName, IPackageMoveObserver observer, int flags) {
        throw new UnsupportedOperationException();
    }

    @Override
    public String getInstallerPackageName(String packageName) {
        throw new UnsupportedOperationException();
    }

    /**
     * @hide - to match hiding in superclass
     */
    @Override
    public void clearApplicationUserData(
            String packageName, IPackageDataObserver observer) {
        throw new UnsupportedOperationException();
    }

    /**
     * @hide - to match hiding in superclass
     */
    @Override
    public void deleteApplicationCacheFiles(
            String packageName, IPackageDataObserver observer) {
        throw new UnsupportedOperationException();
    }

    /**
     * @hide - to match hiding in superclass
     */
    @Override
    public void freeStorageAndNotify(
            long idealStorageSize, IPackageDataObserver observer) {
        throw new UnsupportedOperationException();
    }

    /**
     * @hide - to match hiding in superclass
     */
    @Override
    public void freeStorage(
            long idealStorageSize, IntentSender pi) {
        throw new UnsupportedOperationException();
    }

    /**
     * @hide - to match hiding in superclass
     */
    @Override
    public void deletePackage(
            String packageName, IPackageDeleteObserver observer, int flags) {
        throw new UnsupportedOperationException();
    }

    @Override
    public void addPackageToPreferred(String packageName) {
        throw new UnsupportedOperationException();
    }

    @Override
    public void removePackageFromPreferred(String packageName) {
        throw new UnsupportedOperationException();
    }

    @Override
    public List<PackageInfo> getPreferredPackages(int flags) {
        throw new UnsupportedOperationException();
    }

    @Override
    public void setComponentEnabledSetting(ComponentName componentName,
            int newState, int flags) {
        throw new UnsupportedOperationException();
    }

    @Override
    public int getComponentEnabledSetting(ComponentName componentName) {
        throw new UnsupportedOperationException();
    }

    @Override
    public void setApplicationEnabledSetting(String packageName, int newState, int flags) {
        throw new UnsupportedOperationException();
    }

    @Override
    public int getApplicationEnabledSetting(String packageName) {
        throw new UnsupportedOperationException();
    }

    @Override
    public void addPreferredActivity(IntentFilter filter,
            int match, ComponentName[] set, ComponentName activity) {
        throw new UnsupportedOperationException();
    }

    /**
     * @hide - to match hiding in superclass
     */
    @Override
    public void replacePreferredActivity(IntentFilter filter,
            int match, ComponentName[] set, ComponentName activity) {
        throw new UnsupportedOperationException();
    }


    @Override
    public void clearPackagePreferredActivities(String packageName) {
        throw new UnsupportedOperationException();
    }

    /**
     * @hide - to match hiding in superclass
     */
    @Override
    public void getPackageSizeInfo(String packageName, IPackageStatsObserver observer) {
        throw new UnsupportedOperationException();
    }

    @Override
    public int getPreferredActivities(List<IntentFilter> outFilters,
            List<ComponentName> outActivities, String packageName) {
        throw new UnsupportedOperationException();
    }

    @Override
    public String[] getSystemSharedLibraryNames() {
        throw new UnsupportedOperationException();
    }

    @Override
    public FeatureInfo[] getSystemAvailableFeatures() {
        throw new UnsupportedOperationException();
    }

    @Override
    public boolean hasSystemFeature(String name) {
        throw new UnsupportedOperationException();
    }

    @Override
    public boolean isSafeMode() {
        throw new UnsupportedOperationException();
    }

    /**
<<<<<<< HEAD
     * @hide
     */
    @Override
    public UserInfo createUser(String name, int flags) {
        throw new UnsupportedOperationException();
    }

    /**
     * @hide
     */
    @Override
    public List<UserInfo> getUsers() {
        throw new UnsupportedOperationException();
    }

    /**
     * @hide
     */
    @Override
    public boolean removeUser(int id) {
        throw new UnsupportedOperationException();
    }

    /**
     * @hide
     */
    @Override
    public void updateUserName(int id, String name) {
        throw new UnsupportedOperationException();
    }

    /**
     * @hide
     */
    @Override
    public void updateUserFlags(int id, int flags) {
        throw new UnsupportedOperationException();
    }

    /**
     * @hide
     */
    @Override
    public void installPackageWithVerification(Uri packageURI, IPackageInstallObserver observer,
            int flags, String installerPackageName, Uri verificationURI,
            ManifestDigest manifestDigest) {
        throw new UnsupportedOperationException();
    }

    @Override
    public void verifyPendingInstall(int id, int verificationCode) {
        throw new UnsupportedOperationException();
    }

    /**
     * @hide
     */
=======
     * @hide - to match hiding in superclass
     */
    @Override
    public List<PackageInfo> getInstalledThemePackages() {
        throw new UnsupportedOperationException();
    }

>>>>>>> 44ffc93b
    @Override
    public VerifierDeviceIdentity getVerifierDeviceIdentity() {
        throw new UnsupportedOperationException();
    }
}<|MERGE_RESOLUTION|>--- conflicted
+++ resolved
@@ -499,7 +499,6 @@
     }
 
     /**
-<<<<<<< HEAD
      * @hide
      */
     @Override
@@ -555,9 +554,6 @@
     }
 
     /**
-     * @hide
-     */
-=======
      * @hide - to match hiding in superclass
      */
     @Override
@@ -565,7 +561,9 @@
         throw new UnsupportedOperationException();
     }
 
->>>>>>> 44ffc93b
+    /**
+     * @hide
+     */
     @Override
     public VerifierDeviceIdentity getVerifierDeviceIdentity() {
         throw new UnsupportedOperationException();
