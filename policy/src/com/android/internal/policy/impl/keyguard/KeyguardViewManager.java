--- conflicted
+++ resolved
@@ -336,19 +336,10 @@
                     stretch, stretch, type, flags, PixelFormat.TRANSLUCENT);
             lp.softInputMode = WindowManager.LayoutParams.SOFT_INPUT_ADJUST_RESIZE;
             lp.windowAnimations = com.android.internal.R.style.Animation_LockScreen;
-<<<<<<< HEAD
+            lp.screenOrientation = enableScreenRotation ?
+                    ActivityInfo.SCREEN_ORIENTATION_USER : ActivityInfo.SCREEN_ORIENTATION_NOSENSOR;
             lp.flags |= WindowManager.LayoutParams.FLAG_HARDWARE_ACCELERATED;
             lp.privateFlags |= WindowManager.LayoutParams.PRIVATE_FLAG_FORCE_HARDWARE_ACCELERATED;
-=======
-            lp.screenOrientation = enableScreenRotation ?
-                    ActivityInfo.SCREEN_ORIENTATION_USER : ActivityInfo.SCREEN_ORIENTATION_NOSENSOR;
-
-            if (ActivityManager.isHighEndGfx()) {
-                lp.flags |= WindowManager.LayoutParams.FLAG_HARDWARE_ACCELERATED;
-                lp.privateFlags |=
-                        WindowManager.LayoutParams.PRIVATE_FLAG_FORCE_HARDWARE_ACCELERATED;
-            }
->>>>>>> a34a64d2
             lp.privateFlags |= WindowManager.LayoutParams.PRIVATE_FLAG_SET_NEEDS_MENU_KEY;
             if (isActivity) {
                 lp.privateFlags |= WindowManager.LayoutParams.PRIVATE_FLAG_SHOW_FOR_ALL_USERS;
