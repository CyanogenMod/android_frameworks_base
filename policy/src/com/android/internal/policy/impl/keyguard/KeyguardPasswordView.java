/*
 * Copyright (C) 2012 The Android Open Source Project
 *
 * Licensed under the Apache License, Version 2.0 (the "License");
 * you may not use this file except in compliance with the License.
 * You may obtain a copy of the License at
 *
 *      http://www.apache.org/licenses/LICENSE-2.0
 *
 * Unless required by applicable law or agreed to in writing, software
 * distributed under the License is distributed on an "AS IS" BASIS,
 * WITHOUT WARRANTIES OR CONDITIONS OF ANY KIND, either express or implied.
 * See the License for the specific language governing permissions and
 * limitations under the License.
 */

package com.android.internal.policy.impl.keyguard;

import android.content.Context;
import android.util.AttributeSet;
import android.view.View;

import com.android.internal.R;
import com.android.internal.widget.LockPatternUtils;
import java.util.List;

import android.app.admin.DevicePolicyManager;
import android.content.res.Configuration;
import android.graphics.Rect;

import com.android.internal.widget.PasswordEntryKeyboardView;

import android.os.CountDownTimer;
import android.os.SystemClock;
import android.text.Editable;
import android.text.InputType;
import android.text.TextWatcher;
import android.text.method.DigitsKeyListener;
import android.text.method.TextKeyListener;
import android.view.KeyEvent;
import android.view.accessibility.AccessibilityManager;
import android.view.inputmethod.EditorInfo;
import android.view.inputmethod.InputMethodInfo;
import android.view.inputmethod.InputMethodManager;
import android.view.inputmethod.InputMethodSubtype;
import android.widget.EditText;
import android.widget.LinearLayout;
import android.widget.TextView;
import android.widget.TextView.OnEditorActionListener;

import com.android.internal.widget.PasswordEntryKeyboardHelper;
/**
 * Displays a dialer-like interface or alphanumeric (latin-1) key entry for the user to enter
 * an unlock password
 */

public class KeyguardPasswordView extends KeyguardAbsKeyInputView
        implements KeyguardSecurityView, OnEditorActionListener, TextWatcher {
<<<<<<< HEAD
    /** Delay in ms between updates to the "too many attempts" count down. */
    private static final long LOCKOUT_INTERVAL = 1000;

    /**
     * Delay in ms between updates to the "too many attempts" count down used
     * when accessibility is turned on. Less annoying than the shorter default
     * {@link #LOCKOUT_INTERVAL}.
     */
    private static final long ACCESSIBILITY_LOCKOUT_INTERVAL = 10000;

    private KeyguardSecurityCallback mCallback;
    private EditText mPasswordEntry;
    private LockPatternUtils mLockPatternUtils;
=======

>>>>>>> 83b9647d
    private PasswordEntryKeyboardView mKeyboardView;
    private PasswordEntryKeyboardHelper mKeyboardHelper;
    private boolean mIsAlpha;

    public KeyguardPasswordView(Context context) {
        super(context);
    }

    public KeyguardPasswordView(Context context, AttributeSet attrs) {
        super(context, attrs);
    }

    protected void resetState() {
        mSecurityMessageDisplay.setMessage(
                mIsAlpha ? R.string.kg_password_instructions : R.string.kg_pin_instructions, false);
        mPasswordEntry.setEnabled(true);
        mKeyboardView.setEnabled(true);
    }

    @Override
    protected void onFinishInflate() {
        super.onFinishInflate();

        final int quality = mLockPatternUtils.getKeyguardStoredPasswordQuality();
        mIsAlpha = DevicePolicyManager.PASSWORD_QUALITY_ALPHABETIC == quality
                || DevicePolicyManager.PASSWORD_QUALITY_ALPHANUMERIC == quality
                || DevicePolicyManager.PASSWORD_QUALITY_COMPLEX == quality;

        mKeyboardView = (PasswordEntryKeyboardView) findViewById(R.id.keyboard);

        mKeyboardHelper = new PasswordEntryKeyboardHelper(mContext, mKeyboardView, this, false,
                new int[] {
                    R.xml.kg_password_kbd_numeric,
                    com.android.internal.R.xml.password_kbd_qwerty,
                    com.android.internal.R.xml.password_kbd_qwerty_shifted,
                    com.android.internal.R.xml.password_kbd_symbols,
                    com.android.internal.R.xml.password_kbd_symbols_shift
                    }
        );
        mKeyboardHelper.setEnableHaptics(mLockPatternUtils.isTactileFeedbackEnabled());

        boolean imeOrDeleteButtonVisible = false;
        if (mIsAlpha) {
            // We always use the system IME for alpha keyboard, so hide lockscreen's soft keyboard
            mKeyboardHelper.setKeyboardMode(PasswordEntryKeyboardHelper.KEYBOARD_MODE_ALPHA);
            mKeyboardView.setVisibility(View.GONE);
        } else {
            mKeyboardHelper.setKeyboardMode(PasswordEntryKeyboardHelper.KEYBOARD_MODE_NUMERIC);

            // Use lockscreen's numeric keyboard if the physical keyboard isn't showing
            boolean hardKeyboardVisible = getResources().getConfiguration().hardKeyboardHidden
                    == Configuration.HARDKEYBOARDHIDDEN_NO;
            mKeyboardView.setVisibility(
                    (ENABLE_HIDE_KEYBOARD && hardKeyboardVisible) ? View.INVISIBLE : View.VISIBLE);

            // The delete button is of the PIN keyboard itself in some (e.g. tablet) layouts,
            // not a separate view
            View pinDelete = findViewById(R.id.delete_button);
            if (pinDelete != null) {
                pinDelete.setVisibility(View.VISIBLE);
                imeOrDeleteButtonVisible = true;
                pinDelete.setOnClickListener(new OnClickListener() {
                    public void onClick(View v) {
                        mKeyboardHelper.handleBackspace();
                    }
                });
            }
        }

        // This allows keyboards with overlapping qwerty/numeric keys to choose just numeric keys.
        if (mIsAlpha) {
            mPasswordEntry.setKeyListener(TextKeyListener.getInstance());
            mPasswordEntry.setInputType(InputType.TYPE_CLASS_TEXT
                    | InputType.TYPE_TEXT_VARIATION_PASSWORD);
        } else {
            mPasswordEntry.setKeyListener(DigitsKeyListener.getInstance());
            mPasswordEntry.setInputType(InputType.TYPE_CLASS_NUMBER
                    | InputType.TYPE_NUMBER_VARIATION_PASSWORD);
        }

        // Poke the wakelock any time the text is selected or modified
        mPasswordEntry.setOnClickListener(new OnClickListener() {
            public void onClick(View v) {
                mCallback.userActivity(0); // TODO: customize timeout for text?
            }
        });

        mPasswordEntry.addTextChangedListener(new TextWatcher() {
            public void onTextChanged(CharSequence s, int start, int before, int count) {
            }

            public void beforeTextChanged(CharSequence s, int start, int count, int after) {
            }

            public void afterTextChanged(Editable s) {
                if (mCallback != null) {
                    mCallback.userActivity(0);
                }
            }
        });

        mPasswordEntry.requestFocus();

        // If there's more than one IME, enable the IME switcher button
        View switchImeButton = findViewById(R.id.switch_ime_button);
        final InputMethodManager imm = (InputMethodManager) getContext().getSystemService(
                Context.INPUT_METHOD_SERVICE);
        if (mIsAlpha && switchImeButton != null && hasMultipleEnabledIMEsOrSubtypes(imm, false)) {
            switchImeButton.setVisibility(View.VISIBLE);
            imeOrDeleteButtonVisible = true;
            switchImeButton.setOnClickListener(new OnClickListener() {
                public void onClick(View v) {
                    mCallback.userActivity(0); // Leave the screen on a bit longer
                    imm.showInputMethodPicker();
                }
            });
        }

        // If no icon is visible, reset the start margin on the password field so the text is
        // still centered.
        if (!imeOrDeleteButtonVisible) {
            android.view.ViewGroup.LayoutParams params = mPasswordEntry.getLayoutParams();
            if (params instanceof MarginLayoutParams) {
                final MarginLayoutParams mlp = (MarginLayoutParams) params;
                mlp.setMarginStart(0);
                mPasswordEntry.setLayoutParams(params);
            }
        }
    }

    /**
     * Method adapted from com.android.inputmethod.latin.Utils
     *
     * @param imm The input method manager
     * @param shouldIncludeAuxiliarySubtypes
     * @return true if we have multiple IMEs to choose from
     */
    private boolean hasMultipleEnabledIMEsOrSubtypes(InputMethodManager imm,
            final boolean shouldIncludeAuxiliarySubtypes) {
        final List<InputMethodInfo> enabledImis = imm.getEnabledInputMethodList();

        // Number of the filtered IMEs
        int filteredImisCount = 0;

        for (InputMethodInfo imi : enabledImis) {
            // We can return true immediately after we find two or more filtered IMEs.
            if (filteredImisCount > 1) return true;
            final List<InputMethodSubtype> subtypes =
                    imm.getEnabledInputMethodSubtypeList(imi, true);
            // IMEs that have no subtypes should be counted.
            if (subtypes.isEmpty()) {
                ++filteredImisCount;
                continue;
            }

            int auxCount = 0;
            for (InputMethodSubtype subtype : subtypes) {
                if (subtype.isAuxiliary()) {
                    ++auxCount;
                }
            }
            final int nonAuxCount = subtypes.size() - auxCount;

            // IMEs that have one or more non-auxiliary subtypes should be counted.
            // If shouldIncludeAuxiliarySubtypes is true, IMEs that have two or more auxiliary
            // subtypes should be counted as well.
            if (nonAuxCount > 0 || (shouldIncludeAuxiliarySubtypes && auxCount > 1)) {
                ++filteredImisCount;
                continue;
            }
        }

        return filteredImisCount > 1
        // imm.getEnabledInputMethodSubtypeList(null, false) will return the current IME's enabled
        // input method subtype (The current IME should be LatinIME.)
                || imm.getEnabledInputMethodSubtypeList(null, false).size() > 1;
    }
<<<<<<< HEAD

    @Override
    protected boolean onRequestFocusInDescendants(int direction, Rect previouslyFocusedRect) {
        // send focus to the password field
        return mPasswordEntry.requestFocus(direction, previouslyFocusedRect);
    }

    private void verifyPasswordAndUnlock() {
        String entry = mPasswordEntry.getText().toString();
        if (mLockPatternUtils.checkPassword(entry)) {
            mCallback.reportSuccessfulUnlockAttempt();
            mCallback.dismiss(true);
        } else if (entry.length() > MINIMUM_PASSWORD_LENGTH_BEFORE_REPORT ) {
            // to avoid accidental lockout, only count attempts that are long enough to be a
            // real password. This may require some tweaking.
            mCallback.reportFailedUnlockAttempt();
            if (0 == (mCallback.getFailedAttempts()
                    % LockPatternUtils.FAILED_ATTEMPTS_BEFORE_TIMEOUT)) {
                long deadline = mLockPatternUtils.setLockoutAttemptDeadline();
                handleAttemptLockout(deadline);
            }
            mSecurityMessageDisplay.setMessage(
                    mIsAlpha ? R.string.kg_wrong_password : R.string.kg_wrong_pin, true);
        }
        mPasswordEntry.setText("");
    }

    // Prevent user from using the PIN/Password entry until scheduled deadline.
    private void handleAttemptLockout(long elapsedRealtimeDeadline) {
        mPasswordEntry.setEnabled(false);
        mKeyboardView.setEnabled(false);
        long elapsedRealtime = SystemClock.elapsedRealtime();
        final AccessibilityManager accessManager =
                (AccessibilityManager) mContext.getSystemService(Context.ACCESSIBILITY_SERVICE);
        // Use a longer update interval when accessibility is turned on.
        final long interval = accessManager.isEnabled() ? ACCESSIBILITY_LOCKOUT_INTERVAL
                : LOCKOUT_INTERVAL;
        new CountDownTimer(elapsedRealtimeDeadline - elapsedRealtime, interval) {

            @Override
            public void onTick(long millisUntilFinished) {
                int secondsRemaining = (int) (millisUntilFinished / 1000);
                mSecurityMessageDisplay.setMessage(
                        R.string.kg_too_many_failed_attempts_countdown, true, secondsRemaining);
            }

            @Override
            public void onFinish() {
                resetState();
            }
        }.start();
    }

    @Override
    public boolean onKeyDown(int keyCode, KeyEvent event) {
        mCallback.userActivity(0);
        return false;
    }

    @Override
    public boolean onEditorAction(TextView v, int actionId, KeyEvent event) {
        // Check if this was the result of hitting the enter key
        if (actionId == EditorInfo.IME_NULL || actionId == EditorInfo.IME_ACTION_DONE
                || actionId == EditorInfo.IME_ACTION_NEXT) {
            verifyPasswordAndUnlock();
            return true;
        }
        return false;
    }

    @Override
    public boolean needsInput() {
        return mIsAlpha;
    }

    @Override
    public void onPause() {

    }

    @Override
    public void onResume() {
        reset();
    }

    @Override
    public KeyguardSecurityCallback getCallback() {
        return mCallback;
    }

    @Override
    public void beforeTextChanged(CharSequence s, int start, int count, int after) {
        if (mCallback != null) {
            mCallback.userActivity(KeyguardViewManager.DIGIT_PRESS_WAKE_MILLIS);
        }
    }

    @Override
    public void onTextChanged(CharSequence s, int start, int before, int count) {
    }

    @Override
    public void afterTextChanged(Editable s) {
    }

    @Override
    public void setSecurityMessageDisplay(SecurityMessageDisplay display) {
        mSecurityMessageDisplay = display;
        reset();
    }
=======
>>>>>>> 83b9647d
}
<|MERGE_RESOLUTION|>--- conflicted
+++ resolved
@@ -38,7 +38,6 @@
 import android.text.method.DigitsKeyListener;
 import android.text.method.TextKeyListener;
 import android.view.KeyEvent;
-import android.view.accessibility.AccessibilityManager;
 import android.view.inputmethod.EditorInfo;
 import android.view.inputmethod.InputMethodInfo;
 import android.view.inputmethod.InputMethodManager;
@@ -56,23 +55,7 @@
 
 public class KeyguardPasswordView extends KeyguardAbsKeyInputView
         implements KeyguardSecurityView, OnEditorActionListener, TextWatcher {
-<<<<<<< HEAD
-    /** Delay in ms between updates to the "too many attempts" count down. */
-    private static final long LOCKOUT_INTERVAL = 1000;
-
-    /**
-     * Delay in ms between updates to the "too many attempts" count down used
-     * when accessibility is turned on. Less annoying than the shorter default
-     * {@link #LOCKOUT_INTERVAL}.
-     */
-    private static final long ACCESSIBILITY_LOCKOUT_INTERVAL = 10000;
-
-    private KeyguardSecurityCallback mCallback;
-    private EditText mPasswordEntry;
-    private LockPatternUtils mLockPatternUtils;
-=======
-
->>>>>>> 83b9647d
+
     private PasswordEntryKeyboardView mKeyboardView;
     private PasswordEntryKeyboardHelper mKeyboardHelper;
     private boolean mIsAlpha;
@@ -250,117 +233,4 @@
         // input method subtype (The current IME should be LatinIME.)
                 || imm.getEnabledInputMethodSubtypeList(null, false).size() > 1;
     }
-<<<<<<< HEAD
-
-    @Override
-    protected boolean onRequestFocusInDescendants(int direction, Rect previouslyFocusedRect) {
-        // send focus to the password field
-        return mPasswordEntry.requestFocus(direction, previouslyFocusedRect);
-    }
-
-    private void verifyPasswordAndUnlock() {
-        String entry = mPasswordEntry.getText().toString();
-        if (mLockPatternUtils.checkPassword(entry)) {
-            mCallback.reportSuccessfulUnlockAttempt();
-            mCallback.dismiss(true);
-        } else if (entry.length() > MINIMUM_PASSWORD_LENGTH_BEFORE_REPORT ) {
-            // to avoid accidental lockout, only count attempts that are long enough to be a
-            // real password. This may require some tweaking.
-            mCallback.reportFailedUnlockAttempt();
-            if (0 == (mCallback.getFailedAttempts()
-                    % LockPatternUtils.FAILED_ATTEMPTS_BEFORE_TIMEOUT)) {
-                long deadline = mLockPatternUtils.setLockoutAttemptDeadline();
-                handleAttemptLockout(deadline);
-            }
-            mSecurityMessageDisplay.setMessage(
-                    mIsAlpha ? R.string.kg_wrong_password : R.string.kg_wrong_pin, true);
-        }
-        mPasswordEntry.setText("");
-    }
-
-    // Prevent user from using the PIN/Password entry until scheduled deadline.
-    private void handleAttemptLockout(long elapsedRealtimeDeadline) {
-        mPasswordEntry.setEnabled(false);
-        mKeyboardView.setEnabled(false);
-        long elapsedRealtime = SystemClock.elapsedRealtime();
-        final AccessibilityManager accessManager =
-                (AccessibilityManager) mContext.getSystemService(Context.ACCESSIBILITY_SERVICE);
-        // Use a longer update interval when accessibility is turned on.
-        final long interval = accessManager.isEnabled() ? ACCESSIBILITY_LOCKOUT_INTERVAL
-                : LOCKOUT_INTERVAL;
-        new CountDownTimer(elapsedRealtimeDeadline - elapsedRealtime, interval) {
-
-            @Override
-            public void onTick(long millisUntilFinished) {
-                int secondsRemaining = (int) (millisUntilFinished / 1000);
-                mSecurityMessageDisplay.setMessage(
-                        R.string.kg_too_many_failed_attempts_countdown, true, secondsRemaining);
-            }
-
-            @Override
-            public void onFinish() {
-                resetState();
-            }
-        }.start();
-    }
-
-    @Override
-    public boolean onKeyDown(int keyCode, KeyEvent event) {
-        mCallback.userActivity(0);
-        return false;
-    }
-
-    @Override
-    public boolean onEditorAction(TextView v, int actionId, KeyEvent event) {
-        // Check if this was the result of hitting the enter key
-        if (actionId == EditorInfo.IME_NULL || actionId == EditorInfo.IME_ACTION_DONE
-                || actionId == EditorInfo.IME_ACTION_NEXT) {
-            verifyPasswordAndUnlock();
-            return true;
-        }
-        return false;
-    }
-
-    @Override
-    public boolean needsInput() {
-        return mIsAlpha;
-    }
-
-    @Override
-    public void onPause() {
-
-    }
-
-    @Override
-    public void onResume() {
-        reset();
-    }
-
-    @Override
-    public KeyguardSecurityCallback getCallback() {
-        return mCallback;
-    }
-
-    @Override
-    public void beforeTextChanged(CharSequence s, int start, int count, int after) {
-        if (mCallback != null) {
-            mCallback.userActivity(KeyguardViewManager.DIGIT_PRESS_WAKE_MILLIS);
-        }
-    }
-
-    @Override
-    public void onTextChanged(CharSequence s, int start, int before, int count) {
-    }
-
-    @Override
-    public void afterTextChanged(Editable s) {
-    }
-
-    @Override
-    public void setSecurityMessageDisplay(SecurityMessageDisplay display) {
-        mSecurityMessageDisplay = display;
-        reset();
-    }
-=======
->>>>>>> 83b9647d
 }
