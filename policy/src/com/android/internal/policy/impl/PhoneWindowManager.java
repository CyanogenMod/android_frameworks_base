--- conflicted
+++ resolved
@@ -20,14 +20,10 @@
 import android.app.ActivityManager;
 import android.app.ActivityManager.RunningAppProcessInfo;
 import android.app.ActivityManagerNative;
-<<<<<<< HEAD
 import android.app.IActivityManager;
 import android.app.IUiModeManager;
 import android.app.KeyguardManager;
-=======
 import android.app.AppOpsManager;
-import android.app.IUiModeManager;
->>>>>>> a34a64d2
 import android.app.ProgressDialog;
 import android.app.SearchManager;
 import android.app.UiModeManager;
@@ -73,24 +69,14 @@
 import android.os.UserHandle;
 import android.os.Vibrator;
 import android.provider.Settings;
-<<<<<<< HEAD
-
-import com.android.internal.R;
+
 import com.android.internal.app.ThemeUtils;
 import com.android.internal.os.DeviceKeyHandler;
 import com.android.internal.os.IDeviceHandler;
-import com.android.internal.policy.PolicyManager;
-import com.android.internal.policy.impl.keyguard.KeyguardViewManager;
-import com.android.internal.policy.impl.keyguard.KeyguardViewMediator;
-import com.android.internal.statusbar.IStatusBarService;
-import com.android.internal.telephony.ITelephony;
 import com.android.internal.util.cm.DevUtils;
-import com.android.internal.widget.PointerLocationView;
-
-=======
+
 import android.service.dreams.DreamService;
 import android.service.dreams.IDreamManager;
->>>>>>> a34a64d2
 import android.util.DisplayMetrics;
 import android.util.EventLog;
 import android.util.Log;
@@ -314,10 +300,7 @@
     boolean mSystemReady;
     boolean mSystemBooted;
     boolean mHdmiPlugged;
-<<<<<<< HEAD
     boolean mWifiDisplayConnected;
-=======
->>>>>>> a34a64d2
     int mUiMode;
     int mDockMode = Intent.EXTRA_DOCK_STATE_UNDOCKED;
     int mLidOpenRotation;
@@ -482,14 +465,11 @@
     boolean mShowingLockscreen;
     boolean mShowingDream;
     boolean mDreamingLockscreen;
+    boolean mHomeLongPressed;
     boolean mHomePressed;
-<<<<<<< HEAD
-    boolean mHomeLongPressed;
     boolean mAppSwitchLongPressed;
-=======
     boolean mHomeConsumed;
     boolean mHomeDoubleTapPending;
->>>>>>> a34a64d2
     Intent mHomeIntent;
     Intent mCarDockIntent;
     Intent mDeskDockIntent;
@@ -539,20 +519,14 @@
     int mPortraitRotation = 0;   // default portrait rotation
     int mUpsideDownRotation = 0; // "other" portrait rotation
 
-<<<<<<< HEAD
-=======
     int mOverscanLeft = 0;
     int mOverscanTop = 0;
     int mOverscanRight = 0;
     int mOverscanBottom = 0;
 
-    // What we do when the user long presses on home
-    private int mLongPressOnHomeBehavior;
-
     // What we do when the user double-taps on home
     private int mDoubleTapOnHomeBehavior;
 
->>>>>>> a34a64d2
     // Screenshot trigger states
     // Time to volume and power must be pressed within this interval of each other.
     private static final long ACTION_CHORD_DEBOUNCE_DELAY_MILLIS = 150;
@@ -975,7 +949,6 @@
                 mContext.getContentResolver(), Settings.Global.DEVICE_PROVISIONED, 0) != 0;
     }
 
-<<<<<<< HEAD
     private void triggerVirtualKeypress(final int keyCode) {
         new Thread(new Runnable() {
             public void run() {
@@ -1055,25 +1028,6 @@
             Slog.e(TAG, "RemoteException when showing recent apps", e);
             // re-acquire status bar service next time it is needed.
             mStatusBarService = null;
-=======
-    private void handleLongPressOnHome() {
-        if (mLongPressOnHomeBehavior != LONG_PRESS_HOME_NOTHING) {
-            mHomeConsumed = true;
-            performHapticFeedbackLw(null, HapticFeedbackConstants.LONG_PRESS, false);
-
-            if (mLongPressOnHomeBehavior == LONG_PRESS_HOME_RECENT_SYSTEM_UI) {
-                toggleRecentApps();
-            } else if (mLongPressOnHomeBehavior == LONG_PRESS_HOME_ASSIST) {
-                launchAssistAction();
-            }
-        }
-    }
-
-    private void handleDoubleTapOnHome() {
-        if (mDoubleTapOnHomeBehavior == DOUBLE_TAP_HOME_RECENT_SYSTEM_UI) {
-            mHomeConsumed = true;
-            toggleRecentApps();
->>>>>>> a34a64d2
         }
     }
 
@@ -1191,7 +1145,6 @@
                 com.android.internal.R.integer.config_lidNavigationAccessibility);
         mLidControlsSleep = mContext.getResources().getBoolean(
                 com.android.internal.R.bool.config_lidControlsSleep);
-<<<<<<< HEAD
         mHasRemovableLid = mContext.getResources().getBoolean(
                 com.android.internal.R.bool.config_hasRemovableLid);
         mBackKillTimeout = mContext.getResources().getInteger(
@@ -1202,9 +1155,7 @@
         mHasMenuKey = ((mDeviceHardwareKeys & KEY_MASK_MENU) != 0);
         mHasAssistKey = ((mDeviceHardwareKeys & KEY_MASK_ASSIST) != 0);
         mHasAppSwitchKey = ((mDeviceHardwareKeys & KEY_MASK_APP_SWITCH) != 0);
-=======
         readConfigurationDependentBehaviors();
->>>>>>> a34a64d2
 
         // register for dock events
         IntentFilter filter = new IntentFilter();
@@ -2402,7 +2353,6 @@
 
             // If we have released the home key, and didn't do anything else
             // while it was pressed, then it is time to go home!
-<<<<<<< HEAD
             if (!down && mHomePressed) {
                 final boolean homeWasLongPressed = mHomeLongPressed;
                 mHomeLongPressed = false;
@@ -2435,33 +2385,7 @@
                         }
                     } else {
                         Log.i(TAG, "Ignoring HOME; event canceled.");
-=======
-            if (!down) {
-                cancelPreloadRecentApps();
-
-                mHomePressed = false;
-                if (mHomeConsumed) {
-                    mHomeConsumed = false;
-                    return -1;
-                }
-
-                if (canceled) {
-                    Log.i(TAG, "Ignoring HOME; event canceled.");
-                    return -1;
-                }
-
-                // If an incoming call is ringing, HOME is totally disabled.
-                // (The user is already on the InCallScreen at this point,
-                // and his ONLY options are to answer or reject the call.)
-                try {
-                    ITelephony telephonyService = getTelephonyService();
-                    if (telephonyService != null && telephonyService.isRinging()) {
-                        Log.i(TAG, "Ignoring HOME; there's a ringing incoming call.");
-                        return -1;
->>>>>>> a34a64d2
-                    }
-                } catch (RemoteException ex) {
-                    Log.w(TAG, "RemoteException from getPhoneInterface()", ex);
+                    }
                 }
 
                 // Delay handling home if a double-tap is possible.
@@ -2496,7 +2420,6 @@
                     }
                 }
             }
-<<<<<<< HEAD
             if (down) {
                 if (!mRecentAppsPreloaded && mLongPressOnHomeBehavior == KEY_ACTION_APP_SWITCH) {
                     preloadRecentApps();
@@ -2510,23 +2433,6 @@
                         // Eat the long-press so it won't take us home when the key is released
                         mHomeLongPressed = true;
                     }
-=======
-
-            // Remember that home is pressed and handle special actions.
-            if (repeatCount == 0) {
-                mHomePressed = true;
-                if (mHomeDoubleTapPending) {
-                    mHomeDoubleTapPending = false;
-                    mHandler.removeCallbacks(mHomeDoubleTapTimeoutRunnable);
-                    handleDoubleTapOnHome();
-                } else if (mLongPressOnHomeBehavior == LONG_PRESS_HOME_RECENT_SYSTEM_UI
-                        || mDoubleTapOnHomeBehavior == DOUBLE_TAP_HOME_RECENT_SYSTEM_UI) {
-                    preloadRecentApps();
-                }
-            } else if ((event.getFlags() & KeyEvent.FLAG_LONG_PRESS) != 0) {
-                if (!keyguardOn) {
-                    handleLongPressOnHome();
->>>>>>> a34a64d2
                 }
             }
             return -1;
@@ -2604,7 +2510,6 @@
             }
             return 0;
         } else if (keyCode == KeyEvent.KEYCODE_APP_SWITCH) {
-<<<<<<< HEAD
             if (down) {
                 if (!mRecentAppsPreloaded && (mPressOnAppSwitchBehavior == KEY_ACTION_APP_SWITCH ||
                         mLongPressOnAppSwitchBehavior == KEY_ACTION_APP_SWITCH)) {
@@ -2635,13 +2540,6 @@
                         performKeyAction(mPressOnAppSwitchBehavior);
                     }
                     return -1;
-=======
-            if (!keyguardOn) {
-                if (down && repeatCount == 0) {
-                    preloadRecentApps();
-                } else if (!down) {
-                    toggleRecentApps();
->>>>>>> a34a64d2
                 }
             }
             return -1;
@@ -2678,7 +2576,6 @@
                 }
             }
             return -1;
-<<<<<<< HEAD
         } else if (keyCode == KeyEvent.KEYCODE_BACK) {
             if (Settings.Secure.getIntForUser(mContext.getContentResolver(),
                     Settings.Secure.KILL_APP_LONGPRESS_BACK, 0, UserHandle.USER_CURRENT) == 1) {
@@ -2686,13 +2583,11 @@
                     mHandler.postDelayed(mBackLongPress, mBackKillTimeout);
                 }
             }
-=======
         } else if (keyCode == KeyEvent.KEYCODE_SYSRQ) {
             if (down && repeatCount == 0) {
                 mHandler.post(mScreenshotRunnable);
             }
             return -1;
->>>>>>> a34a64d2
         }
 
         // Shortcuts are invoked through Search+key, so intercept those here
@@ -2927,36 +2822,6 @@
             mSearchManager = (SearchManager) mContext.getSystemService(Context.SEARCH_SERVICE);
         }
         return mSearchManager;
-    }
-
-    private void preloadRecentApps() {
-        mPreloadedRecentApps = true;
-        try {
-            IStatusBarService statusbar = getStatusBarService();
-            if (statusbar != null) {
-                statusbar.preloadRecentApps();
-            }
-        } catch (RemoteException e) {
-            Slog.e(TAG, "RemoteException when preloading recent apps", e);
-            // re-acquire status bar service next time it is needed.
-            mStatusBarService = null;
-        }
-    }
-
-    private void cancelPreloadRecentApps() {
-        if (mPreloadedRecentApps) {
-            mPreloadedRecentApps = false;
-            try {
-                IStatusBarService statusbar = getStatusBarService();
-                if (statusbar != null) {
-                    statusbar.cancelPreloadRecentApps();
-                }
-            } catch (RemoteException e) {
-                Slog.e(TAG, "RemoteException when showing recent apps", e);
-                // re-acquire status bar service next time it is needed.
-                mStatusBarService = null;
-            }
-        }
     }
 
     private void toggleRecentApps() {
@@ -3258,14 +3123,9 @@
                 mNavigationBarOnBottom = (!mNavigationBarCanMove || displayWidth < displayHeight);
                 if (mNavigationBarOnBottom) {
                     // It's a system nav bar or a portrait screen; nav bar goes on bottom.
-<<<<<<< HEAD
-                    int top = displayHeight - navHeight;
-                    mTmpNavigationFrame.set(0, top, displayWidth, displayHeight);
-=======
                     int top = displayHeight - overscanBottom
                             - mNavigationBarHeightForRotation[displayRotation];
                     mTmpNavigationFrame.set(0, top, displayWidth, displayHeight - overscanBottom);
->>>>>>> a34a64d2
                     mStableBottom = mStableFullscreenBottom = mTmpNavigationFrame.top;
                     if (navVisible) {
                         mNavigationBar.showLw(true);
@@ -3284,14 +3144,9 @@
                     }
                 } else {
                     // Landscape screen; nav bar goes to the right.
-<<<<<<< HEAD
-                    int left = displayWidth - navWidth;
-                    mTmpNavigationFrame.set(left, 0, displayWidth, displayHeight);
-=======
                     int left = displayWidth - overscanRight
                             - mNavigationBarWidthForRotation[displayRotation];
                     mTmpNavigationFrame.set(left, 0, displayWidth - overscanRight, displayHeight);
->>>>>>> a34a64d2
                     mStableRight = mStableFullscreenRight = mTmpNavigationFrame.left;
                     if (navVisible) {
                         mNavigationBar.showLw(true);
@@ -3551,9 +3406,6 @@
                                         "Laying out status bar window: (%d,%d - %d,%d)",
                                         pf.left, pf.top, pf.right, pf.bottom));
                         }
-<<<<<<< HEAD
-                    } else if (shouldHideNavigationBarLw(sysUiFl)
-=======
                     } else if ((attrs.flags&FLAG_LAYOUT_IN_OVERSCAN) != 0
                             && attrs.type >= WindowManager.LayoutParams.FIRST_APPLICATION_WINDOW
                             && attrs.type <= WindowManager.LayoutParams.LAST_SUB_WINDOW) {
@@ -3564,9 +3416,7 @@
                         pf.right = df.right = of.right = mOverscanScreenLeft + mOverscanScreenWidth;
                         pf.bottom = df.bottom = of.bottom = mOverscanScreenTop
                                 + mOverscanScreenHeight;
-                    } else if (mCanHideNavigationBar
-                            && (sysUiFl & View.SYSTEM_UI_FLAG_LAYOUT_HIDE_NAVIGATION) != 0
->>>>>>> a34a64d2
+                    } else if (shouldHideNavigationBarLw(sysUiFl)
                             && attrs.type >= WindowManager.LayoutParams.FIRST_APPLICATION_WINDOW
                             && attrs.type <= WindowManager.LayoutParams.LAST_SUB_WINDOW) {
                         // Asking for layout as if the nav bar is hidden, lets the
@@ -3683,14 +3533,6 @@
                 } else if (attrs.type == TYPE_BOOT_PROGRESS
                         || attrs.type == TYPE_UNIVERSE_BACKGROUND) {
                     // Boot progress screen always covers entire display.
-<<<<<<< HEAD
-                    pf.left = df.left = cf.left = mUnrestrictedScreenLeft;
-                    pf.top = df.top = cf.top = mUnrestrictedScreenTop;
-                    pf.right = df.right = cf.right = mUnrestrictedScreenLeft+mUnrestrictedScreenWidth;
-                    pf.bottom = df.bottom = cf.bottom
-                            = mUnrestrictedScreenTop+mUnrestrictedScreenHeight;
-                } else if (shouldHideNavigationBarLw(sysUiFl)
-=======
                     pf.left = df.left = of.left = cf.left = mOverscanScreenLeft;
                     pf.top = df.top = of.top = cf.top = mOverscanScreenTop;
                     pf.right = df.right = of.right = cf.right = mOverscanScreenLeft
@@ -3716,9 +3558,7 @@
                             = mOverscanScreenLeft + mOverscanScreenWidth;
                     pf.bottom = df.bottom = of.bottom = cf.bottom
                             = mOverscanScreenTop + mOverscanScreenHeight;
-                } else if (mCanHideNavigationBar
-                        && (sysUiFl & View.SYSTEM_UI_FLAG_LAYOUT_HIDE_NAVIGATION) != 0
->>>>>>> a34a64d2
+                } else if (shouldHideNavigationBarLw(sysUiFl)
                         && attrs.type >= WindowManager.LayoutParams.FIRST_APPLICATION_WINDOW
                         && attrs.type <= WindowManager.LayoutParams.LAST_SUB_WINDOW) {
                     // Asking for layout as if the nav bar is hidden, lets the
@@ -5020,16 +4860,8 @@
                 // enable 180 degree rotation while docked.
                 preferredRotation = mDeskDockEnablesAccelerometer
                         ? sensorRotation : mDeskDockRotation;
-<<<<<<< HEAD
             } else if ((mHdmiPlugged || mWifiDisplayConnected) &&
-                                                        mHdmiRotationLock) {
-                // Ignore sensor when plugged into HDMI.
-                // or Wifi display is connected
-                // Note that the dock orientation overrides the HDMI/Wifi
-                // orientation.
-                preferredRotation = mHdmiRotation;
-=======
-            } else if (mHdmiPlugged && mDemoHdmiRotationLock) {
+                                           mDemoHdmiRotationLock) {
                 // Ignore sensor when plugged into HDMI when demo HDMI rotation lock enabled.
                 // Note that the dock orientation overrides the HDMI orientation.
                 preferredRotation = mDemoHdmiRotation;
@@ -5043,7 +4875,6 @@
             } else if (orientation == ActivityInfo.SCREEN_ORIENTATION_LOCKED) {
                 // Application just wants to remain locked in the last rotation.
                 preferredRotation = lastRotation;
->>>>>>> a34a64d2
             } else if ((mUserRotationMode == WindowManagerPolicy.USER_ROTATION_FREE
                             && (orientation == ActivityInfo.SCREEN_ORIENTATION_USER
                                     || orientation == ActivityInfo.SCREEN_ORIENTATION_UNSPECIFIED
@@ -5063,7 +4894,6 @@
                     mAllowAllRotations = mContext.getResources().getBoolean(
                             com.android.internal.R.bool.config_allowAllRotations) ? 1 : 0;
                 }
-<<<<<<< HEAD
                 // Rotation setting bitmask
                 // 1=0 2=90 4=180 8=270
                 boolean allowed = true;
@@ -5088,12 +4918,6 @@
                         break;
                 }
                 if (allowed) {
-=======
-                if (sensorRotation != Surface.ROTATION_180
-                        || mAllowAllRotations == 1
-                        || orientation == ActivityInfo.SCREEN_ORIENTATION_FULL_SENSOR
-                        || orientation == ActivityInfo.SCREEN_ORIENTATION_FULL_USER) {
->>>>>>> a34a64d2
                     preferredRotation = sensorRotation;
                 } else {
                     preferredRotation = lastRotation;
@@ -5444,7 +5268,6 @@
         }
     }
 
-<<<<<<< HEAD
     void updateDisplayMetrics() {
         try {
             mWindowManager.updateDisplayMetrics();
@@ -5453,8 +5276,6 @@
         }
     }
 
-=======
->>>>>>> a34a64d2
     /**
      * Return an Intent to launch the currently active dock app as home.  Returns
      * null if the standard home should be launched, which is the case if any of the following is
@@ -5488,15 +5309,6 @@
             return null;
         }
 
-<<<<<<< HEAD
-        ActivityInfo ai = intent.resolveActivityInfo(
-                mContext.getPackageManager(), PackageManager.GET_META_DATA);
-        if (ai == null) {
-            return null;
-        }
-
-        if (ai.metaData != null && ai.metaData.getBoolean(Intent.METADATA_DOCK_HOME)) {
-=======
         ActivityInfo ai = null;
         ResolveInfo info = mContext.getPackageManager().resolveActivityAsUser(
                 intent,
@@ -5508,7 +5320,6 @@
         if (ai != null
                 && ai.metaData != null
                 && ai.metaData.getBoolean(Intent.METADATA_DOCK_HOME)) {
->>>>>>> a34a64d2
             intent = new Intent(intent);
             intent.setClassName(ai.packageName, ai.name);
             return intent;
@@ -5518,27 +5329,17 @@
     }
 
     void startDockOrHome() {
-<<<<<<< HEAD
-        Intent dock = createHomeDockIntent();
-        if (dock != null) {
-            try {
-                mContext.startActivity(dock);
-=======
         awakenDreams();
 
         Intent dock = createHomeDockIntent();
         if (dock != null) {
             try {
                 mContext.startActivityAsUser(dock, UserHandle.CURRENT);
->>>>>>> a34a64d2
                 return;
             } catch (ActivityNotFoundException e) {
             }
         }
-<<<<<<< HEAD
-=======
-
->>>>>>> a34a64d2
+
         mContext.startActivityAsUser(mHomeIntent, UserHandle.CURRENT);
     }
     
@@ -5568,11 +5369,7 @@
                     Intent dock = createHomeDockIntent();
                     if (dock != null) {
                         int result = ActivityManagerNative.getDefault()
-<<<<<<< HEAD
-                                .startActivityAsUser(null, dock,
-=======
                                 .startActivityAsUser(null, null, dock,
->>>>>>> a34a64d2
                                         dock.resolveTypeIfNeeded(mContext.getContentResolver()),
                                         null, null, 0,
                                         ActivityManager.START_FLAG_ONLY_IF_NEEDED,
