/*
 * Copyright (C) 2006 The Android Open Source Project
 *
 * Licensed under the Apache License, Version 2.0 (the "License");
 * you may not use this file except in compliance with the License.
 * You may obtain a copy of the License at
 *
 *      http://www.apache.org/licenses/LICENSE-2.0
 *
 * Unless required by applicable law or agreed to in writing, software
 * distributed under the License is distributed on an "AS IS" BASIS,
 * WITHOUT WARRANTIES OR CONDITIONS OF ANY KIND, either express or implied.
 * See the License for the specific language governing permissions and
 * limitations under the License.
 */

package com.android.internal.telephony;

/**
 * Contains a list of string constants used to get or set telephone properties
 * in the system. You can use {@link android.os.SystemProperties os.SystemProperties}
 * to get and set these values.
 * @hide
 */
public interface TelephonyProperties
{
    //****** Baseband and Radio Interface version

    //TODO T: property strings do not have to be gsm specific
    //        change gsm.*operator.*" properties to "operator.*" properties

    /**
     * Baseband version
     * Availability: property is available any time radio is on
     */
    static final String PROPERTY_BASEBAND_VERSION = "gsm.version.baseband";

    /** Radio Interface Layer (RIL) library implementation. */
    static final String PROPERTY_RIL_IMPL = "gsm.version.ril-impl";

    //****** Current Network

    /** Alpha name of current registered operator.<p>
     *  Availability: when registered to a network. Result may be unreliable on
     *  CDMA networks.
     */
    static final String PROPERTY_OPERATOR_ALPHA = "gsm.operator.alpha";
    //TODO: most of these properties are generic, substitute gsm. with phone. bug 1856959

    /** Numeric name (MCC+MNC) of current registered operator.<p>
     *  Availability: when registered to a network. Result may be unreliable on
     *  CDMA networks.
     */
    static final String PROPERTY_OPERATOR_NUMERIC = "gsm.operator.numeric";

    /** 'true' if the device is on a manually selected network
     *
     *  Availability: when registered to a network
     */
    static final String PROPERTY_OPERATOR_ISMANUAL = "operator.ismanual";

    /** 'true' if the device is considered roaming on this network for GSM
     *  purposes.
     *  Availability: when registered to a network
     */
    static final String PROPERTY_OPERATOR_ISROAMING = "gsm.operator.isroaming";

    /** The ISO country code equivalent of the current registered operator's
     *  MCC (Mobile Country Code)<p>
     *  Availability: when registered to a network. Result may be unreliable on
     *  CDMA networks.
     */
    static final String PROPERTY_OPERATOR_ISO_COUNTRY = "gsm.operator.iso-country";

    /**
     * The contents of this property is the value of the kernel command line
     * product_type variable that corresponds to a product that supports LTE on CDMA.
     * {@see BaseCommands#getLteOnCdmaMode()}
     */
    static final String PROPERTY_LTE_ON_CDMA_PRODUCT_TYPE = "telephony.lteOnCdmaProductType";

    /**
     * The contents of this property is the one of {@link Phone#LTE_ON_CDMA_TRUE} or
     * {@link Phone#LTE_ON_CDMA_FALSE}. If absent the value will assumed to be false
     * and the {@see #PROPERTY_LTE_ON_CDMA_PRODUCT_TYPE} will be used to determine its
     * final value which could also be {@link Phone#LTE_ON_CDMA_FALSE}.
     * {@see BaseCommands#getLteOnCdmaMode()}
     */
    static final String PROPERTY_LTE_ON_CDMA_DEVICE = "telephony.lteOnCdmaDevice";

    /**
     * {@see BaseCommands#getLteOnGsmMode()}
     */
    static final String PROPERTY_LTE_ON_GSM_DEVICE = "telephony.lteOnGsmDevice";

    static final String CURRENT_ACTIVE_PHONE = "gsm.current.phone-type";

    //****** SIM Card
    /**
     * One of <code>"UNKNOWN"</code> <code>"ABSENT"</code> <code>"PIN_REQUIRED"</code>
     * <code>"PUK_REQUIRED"</code> <code>"NETWORK_LOCKED"</code> or <code>"READY"</code>
     */
    static String PROPERTY_SIM_STATE = "gsm.sim.state";

    /** The MCC+MNC (mobile country code+mobile network code) of the
     *  provider of the SIM. 5 or 6 decimal digits.
     *  Availability: SIM state must be "READY"
     */
    static String PROPERTY_ICC_OPERATOR_NUMERIC = "gsm.sim.operator.numeric";

    /** PROPERTY_ICC_OPERATOR_ALPHA is also known as the SPN, or Service Provider Name.
     *  Availability: SIM state must be "READY"
     */
    static String PROPERTY_ICC_OPERATOR_ALPHA = "gsm.sim.operator.alpha";

    /** ISO country code equivalent for the SIM provider's country code*/
    static String PROPERTY_ICC_OPERATOR_ISO_COUNTRY = "gsm.sim.operator.iso-country";

    /**
     * Indicates the available radio technology.  Values include: <code>"unknown"</code>,
     * <code>"GPRS"</code>, <code>"EDGE"</code> and <code>"UMTS"</code>.
     */
    static String PROPERTY_DATA_NETWORK_TYPE = "gsm.network.type";

    /** Indicate if phone is in emergency callback mode */
    static final String PROPERTY_INECM_MODE = "ril.cdma.inecmmode";

    /** Indicate the timer value for exiting emergency callback mode */
    static final String PROPERTY_ECM_EXIT_TIMER = "ro.cdma.ecmexittimer";

    /** the international dialing prefix of current operator network */
    static final String PROPERTY_OPERATOR_IDP_STRING = "gsm.operator.idpstring";

    /**
     * Defines the schema for the carrier specified OTASP number
     */
    static final String PROPERTY_OTASP_NUM_SCHEMA = "ro.cdma.otaspnumschema";

    /**
     * Disable all calls including Emergency call when it set to true.
     */
    static final String PROPERTY_DISABLE_CALL = "ro.telephony.disable-call";

    /**
     * Set to true for vendor RIL's that send multiple UNSOL_CALL_RING notifications.
     */
    static final String PROPERTY_RIL_SENDS_MULTIPLE_CALL_RING =
        "ro.telephony.call_ring.multiple";

    /**
     * The number of milliseconds between CALL_RING notifications.
     */
    static final String PROPERTY_CALL_RING_DELAY = "ro.telephony.call_ring.delay";

    /**
     * Track CDMA SMS message id numbers to ensure they increment
     * monotonically, regardless of reboots.
     */
    static final String PROPERTY_CDMA_MSG_ID = "persist.radio.cdma.msgid";

    /**
     * Property to override DEFAULT_WAKE_LOCK_TIMEOUT
     */
    static final String PROPERTY_WAKE_LOCK_TIMEOUT = "ro.ril.wake_lock_timeout";

    /**
     * Set to true to indicate that the modem needs to be reset
     * when there is a radio technology change.
     */
    static final String PROPERTY_RESET_ON_RADIO_TECH_CHANGE = "persist.radio.reset_on_switch";

    /**
     * Set to false to disable SMS receiving, default is
     * the value of config_sms_capable
     */
    static final String PROPERTY_SMS_RECEIVE = "telephony.sms.receive";

    /**
     * Set to false to disable SMS sending, default is
     * the value of config_sms_capable
     */
    static final String PROPERTY_SMS_SEND = "telephony.sms.send";

    /**
     * Set to true to indicate a test CSIM card is used in the device.
     * This property is for testing purpose only. This should not be defined
     * in commercial configuration.
     */
    static final String PROPERTY_TEST_CSIM = "persist.radio.test-csim";

    /**
     * Ignore RIL_UNSOL_NITZ_TIME_RECEIVED completely, used for debugging/testing.
     */
    static final String PROPERTY_IGNORE_NITZ = "telephony.test.ignore.nitz";

     /**
     * Property to set multi sim feature.
     * Type:  String(dsds, dsda)
     */
    static final String PROPERTY_MULTI_SIM_CONFIG = "persist.radio.multisim.config";

    /**
     * Property to store default subscription.
     */
    static final String PROPERTY_DEFAULT_SUBSCRIPTION = "persist.radio.default.sub";

    /**
     * Property to enable MMS Mode.
     * Type: string ( default = silent, enable to = prompt )
     */
    static final String PROPERTY_MMS_TRANSACTION = "mms.transaction";

    /**
     * Set to the sim count.
     */
    static final String PROPERTY_SIM_COUNT = "ro.telephony.sim.count";

    /**
     * Controls audio route for video calls.
     * 0 - Use the default audio routing strategy.
     * 1 - Disable the speaker. Route the audio to Headset or Bluetooth
     *     or Earpiece, based on the default audio routing strategy.
     */
    static final String PROPERTY_VIDEOCALL_AUDIO_OUTPUT = "persist.radio.call.audio.output";

    /**
     * Used when Presence app sends Dial intent with specific schema
     * If true: skip schema parsing and use Tel schema
     * If false: parse schema
     */
    static final String EXTRA_SKIP_SCHEMA_PARSING =
            "org.codeaurora.extra.SKIP_SCHEMA_PARSING";

    /**
     * For Group Conference Calling
     * If true: isConferenceUri in Dial is set to true,
     *          which indicates that Dial is for Conference Calling
     * If false: above is set to false
     */
    static final String EXTRAS_IS_CONFERENCE_URI = "isConferenceUri";

    /**
     * For Group Conference Dialing Feature
     * If true: Dial intent triggered from Group Conference Calling screen
     * if false: normal dial
     */
    static final String EXTRA_DIAL_CONFERENCE_URI =
            "org.codeaurora.extra.DIAL_CONFERENCE_URI";

    /**
     * For Add Participant Feature
     * If true: Dial intent triggered from Dialpad is for AddParticipant
     * if false: normal dial
     */
    static final String ADD_PARTICIPANT_KEY = "add_participant";

<<<<<<< HEAD
    // MTK additions

    // Added by M begin
    /** The IMSI of the SIM
     *  Availability: SIM state must be "READY"
     */
    static final String PROPERTY_ICC_OPERATOR_IMSI   = "gsm.sim.operator.imsi";

    /**
    * Indicate if chaneing to SIM locale is processing
    */
    static final String PROPERTY_SIM_LOCALE_SETTINGS = "gsm.sim.locale.waiting";

    /** PROPERTY_ICC_OPERATOR_DEFAULT_NAME is the operator name for plmn which origins the SIM.
     *  Availablity: SIM state must be "READY"
     */
    static final String PROPERTY_ICC_OPERATOR_DEFAULT_NAME = "gsm.sim.operator.default-name";
    // Added by M end

    static final String PROPERTY_WORLD_PHONE = "ro.mtk_world_phone";
    static final String PROPERTY_ACTIVE_MD = "ril.active.md";

    /**
     * Indicate the highest radio access capability(ex: UMTS,LTE,etc.) of modem
     */
    static final String PROPERTY_BASEBAND_CAPABILITY = "gsm.baseband.capability";
    static final String PROPERTY_BASEBAND_CAPABILITY_MD2 = "gsm.baseband.capability.md2";

    /**
     * NITZ operator long name,short name, numeric (if ever received from MM information)
     */
    static final String PROPERTY_NITZ_OPER_CODE = "persist.radio.nitz_oper_code";
    static final String PROPERTY_NITZ_OPER_LNAME = "persist.radio.nitz_oper_lname";
    static final String PROPERTY_NITZ_OPER_SNAME = "persist.radio.nitz_oper_sname";
=======
    /**
     * For VICE Feature
     * If true: Dial intent is for call pull functionality
     * if false: normal dial
     */
    static final String EXTRA_IS_CALL_PULL =
            "org.codeaurora.extra.IS_CALL_PULL";

>>>>>>> 3bf37977
}<|MERGE_RESOLUTION|>--- conflicted
+++ resolved
@@ -254,7 +254,14 @@
      */
     static final String ADD_PARTICIPANT_KEY = "add_participant";
 
-<<<<<<< HEAD
+    /**
+     * For VICE Feature
+     * If true: Dial intent is for call pull functionality
+     * if false: normal dial
+     */
+    static final String EXTRA_IS_CALL_PULL =
+            "org.codeaurora.extra.IS_CALL_PULL";
+
     // MTK additions
 
     // Added by M begin
@@ -289,14 +296,5 @@
     static final String PROPERTY_NITZ_OPER_CODE = "persist.radio.nitz_oper_code";
     static final String PROPERTY_NITZ_OPER_LNAME = "persist.radio.nitz_oper_lname";
     static final String PROPERTY_NITZ_OPER_SNAME = "persist.radio.nitz_oper_sname";
-=======
-    /**
-     * For VICE Feature
-     * If true: Dial intent is for call pull functionality
-     * if false: normal dial
-     */
-    static final String EXTRA_IS_CALL_PULL =
-            "org.codeaurora.extra.IS_CALL_PULL";
-
->>>>>>> 3bf37977
+
 }