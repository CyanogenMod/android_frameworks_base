/*
 * Copyright (C) 2015 The Android Open Source Project
 *
 * Licensed under the Apache License, Version 2.0 (the "License");
 * you may not use this file except in compliance with the License.
 * You may obtain a copy of the License at
 *
 *      http://www.apache.org/licenses/LICENSE-2.0
 *
 * Unless required by applicable law or agreed to in writing, software
 * distributed under the License is distributed on an "AS IS" BASIS,
 * WITHOUT WARRANTIES OR CONDITIONS OF ANY KIND, either express or implied.
 * See the License for the specific language governing permissions and
 * limitations under the License.
 */

package android.telephony;

import com.android.internal.telephony.ICarrierConfigLoader;

import android.annotation.NonNull;
import android.annotation.Nullable;
import android.annotation.SystemApi;
import android.content.Context;
import android.os.PersistableBundle;
import android.os.RemoteException;
import android.os.ServiceManager;

/**
 * Provides access to telephony configuration values that are carrier-specific.
 * <p>
 * Users should obtain an instance of this class by calling
 * {@code mContext.getSystemService(Context.CARRIER_CONFIG_SERVICE);}
 * </p>
 *
 * @see Context#getSystemService
 * @see Context#CARRIER_CONFIG_SERVICE
 */
public class CarrierConfigManager {
    private final static String TAG = "CarrierConfigManager";

    /**
     * @hide
     */
    public CarrierConfigManager() {
    }

    /**
     * This intent is broadcast by the system when carrier config changes.
     */
    public static final String
            ACTION_CARRIER_CONFIG_CHANGED = "android.telephony.action.CARRIER_CONFIG_CHANGED";

    // Below are the keys used in carrier config bundles. To add a new variable, define the key and
    // give it a default value in sDefaults. If you need to ship a per-network override in the
    // system image, that can be added in packages/apps/CarrierConfig.

    /**
     * Flag indicating whether the Phone app should ignore EVENT_SIM_NETWORK_LOCKED
     * events from the Sim.
     * If true, this will prevent the IccNetworkDepersonalizationPanel from being shown, and
     * effectively disable the "Sim network lock" feature.
     */
    public static final String
            KEY_IGNORE_SIM_NETWORK_LOCKED_EVENTS_BOOL = "ignore_sim_network_locked_events_bool";

    /**
     * Flag indicating whether the Phone app should provide a "Dismiss" button on the SIM network
     * unlock screen. The default value is true. If set to false, there will be *no way* to dismiss
     * the SIM network unlock screen if you don't enter the correct unlock code. (One important
     * consequence: there will be no way to make an Emergency Call if your SIM is network-locked and
     * you don't know the PIN.)
     */
    public static final String
            KEY_SIM_NETWORK_UNLOCK_ALLOW_DISMISS_BOOL = "sim_network_unlock_allow_dismiss_bool";

    /** Flag indicating if the phone is a world phone */
    public static final String KEY_WORLD_PHONE_BOOL = "world_phone_bool";

    /**
     * If true, enable vibration (haptic feedback) for key presses in the EmergencyDialer activity.
     * The pattern is set on a per-platform basis using config_virtualKeyVibePattern. To be
     * consistent with the regular Dialer, this value should agree with the corresponding values
     * from config.xml under apps/Contacts.
     */
    public static final String
            KEY_ENABLE_DIALER_KEY_VIBRATION_BOOL = "enable_dialer_key_vibration_bool";

    /** Flag indicating if dtmf tone type is enabled */
    public static final String KEY_DTMF_TYPE_ENABLED_BOOL = "dtmf_type_enabled_bool";

    /** Flag indicating if auto retry is enabled */
    public static final String KEY_AUTO_RETRY_ENABLED_BOOL = "auto_retry_enabled_bool";

    /**
     * Determine whether we want to play local DTMF tones in a call, or just let the radio/BP handle
     * playing of the tones.
     */
    public static final String KEY_ALLOW_LOCAL_DTMF_TONES_BOOL = "allow_local_dtmf_tones_bool";

    /**
     * If true, show an onscreen "Dial" button in the dialer. In practice this is used on all
     * platforms, even the ones with hard SEND/END keys, but for maximum flexibility it's controlled
     * by a flag here (which can be overridden on a per-product basis.)
     */
    public static final String KEY_SHOW_ONSCREEN_DIAL_BUTTON_BOOL = "show_onscreen_dial_button_bool";

    /** Determines if device implements a noise suppression device for in call audio. */
    public static final String
            KEY_HAS_IN_CALL_NOISE_SUPPRESSION_BOOL = "has_in_call_noise_suppression_bool";

    /**
     * Determines if the current device should allow emergency numbers to be logged in the Call Log.
     * (Some carriers require that emergency calls *not* be logged, presumably to avoid the risk of
     * accidental redialing from the call log UI. This is a good idea, so the default here is
     * false.)
     */
    public static final String
            KEY_ALLOW_EMERGENCY_NUMBERS_IN_CALL_LOG_BOOL = "allow_emergency_numbers_in_call_log_bool";

    /** If true, removes the Voice Privacy option from Call Settings */
    public static final String KEY_VOICE_PRIVACY_DISABLE_UI_BOOL = "voice_privacy_disable_ui_bool";

    /** Control whether users can reach the carrier portions of Cellular Network Settings. */
    public static final String
            KEY_HIDE_CARRIER_NETWORK_SETTINGS_BOOL = "hide_carrier_network_settings_bool";

    /** Control whether users can reach the SIM lock settings. */
    public static final String
            KEY_HIDE_SIM_LOCK_SETTINGS_BOOL = "hide_sim_lock_settings_bool";

    /** Control whether users can edit APNs in Settings. */
    public static final String KEY_APN_EXPAND_BOOL = "apn_expand_bool";

    /** Control whether users can choose a network operator. */
    public static final String KEY_OPERATOR_SELECTION_EXPAND_BOOL = "operator_selection_expand_bool";

    /** Used in Cellular Network Settings for preferred network type. */
    public static final String KEY_PREFER_2G_BOOL = "prefer_2g_bool";

    /** Show cdma network mode choices 1x, 3G, global etc. */
    public static final String KEY_SHOW_CDMA_CHOICES_BOOL = "show_cdma_choices_bool";

    /** CDMA activation goes through HFA */
    public static final String KEY_USE_HFA_FOR_PROVISIONING_BOOL = "use_hfa_for_provisioning_bool";

    /**
     * CDMA activation goes through OTASP.
     * <p>
     * TODO: This should be combined with config_use_hfa_for_provisioning and implemented as an enum
     * (NONE, HFA, OTASP).
     */
    public static final String KEY_USE_OTASP_FOR_PROVISIONING_BOOL = "use_otasp_for_provisioning_bool";

    /** Display carrier settings menu if true */
    public static final String KEY_CARRIER_SETTINGS_ENABLE_BOOL = "carrier_settings_enable_bool";

    /** Does not display additional call seting for IMS phone based on GSM Phone */
    public static final String KEY_ADDITIONAL_CALL_SETTING_BOOL = "additional_call_setting_bool";

    /** Show APN Settings for some CDMA carriers */
    public static final String KEY_SHOW_APN_SETTING_CDMA_BOOL = "show_apn_setting_cdma_bool";

    /** After a CDMA conference call is merged, the swap button should be displayed. */
    public static final String KEY_SUPPORT_SWAP_AFTER_MERGE_BOOL = "support_swap_after_merge_bool";

    /**
     * Determine whether the voicemail notification is persistent in the notification bar. If true,
     * the voicemail notifications cannot be dismissed from the notification bar.
     */
    public static final String
            KEY_VOICEMAIL_NOTIFICATION_PERSISTENT_BOOL = "voicemail_notification_persistent_bool";

    /** For IMS video over LTE calls, determines whether video pause signalling is supported. */
    public static final String
            KEY_SUPPORT_PAUSE_IMS_VIDEO_CALLS_BOOL = "support_pause_ims_video_calls_bool";

    /**
     * Disables dialing "*228" (OTASP provisioning) on CDMA carriers where it is not supported or is
     * potentially harmful by locking the SIM to 3G.
     */
    public static final String
            KEY_DISABLE_CDMA_ACTIVATION_CODE_BOOL = "disable_cdma_activation_code_bool";

   /**
     * Override the platform's notion of a network operator being considered roaming.
     * Value is string array of MCCMNCs to be considered roaming for 3GPP RATs.
     */
    public static final String
            KEY_GSM_ROAMING_NETWORKS_STRING_ARRAY = "gsm_roaming_networks_string_array";

    /**
     * Override the platform's notion of a network operator being considered not roaming.
     * Value is string array of MCCMNCs to be considered not roaming for 3GPP RATs.
     */
    public static final String
            KEY_GSM_NONROAMING_NETWORKS_STRING_ARRAY = "gsm_nonroaming_networks_string_array";

    /**
     * Override the platform's notion of a network operator being considered roaming.
     * Value is string array of SIDs to be considered roaming for 3GPP2 RATs.
     */
    public static final String
            KEY_CDMA_ROAMING_NETWORKS_STRING_ARRAY = "cdma_roaming_networks_string_array";

    /**
     * Override the platform's notion of a network operator being considered non roaming.
     * Value is string array of SIDs to be considered not roaming for 3GPP2 RATs.
     */
    public static final String
            KEY_CDMA_NONROAMING_NETWORKS_STRING_ARRAY = "cdma_nonroaming_networks_string_array";

    /**
     * Override the platform's notion of a network operator being considered non roaming.
     * If true all networks are considered as home network a.k.a non-roaming.  When false,
     * the 2 pairs of CMDA and GSM roaming/non-roaming arrays are consulted.
     *
     * @see KEY_GSM_ROAMING_NETWORKS_STRING_ARRAY
     * @see KEY_GSM_NONROAMING_NETWORKS_STRING_ARRAY
     * @see KEY_CDMA_ROAMING_NETWORKS_STRING_ARRAY
     * @see KEY_CDMA_NONROAMING_NETWORKS_STRING_ARRAY
     */
    public static final String
            KEY_FORCE_HOME_NETWORK_BOOL = "force_home_network_bool";

    /**
     * Flag specifying whether VoLTE should be available for carrier, independent of carrier
     * provisioning. If false: hard disabled. If true: then depends on carrier provisioning,
     * availability, etc.
     */
    public static final String KEY_CARRIER_VOLTE_AVAILABLE_BOOL = "carrier_volte_available_bool";

    /**
     * Flag specifying whether video telephony is available for carrier. If false: hard disabled.
     * If true: then depends on carrier provisioning, availability, etc.
     */
    public static final String KEY_CARRIER_VT_AVAILABLE_BOOL = "carrier_vt_available_bool";

    /**
     * Flag specifying whether WFC over IMS should be available for carrier: independent of
     * carrier provisioning. If false: hard disabled. If true: then depends on carrier
     * provisioning, availability etc.
     */
    public static final String KEY_CARRIER_WFC_IMS_AVAILABLE_BOOL = "carrier_wfc_ims_available_bool";

    /** Flag specifying whether provisioning is required for VOLTE. */
    public static final String KEY_CARRIER_VOLTE_PROVISIONING_REQUIRED_BOOL
            = "carrier_volte_provisioning_required_bool";

    /** Flag specifying whether VoLTE TTY is supported. */
    public static final String KEY_CARRIER_VOLTE_TTY_SUPPORTED_BOOL
            = "carrier_volte_tty_supported_bool";

    /**
     * Flag specifying whether IMS service can be turned off. If false then the service will not be
     * turned-off completely, but individual features can be disabled.
     */
    public static final String KEY_CARRIER_ALLOW_TURNOFF_IMS_BOOL
            = "carrier_allow_turnoff_ims_bool";

    /**
     * Flag specifying whether IMS instant lettering is available for the carrier.  {@code True} if
     * instant lettering is available for the carrier, {@code false} otherwise.
     * @hide
     */
    public static final String KEY_CARRIER_INSTANT_LETTERING_AVAILABLE_BOOL =
            "carrier_instant_lettering_available_bool";

    /**
     * If Voice Radio Technology is RIL_RADIO_TECHNOLOGY_LTE:14 or RIL_RADIO_TECHNOLOGY_UNKNOWN:0
     * this is the value that should be used instead. A configuration value of
     * RIL_RADIO_TECHNOLOGY_UNKNOWN:0 means there is no replacement value and that the default
     * assumption for phone type (GSM) should be used.
     */
    public static final String KEY_VOLTE_REPLACEMENT_RAT_INT = "volte_replacement_rat_int";

    /**
     * The default sim call manager to use when the default dialer doesn't implement one. A sim call
     * manager can control and route outgoing and incoming phone calls, even if they're placed
     * using another connection service (PSTN, for example).
     */
    public static final String KEY_DEFAULT_SIM_CALL_MANAGER_STRING = "default_sim_call_manager_string";

    /**
     * The default flag specifying whether ETWS/CMAS test setting is forcibly disabled in
     * Settings->More->Emergency broadcasts menu even though developer options is turned on.
     * @hide
     */
    public static final String KEY_CARRIER_FORCE_DISABLE_ETWS_CMAS_TEST_BOOL =
            "carrier_force_disable_etws_cmas_test_bool";

    /* The following 3 fields are related to carrier visual voicemail. */

    /**
     * The carrier number mobile outgoing (MO) sms messages are sent to.
     */
    public static final String KEY_VVM_DESTINATION_NUMBER_STRING = "vvm_destination_number_string";

    /**
     * The port through which the mobile outgoing (MO) sms messages are sent through.
     */
    public static final String KEY_VVM_PORT_NUMBER_INT = "vvm_port_number_int";

    /**
     * The type of visual voicemail protocol the carrier adheres to. See {@link TelephonyManager}
     * for possible values. For example {@link TelephonyManager#VVM_TYPE_OMTP}.
     */
    public static final String KEY_VVM_TYPE_STRING = "vvm_type_string";

    /**
     * The package name of the carrier's visual voicemail app to ensure that dialer visual voicemail
     * and carrier visual voicemail are not active at the same time.
     */
    public static final String KEY_CARRIER_VVM_PACKAGE_NAME_STRING = "carrier_vvm_package_name_string";

    /**
     * Flag specifying whether an additional (client initiated) intent needs to be sent on System
     * update
     * @hide
     */
    public static final String KEY_CI_ACTION_ON_SYS_UPDATE_BOOL = "ci_action_on_sys_update_bool";

    /**
     * Intent to be sent for the additional action on System update
     * @hide
     */
    public static final String KEY_CI_ACTION_ON_SYS_UPDATE_INTENT_STRING =
            "ci_action_on_sys_update_intent_string";

    /**
     * Extra to be included in the intent sent for additional action on System update
     * @hide
     */
    public static final String KEY_CI_ACTION_ON_SYS_UPDATE_EXTRA_STRING =
            "ci_action_on_sys_update_extra_string";

    /**
     * Value of extra included in intent sent for additional action on System update
     * @hide
     */
    public static final String KEY_CI_ACTION_ON_SYS_UPDATE_EXTRA_VAL_STRING =
            "ci_action_on_sys_update_extra_val_string";

    /**
     * Specifies the amount of gap to be added in millis between DTMF tones. When a non-zero value
     * is specified, the UE shall wait for the specified amount of time before it sends out
     * successive DTMF tones on the network.
     * @hide
     */
    public static final String KEY_IMS_DTMF_TONE_DELAY_INT = "ims_dtmf_tone_delay_int";

    /**
     * Determines whether conference calls are supported by a carrier.  When {@code true},
     * conference calling is supported, {@code false otherwise}.
     * @hide
     */
    public static final String KEY_SUPPORT_CONFERENCE_CALL_BOOL = "support_conference_call_bool";

    /**
     * Determine whether user can toggle Enhanced 4G LTE Mode in Settings.
     * @hide
     */
    public static final String KEY_EDITABLE_ENHANCED_4G_LTE_BOOL = "editable_enhanced_4g_lte_bool";

    /**
     * If this is true, the SIM card (through Customer Service Profile EF file) will be able to
     * prevent manual operator selection. If false, this SIM setting will be ignored and manual
     * operator selection will always be available. See CPHS4_2.WW6, CPHS B.4.7.1 for more
     * information
     */
    public static final String KEY_CSP_ENABLED_BOOL = "csp_enabled_bool";

    // These variables are used by the MMS service and exposed through another API, {@link
    // SmsManager}. The variable names and string values are copied from there.
    public static final String KEY_MMS_ALIAS_ENABLED_BOOL = "aliasEnabled";
    public static final String KEY_MMS_ALLOW_ATTACH_AUDIO_BOOL = "allowAttachAudio";
    public static final String KEY_MMS_APPEND_TRANSACTION_ID_BOOL = "enabledTransID";
    public static final String KEY_MMS_GROUP_MMS_ENABLED_BOOL = "enableGroupMms";
    public static final String KEY_MMS_MMS_DELIVERY_REPORT_ENABLED_BOOL = "enableMMSDeliveryReports";
    public static final String KEY_MMS_MMS_ENABLED_BOOL = "enabledMMS";
    public static final String KEY_MMS_MMS_READ_REPORT_ENABLED_BOOL = "enableMMSReadReports";
    public static final String KEY_MMS_MULTIPART_SMS_ENABLED_BOOL = "enableMultipartSMS";
    public static final String KEY_MMS_NOTIFY_WAP_MMSC_ENABLED_BOOL = "enabledNotifyWapMMSC";
    public static final String KEY_MMS_SEND_MULTIPART_SMS_AS_SEPARATE_MESSAGES_BOOL = "sendMultipartSmsAsSeparateMessages";
    public static final String KEY_MMS_SHOW_CELL_BROADCAST_APP_LINKS_BOOL = "config_cellBroadcastAppLinks";
    public static final String KEY_MMS_SMS_DELIVERY_REPORT_ENABLED_BOOL = "enableSMSDeliveryReports";
    public static final String KEY_MMS_SUPPORT_HTTP_CHARSET_HEADER_BOOL = "supportHttpCharsetHeader";
    public static final String KEY_MMS_SUPPORT_MMS_CONTENT_DISPOSITION_BOOL = "supportMmsContentDisposition";
    public static final String KEY_MMS_ALIAS_MAX_CHARS_INT = "aliasMaxChars";
    public static final String KEY_MMS_ALIAS_MIN_CHARS_INT = "aliasMinChars";
    public static final String KEY_MMS_HTTP_SOCKET_TIMEOUT_INT = "httpSocketTimeout";
    public static final String KEY_MMS_MAX_IMAGE_HEIGHT_INT = "maxImageHeight";
    public static final String KEY_MMS_MAX_IMAGE_WIDTH_INT = "maxImageWidth";
    public static final String KEY_MMS_MAX_MESSAGE_SIZE_INT = "maxMessageSize";
    public static final String KEY_MMS_MESSAGE_TEXT_MAX_SIZE_INT = "maxMessageTextSize";
    public static final String KEY_MMS_RECIPIENT_LIMIT_INT = "recipientLimit";
    public static final String KEY_MMS_SMS_TO_MMS_TEXT_LENGTH_THRESHOLD_INT = "smsToMmsTextLengthThreshold";
    public static final String KEY_MMS_SMS_TO_MMS_TEXT_THRESHOLD_INT = "smsToMmsTextThreshold";
    public static final String KEY_MMS_SUBJECT_MAX_LENGTH_INT = "maxSubjectLength";
    public static final String KEY_MMS_EMAIL_GATEWAY_NUMBER_STRING = "emailGatewayNumber";
    public static final String KEY_MMS_HTTP_PARAMS_STRING = "httpParams";
    public static final String KEY_MMS_NAI_SUFFIX_STRING = "naiSuffix";
    public static final String KEY_MMS_UA_PROF_TAG_NAME_STRING = "uaProfTagName";
    public static final String KEY_MMS_UA_PROF_URL_STRING = "uaProfUrl";
    public static final String KEY_MMS_USER_AGENT_STRING = "userAgent";

    /**
<<<<<<< HEAD
     * Flag indicating whether to allow carrier video calls to emergency numbers.
     * When {@code true}, video calls to emergency numbers will be allowed.  When {@code false},
     * video calls to emergency numbers will be initiated as audio-only calls instead.
     *
     * @hide
     */
    @SystemApi
    public static final String BOOL_ALLOW_EMERGENCY_VIDEO_CALLS =
            "bool_allow_emergency_video_calls";

    /**
     * Flag indicating whether the carrier supports video pause signaling.  When {@code true}, the
     * carrier supports use of the {@link android.telecom.VideoProfile#STATE_PAUSED} video state
     * to pause transmission of video when the In-Call app is sent to the background.
     * When {@code false}, video pause signaling is not supported.  {@code True} by default unless
     * a carrier configuration overrides the default.
     *
     * @hide
     */
    @SystemApi
    public static final String BOOL_ALLOW_VIDEO_PAUSE =
            "bool_allow_video_pause";
=======
     * Determines whether the carrier supports making non-emergency phone calls while the phone is
     * in emergency callback mode.  Default value is {@code true}, meaning that non-emergency calls
     * are allowed in emergency callback mode.
     * @hide
     */
    public static final String KEY_ALLOW_NON_EMERGENCY_CALLS_IN_ECM_BOOL =
            "allowNonEmergencyCallsInEcm";
>>>>>>> d833cb54

    /** The default value for every variable. */
    private final static PersistableBundle sDefaults;

    static {
        sDefaults = new PersistableBundle();
        sDefaults.putBoolean(KEY_ADDITIONAL_CALL_SETTING_BOOL, true);
        sDefaults.putBoolean(KEY_ALLOW_EMERGENCY_NUMBERS_IN_CALL_LOG_BOOL, false);
        sDefaults.putBoolean(KEY_ALLOW_LOCAL_DTMF_TONES_BOOL, true);
        sDefaults.putBoolean(KEY_APN_EXPAND_BOOL, true);
        sDefaults.putBoolean(KEY_AUTO_RETRY_ENABLED_BOOL, false);
        sDefaults.putBoolean(KEY_CARRIER_SETTINGS_ENABLE_BOOL, false);
        sDefaults.putBoolean(KEY_CARRIER_VOLTE_AVAILABLE_BOOL, false);
        sDefaults.putBoolean(KEY_CARRIER_VT_AVAILABLE_BOOL, false);
        sDefaults.putBoolean(KEY_CARRIER_WFC_IMS_AVAILABLE_BOOL, false);
        sDefaults.putBoolean(KEY_CARRIER_FORCE_DISABLE_ETWS_CMAS_TEST_BOOL, false);
        sDefaults.putBoolean(KEY_CARRIER_VOLTE_PROVISIONING_REQUIRED_BOOL, false);
        sDefaults.putBoolean(KEY_CARRIER_VOLTE_TTY_SUPPORTED_BOOL, true);
        sDefaults.putBoolean(KEY_CARRIER_ALLOW_TURNOFF_IMS_BOOL, true);
        sDefaults.putBoolean(KEY_CARRIER_INSTANT_LETTERING_AVAILABLE_BOOL, false);
        sDefaults.putBoolean(KEY_DISABLE_CDMA_ACTIVATION_CODE_BOOL, false);
        sDefaults.putBoolean(KEY_DTMF_TYPE_ENABLED_BOOL, false);
        sDefaults.putBoolean(KEY_ENABLE_DIALER_KEY_VIBRATION_BOOL, true);
        sDefaults.putBoolean(KEY_HAS_IN_CALL_NOISE_SUPPRESSION_BOOL, false);
        sDefaults.putBoolean(KEY_HIDE_CARRIER_NETWORK_SETTINGS_BOOL, false);
        sDefaults.putBoolean(KEY_HIDE_SIM_LOCK_SETTINGS_BOOL, false);
        sDefaults.putBoolean(KEY_IGNORE_SIM_NETWORK_LOCKED_EVENTS_BOOL, false);
        sDefaults.putBoolean(KEY_OPERATOR_SELECTION_EXPAND_BOOL, true);
        sDefaults.putBoolean(KEY_PREFER_2G_BOOL, true);
        sDefaults.putBoolean(KEY_SHOW_APN_SETTING_CDMA_BOOL, false);
        sDefaults.putBoolean(KEY_SHOW_CDMA_CHOICES_BOOL, false);
        sDefaults.putBoolean(KEY_SHOW_ONSCREEN_DIAL_BUTTON_BOOL, true);
        sDefaults.putBoolean(KEY_SIM_NETWORK_UNLOCK_ALLOW_DISMISS_BOOL, true);
        sDefaults.putBoolean(KEY_SUPPORT_PAUSE_IMS_VIDEO_CALLS_BOOL, true);
        sDefaults.putBoolean(KEY_SUPPORT_SWAP_AFTER_MERGE_BOOL, true);
        sDefaults.putBoolean(KEY_USE_HFA_FOR_PROVISIONING_BOOL, false);
        sDefaults.putBoolean(KEY_USE_OTASP_FOR_PROVISIONING_BOOL, false);
        sDefaults.putBoolean(KEY_VOICEMAIL_NOTIFICATION_PERSISTENT_BOOL, false);
        sDefaults.putBoolean(KEY_VOICE_PRIVACY_DISABLE_UI_BOOL, false);
        sDefaults.putBoolean(KEY_WORLD_PHONE_BOOL, false);
        sDefaults.putInt(KEY_VOLTE_REPLACEMENT_RAT_INT, 0);
        sDefaults.putString(KEY_DEFAULT_SIM_CALL_MANAGER_STRING, "");
        sDefaults.putString(KEY_VVM_DESTINATION_NUMBER_STRING, "");
        sDefaults.putInt(KEY_VVM_PORT_NUMBER_INT, 0);
        sDefaults.putString(KEY_VVM_TYPE_STRING, "");
        sDefaults.putString(KEY_CARRIER_VVM_PACKAGE_NAME_STRING, "");
        sDefaults.putBoolean(BOOL_ALLOW_EMERGENCY_VIDEO_CALLS, false);
        sDefaults.putBoolean(BOOL_ALLOW_VIDEO_PAUSE, true);
        sDefaults.putBoolean(KEY_CI_ACTION_ON_SYS_UPDATE_BOOL, false);
        sDefaults.putString(KEY_CI_ACTION_ON_SYS_UPDATE_INTENT_STRING, "");
        sDefaults.putString(KEY_CI_ACTION_ON_SYS_UPDATE_EXTRA_STRING, "");
        sDefaults.putString(KEY_CI_ACTION_ON_SYS_UPDATE_EXTRA_VAL_STRING, "");
        sDefaults.putBoolean(KEY_CSP_ENABLED_BOOL, false);

        sDefaults.putStringArray(KEY_GSM_ROAMING_NETWORKS_STRING_ARRAY, null);
        sDefaults.putStringArray(KEY_GSM_NONROAMING_NETWORKS_STRING_ARRAY, null);
        sDefaults.putStringArray(KEY_CDMA_ROAMING_NETWORKS_STRING_ARRAY, null);
        sDefaults.putStringArray(KEY_CDMA_NONROAMING_NETWORKS_STRING_ARRAY, null);
        sDefaults.putBoolean(KEY_FORCE_HOME_NETWORK_BOOL, false);
        sDefaults.putInt(KEY_IMS_DTMF_TONE_DELAY_INT, 0);
        sDefaults.putBoolean(KEY_SUPPORT_CONFERENCE_CALL_BOOL, true);
        sDefaults.putBoolean(KEY_EDITABLE_ENHANCED_4G_LTE_BOOL, true);

        // MMS defaults
        sDefaults.putBoolean(KEY_MMS_ALIAS_ENABLED_BOOL, false);
        sDefaults.putBoolean(KEY_MMS_ALLOW_ATTACH_AUDIO_BOOL, true);
        sDefaults.putBoolean(KEY_MMS_APPEND_TRANSACTION_ID_BOOL, false);
        sDefaults.putBoolean(KEY_MMS_GROUP_MMS_ENABLED_BOOL, true);
        sDefaults.putBoolean(KEY_MMS_MMS_DELIVERY_REPORT_ENABLED_BOOL, false);
        sDefaults.putBoolean(KEY_MMS_MMS_ENABLED_BOOL, true);
        sDefaults.putBoolean(KEY_MMS_MMS_READ_REPORT_ENABLED_BOOL, false);
        sDefaults.putBoolean(KEY_MMS_MULTIPART_SMS_ENABLED_BOOL, true);
        sDefaults.putBoolean(KEY_MMS_NOTIFY_WAP_MMSC_ENABLED_BOOL, false);
        sDefaults.putBoolean(KEY_MMS_SEND_MULTIPART_SMS_AS_SEPARATE_MESSAGES_BOOL, false);
        sDefaults.putBoolean(KEY_MMS_SHOW_CELL_BROADCAST_APP_LINKS_BOOL, true);
        sDefaults.putBoolean(KEY_MMS_SMS_DELIVERY_REPORT_ENABLED_BOOL, true);
        sDefaults.putBoolean(KEY_MMS_SUPPORT_HTTP_CHARSET_HEADER_BOOL, false);
        sDefaults.putBoolean(KEY_MMS_SUPPORT_MMS_CONTENT_DISPOSITION_BOOL, true);
        sDefaults.putInt(KEY_MMS_ALIAS_MAX_CHARS_INT, 48);
        sDefaults.putInt(KEY_MMS_ALIAS_MIN_CHARS_INT, 2);
        sDefaults.putInt(KEY_MMS_HTTP_SOCKET_TIMEOUT_INT, 60 * 1000);
        sDefaults.putInt(KEY_MMS_MAX_IMAGE_HEIGHT_INT, 480);
        sDefaults.putInt(KEY_MMS_MAX_IMAGE_WIDTH_INT, 640);
        sDefaults.putInt(KEY_MMS_MAX_MESSAGE_SIZE_INT, 300 * 1024);
        sDefaults.putInt(KEY_MMS_MESSAGE_TEXT_MAX_SIZE_INT, -1);
        sDefaults.putInt(KEY_MMS_RECIPIENT_LIMIT_INT, Integer.MAX_VALUE);
        sDefaults.putInt(KEY_MMS_SMS_TO_MMS_TEXT_LENGTH_THRESHOLD_INT, -1);
        sDefaults.putInt(KEY_MMS_SMS_TO_MMS_TEXT_THRESHOLD_INT, -1);
        sDefaults.putInt(KEY_MMS_SUBJECT_MAX_LENGTH_INT, 40);
        sDefaults.putString(KEY_MMS_EMAIL_GATEWAY_NUMBER_STRING, "");
        sDefaults.putString(KEY_MMS_HTTP_PARAMS_STRING, "");
        sDefaults.putString(KEY_MMS_NAI_SUFFIX_STRING, "");
        sDefaults.putString(KEY_MMS_UA_PROF_TAG_NAME_STRING, "x-wap-profile");
        sDefaults.putString(KEY_MMS_UA_PROF_URL_STRING, "");
        sDefaults.putString(KEY_MMS_USER_AGENT_STRING, "");
        sDefaults.putBoolean(KEY_ALLOW_NON_EMERGENCY_CALLS_IN_ECM_BOOL, true);
    }

    /**
     * Gets the configuration values for a particular subscription, which is associated with a
     * specific SIM card. If an invalid subId is used, the returned config will contain default
     * values.
     *
     * <p>Requires Permission:
     * {@link android.Manifest.permission#READ_PHONE_STATE READ_PHONE_STATE}
     *
     * @param subId the subscription ID, normally obtained from {@link SubscriptionManager}.
     * @return A {@link PersistableBundle} containing the config for the given subId, or default
     *         values for an invalid subId.
     */
    @Nullable
    public PersistableBundle getConfigForSubId(int subId) {
        try {
            return getICarrierConfigLoader().getConfigForSubId(subId);
        } catch (RemoteException ex) {
            Rlog.e(TAG, "Error getting config for subId " + Integer.toString(subId) + ": "
                    + ex.toString());
        } catch (NullPointerException ex) {
            Rlog.e(TAG, "Error getting config for subId " + Integer.toString(subId) + ": "
                    + ex.toString());
        }
        return null;
    }

    /**
     * Gets the configuration values for the default subscription.
     *
     * <p>Requires Permission:
     * {@link android.Manifest.permission#READ_PHONE_STATE READ_PHONE_STATE}
     *
     * @see #getConfigForSubId
     */
    @Nullable
    public PersistableBundle getConfig() {
        return getConfigForSubId(SubscriptionManager.getDefaultSubId());
    }

    /**
     * Calling this method triggers telephony services to fetch the current carrier configuration.
     * <p>
     * Normally this does not need to be called because the platform reloads config on its own.
     * This should be called by a carrier service app if it wants to update config at an arbitrary
     * moment.
     * </p>
     * <p>Requires that the calling app has carrier privileges.
     * @see #hasCarrierPrivileges
     * <p>
     * This method returns before the reload has completed, and
     * {@link android.service.carrier.CarrierService#onLoadConfig} will be called from an
     * arbitrary thread.
     * </p>
     */
    public void notifyConfigChangedForSubId(int subId) {
        try {
            getICarrierConfigLoader().notifyConfigChangedForSubId(subId);
        } catch (RemoteException ex) {
            Rlog.e(TAG, "Error reloading config for subId=" + subId + ": " + ex.toString());
        } catch (NullPointerException ex) {
            Rlog.e(TAG, "Error reloading config for subId=" + subId + ": " + ex.toString());
        }
    }

    /**
     * Request the carrier config loader to update the cofig for phoneId.
     * <p>
     * Depending on simState, the config may be cleared or loaded from config app. This is only used
     * by SubscriptionInfoUpdater.
     * </p>
     *
     * @hide
     */
    @SystemApi
    public void updateConfigForPhoneId(int phoneId, String simState) {
        try {
            getICarrierConfigLoader().updateConfigForPhoneId(phoneId, simState);
        } catch (RemoteException ex) {
            Rlog.e(TAG, "Error updating config for phoneId=" + phoneId + ": " + ex.toString());
        } catch (NullPointerException ex) {
            Rlog.e(TAG, "Error updating config for phoneId=" + phoneId + ": " + ex.toString());
        }
    }

    /**
     * Returns a new bundle with the default value for every supported configuration variable.
     *
     * @hide
     */
    @NonNull
    @SystemApi
    public static PersistableBundle getDefaultConfig() {
        return new PersistableBundle(sDefaults);
    }

    /** @hide */
    private ICarrierConfigLoader getICarrierConfigLoader() {
        return ICarrierConfigLoader.Stub
                .asInterface(ServiceManager.getService(Context.CARRIER_CONFIG_SERVICE));
    }
}<|MERGE_RESOLUTION|>--- conflicted
+++ resolved
@@ -405,7 +405,6 @@
     public static final String KEY_MMS_USER_AGENT_STRING = "userAgent";
 
     /**
-<<<<<<< HEAD
      * Flag indicating whether to allow carrier video calls to emergency numbers.
      * When {@code true}, video calls to emergency numbers will be allowed.  When {@code false},
      * video calls to emergency numbers will be initiated as audio-only calls instead.
@@ -428,7 +427,8 @@
     @SystemApi
     public static final String BOOL_ALLOW_VIDEO_PAUSE =
             "bool_allow_video_pause";
-=======
+
+    /**
      * Determines whether the carrier supports making non-emergency phone calls while the phone is
      * in emergency callback mode.  Default value is {@code true}, meaning that non-emergency calls
      * are allowed in emergency callback mode.
@@ -436,7 +436,6 @@
      */
     public static final String KEY_ALLOW_NON_EMERGENCY_CALLS_IN_ECM_BOOL =
             "allowNonEmergencyCallsInEcm";
->>>>>>> d833cb54
 
     /** The default value for every variable. */
     private final static PersistableBundle sDefaults;
