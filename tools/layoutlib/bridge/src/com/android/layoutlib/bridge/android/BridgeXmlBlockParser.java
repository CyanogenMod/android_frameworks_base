/*
 * Copyright (C) 2008 The Android Open Source Project
 *
 * Licensed under the Apache License, Version 2.0 (the "License");
 * you may not use this file except in compliance with the License.
 * You may obtain a copy of the License at
 *
 *      http://www.apache.org/licenses/LICENSE-2.0
 *
 * Unless required by applicable law or agreed to in writing, software
 * distributed under the License is distributed on an "AS IS" BASIS,
 * WITHOUT WARRANTIES OR CONDITIONS OF ANY KIND, either express or implied.
 * See the License for the specific language governing permissions and
 * limitations under the License.
 */

package com.android.layoutlib.bridge.android;


import com.android.ide.common.rendering.api.ILayoutPullParser;
import com.android.layoutlib.bridge.impl.ParserFactory;

import org.xmlpull.v1.XmlPullParser;
import org.xmlpull.v1.XmlPullParserException;

import android.content.res.XmlResourceParser;
import android.util.AttributeSet;
import android.util.XmlPullAttributes;

import java.io.IOException;
import java.io.InputStream;
import java.io.Reader;

/**
 * {@link BridgeXmlBlockParser} reimplements most of android.xml.XmlBlock.Parser.
 * It delegates to both an instance of {@link XmlPullParser} and an instance of
 * {@link XmlPullAttributes} (for the {@link AttributeSet} part).
 */
public class BridgeXmlBlockParser implements XmlResourceParser {

    private final XmlPullParser mParser;
    private final XmlPullAttributes mAttrib;
    private final BridgeContext mContext;
    private final boolean mPlatformFile;

    private boolean mStarted = false;
    private int mEventType = START_DOCUMENT;

    private boolean mPopped = true; // default to true in case it's not pushed.

    /**
     * Builds a {@link BridgeXmlBlockParser}.
     * @param parser The XmlPullParser to get the content from.
     * @param context the Context.
     * @param platformFile Indicates whether the the file is a platform file or not.
     */
    public BridgeXmlBlockParser(XmlPullParser parser, BridgeContext context, boolean platformFile) {
        if (ParserFactory.LOG_PARSER) {
            System.out.println("CRTE " + parser.toString());
        }

        mParser = parser;
        mContext = context;
        mPlatformFile = platformFile;
        mAttrib = new BridgeXmlPullAttributes(parser, context, mPlatformFile);

        if (mContext != null) {
            mContext.pushParser(this);
            mPopped = false;
        }
    }

    public XmlPullParser getParser() {
        return mParser;
    }

<<<<<<< HEAD
=======
    public boolean isPlatformFile() {
        return mPlatformFile;
    }

>>>>>>> d51ecafa
    public Object getViewCookie() {
        if (mParser instanceof ILayoutPullParser) {
            return ((ILayoutPullParser)mParser).getViewCookie();
        }

        return null;
    }

    public void ensurePopped() {
        if (mContext != null && mPopped == false) {
            mContext.popParser();
            mPopped = true;
        }
    }

    // ------- XmlResourceParser implementation

    public void setFeature(String name, boolean state)
            throws XmlPullParserException {
        if (FEATURE_PROCESS_NAMESPACES.equals(name) && state) {
            return;
        }
        if (FEATURE_REPORT_NAMESPACE_ATTRIBUTES.equals(name) && state) {
            return;
        }
        throw new XmlPullParserException("Unsupported feature: " + name);
    }

    public boolean getFeature(String name) {
        if (FEATURE_PROCESS_NAMESPACES.equals(name)) {
            return true;
        }
        if (FEATURE_REPORT_NAMESPACE_ATTRIBUTES.equals(name)) {
            return true;
        }
        return false;
    }

    public void setProperty(String name, Object value) throws XmlPullParserException {
        throw new XmlPullParserException("setProperty() not supported");
    }

    public Object getProperty(String name) {
        return null;
    }

    public void setInput(Reader in) throws XmlPullParserException {
        mParser.setInput(in);
    }

    public void setInput(InputStream inputStream, String inputEncoding)
            throws XmlPullParserException {
        mParser.setInput(inputStream, inputEncoding);
    }

    public void defineEntityReplacementText(String entityName,
            String replacementText) throws XmlPullParserException {
        throw new XmlPullParserException(
                "defineEntityReplacementText() not supported");
    }

    public String getNamespacePrefix(int pos) throws XmlPullParserException {
        throw new XmlPullParserException("getNamespacePrefix() not supported");
    }

    public String getInputEncoding() {
        return null;
    }

    public String getNamespace(String prefix) {
        throw new RuntimeException("getNamespace() not supported");
    }

    public int getNamespaceCount(int depth) throws XmlPullParserException {
        throw new XmlPullParserException("getNamespaceCount() not supported");
    }

    public String getPositionDescription() {
        return "Binary XML file line #" + getLineNumber();
    }

    public String getNamespaceUri(int pos) throws XmlPullParserException {
        throw new XmlPullParserException("getNamespaceUri() not supported");
    }

    public int getColumnNumber() {
        return -1;
    }

    public int getDepth() {
        return mParser.getDepth();
    }

    public String getText() {
        return mParser.getText();
    }

    public int getLineNumber() {
        return mParser.getLineNumber();
    }

    public int getEventType() {
        return mEventType;
    }

    public boolean isWhitespace() throws XmlPullParserException {
        // Original comment: whitespace was stripped by aapt.
        return mParser.isWhitespace();
    }

    public String getPrefix() {
        throw new RuntimeException("getPrefix not supported");
    }

    public char[] getTextCharacters(int[] holderForStartAndLength) {
        String txt = getText();
        char[] chars = null;
        if (txt != null) {
            holderForStartAndLength[0] = 0;
            holderForStartAndLength[1] = txt.length();
            chars = new char[txt.length()];
            txt.getChars(0, txt.length(), chars, 0);
        }
        return chars;
    }

    public String getNamespace() {
        return mParser.getNamespace();
    }

    public String getName() {
        return mParser.getName();
    }

    public String getAttributeNamespace(int index) {
        return mParser.getAttributeNamespace(index);
    }

    public String getAttributeName(int index) {
        return mParser.getAttributeName(index);
    }

    public String getAttributePrefix(int index) {
        throw new RuntimeException("getAttributePrefix not supported");
    }

    public boolean isEmptyElementTag() {
        // XXX Need to detect this.
        return false;
    }

    public int getAttributeCount() {
        return mParser.getAttributeCount();
    }

    public String getAttributeValue(int index) {
        return mParser.getAttributeValue(index);
    }

    public String getAttributeType(int index) {
        return "CDATA";
    }

    public boolean isAttributeDefault(int index) {
        return false;
    }

    public int nextToken() throws XmlPullParserException, IOException {
        return next();
    }

    public String getAttributeValue(String namespace, String name) {
        return mParser.getAttributeValue(namespace, name);
    }

    public int next() throws XmlPullParserException, IOException {
        if (!mStarted) {
            mStarted = true;

            if (ParserFactory.LOG_PARSER) {
                System.out.println("STRT " + mParser.toString());
            }

            return START_DOCUMENT;
        }

        int ev = mParser.next();

        if (ParserFactory.LOG_PARSER) {
            System.out.println("NEXT " + mParser.toString() + " " +
                    eventTypeToString(mEventType) + " -> " + eventTypeToString(ev));
        }

        if (ev == END_TAG && mParser.getDepth() == 1) {
            // done with parser remove it from the context stack.
            ensurePopped();

            if (ParserFactory.LOG_PARSER) {
                System.out.println("");
            }
        }

        mEventType = ev;
        return ev;
    }

    public static String eventTypeToString(int eventType) {
        switch (eventType) {
            case START_DOCUMENT:
                return "START_DOC";
            case END_DOCUMENT:
                return "END_DOC";
            case START_TAG:
                return "START_TAG";
            case END_TAG:
                return "END_TAG";
            case TEXT:
                return "TEXT";
            case CDSECT:
                return "CDSECT";
            case ENTITY_REF:
                return "ENTITY_REF";
            case IGNORABLE_WHITESPACE:
                return "IGNORABLE_WHITESPACE";
            case PROCESSING_INSTRUCTION:
                return "PROCESSING_INSTRUCTION";
            case COMMENT:
                return "COMMENT";
            case DOCDECL:
                return "DOCDECL";
        }

        return "????";
    }

    public void require(int type, String namespace, String name)
            throws XmlPullParserException {
        if (type != getEventType()
                || (namespace != null && !namespace.equals(getNamespace()))
                || (name != null && !name.equals(getName())))
            throw new XmlPullParserException("expected " + TYPES[type]
                    + getPositionDescription());
    }

    public String nextText() throws XmlPullParserException, IOException {
        if (getEventType() != START_TAG) {
            throw new XmlPullParserException(getPositionDescription()
                    + ": parser must be on START_TAG to read next text", this,
                    null);
        }
        int eventType = next();
        if (eventType == TEXT) {
            String result = getText();
            eventType = next();
            if (eventType != END_TAG) {
                throw new XmlPullParserException(
                        getPositionDescription()
                                + ": event TEXT it must be immediately followed by END_TAG",
                        this, null);
            }
            return result;
        } else if (eventType == END_TAG) {
            return "";
        } else {
            throw new XmlPullParserException(getPositionDescription()
                    + ": parser must be on START_TAG or TEXT to read text",
                    this, null);
        }
    }

    public int nextTag() throws XmlPullParserException, IOException {
        int eventType = next();
        if (eventType == TEXT && isWhitespace()) { // skip whitespace
            eventType = next();
        }
        if (eventType != START_TAG && eventType != END_TAG) {
            throw new XmlPullParserException(getPositionDescription()
                    + ": expected start or end tag", this, null);
        }
        return eventType;
    }

    // AttributeSet implementation


    public void close() {
        // pass
    }

    public boolean getAttributeBooleanValue(int index, boolean defaultValue) {
        return mAttrib.getAttributeBooleanValue(index, defaultValue);
    }

    public boolean getAttributeBooleanValue(String namespace, String attribute,
            boolean defaultValue) {
        return mAttrib.getAttributeBooleanValue(namespace, attribute, defaultValue);
    }

    public float getAttributeFloatValue(int index, float defaultValue) {
        return mAttrib.getAttributeFloatValue(index, defaultValue);
    }

    public float getAttributeFloatValue(String namespace, String attribute, float defaultValue) {
        return mAttrib.getAttributeFloatValue(namespace, attribute, defaultValue);
    }

    public int getAttributeIntValue(int index, int defaultValue) {
        return mAttrib.getAttributeIntValue(index, defaultValue);
    }

    public int getAttributeIntValue(String namespace, String attribute, int defaultValue) {
        return mAttrib.getAttributeIntValue(namespace, attribute, defaultValue);
    }

    public int getAttributeListValue(int index, String[] options, int defaultValue) {
        return mAttrib.getAttributeListValue(index, options, defaultValue);
    }

    public int getAttributeListValue(String namespace, String attribute,
            String[] options, int defaultValue) {
        return mAttrib.getAttributeListValue(namespace, attribute, options, defaultValue);
    }

    public int getAttributeNameResource(int index) {
        return mAttrib.getAttributeNameResource(index);
    }

    public int getAttributeResourceValue(int index, int defaultValue) {
        return mAttrib.getAttributeResourceValue(index, defaultValue);
    }

    public int getAttributeResourceValue(String namespace, String attribute, int defaultValue) {
        return mAttrib.getAttributeResourceValue(namespace, attribute, defaultValue);
    }

    public int getAttributeUnsignedIntValue(int index, int defaultValue) {
        return mAttrib.getAttributeUnsignedIntValue(index, defaultValue);
    }

    public int getAttributeUnsignedIntValue(String namespace, String attribute, int defaultValue) {
        return mAttrib.getAttributeUnsignedIntValue(namespace, attribute, defaultValue);
    }

    public String getClassAttribute() {
        return mAttrib.getClassAttribute();
    }

    public String getIdAttribute() {
        return mAttrib.getIdAttribute();
    }

    public int getIdAttributeResourceValue(int defaultValue) {
        return mAttrib.getIdAttributeResourceValue(defaultValue);
    }

    public int getStyleAttribute() {
        return mAttrib.getStyleAttribute();
    }
}<|MERGE_RESOLUTION|>--- conflicted
+++ resolved
@@ -74,13 +74,10 @@
         return mParser;
     }
 
-<<<<<<< HEAD
-=======
     public boolean isPlatformFile() {
         return mPlatformFile;
     }
 
->>>>>>> d51ecafa
     public Object getViewCookie() {
         if (mParser instanceof ILayoutPullParser) {
             return ((ILayoutPullParser)mParser).getViewCookie();
